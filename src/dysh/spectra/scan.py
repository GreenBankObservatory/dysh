--- conflicted
+++ resolved
@@ -308,13 +308,9 @@
                 f"Unrecognized brightness scale {tscale}. Valid options are {GBTGainCorrection.valid_scales} (case-insensitive)."
             )
 
-<<<<<<< HEAD
     def _finish_initialization(
-        self, calibrate, calibrate_kwargs, meta_rows, bunit, zenith_opacity, tsys=None, tcal=None
+        self, calibrate, calibrate_kwargs, meta_rows, tscale, zenith_opacity, tsys=None, tcal=None
     ):
-=======
-    def _finish_initialization(self, calibrate, calibrate_kwargs, meta_rows, tscale, zenith_opacity, tsys=None):
->>>>>>> ac7e2fdd
         if len(meta_rows) == 0:
             raise Exception(
                 f"In Scan {self.scan}, no data left to calibrate. Check blank integrations, flags, and selection."
@@ -1389,9 +1385,6 @@
         This will be transformed to `~astropy.coordinates.ITRS` using the time of
         observation DATE-OBS or MJD-OBS in
         the SDFITS header.  The default is the location of the GBT.
-<<<<<<< HEAD
-
-=======
     tscale : str, optional
         The brightess unit scale for the output scan, must be one of (case-insensitive)
             - 'Raw' : raw value, e.g., count
@@ -1399,7 +1392,7 @@
             - 'Ta*' : Antenna temperature corrected to above the atmosphere
             - 'Flux'  : flux density in Jansky
         Default: 'Raw'
->>>>>>> ac7e2fdd
+
     Notes
     -----
     How the total power and system temperature are calculated, depending on signal and reference state parameters:
@@ -1504,18 +1497,11 @@
             self._refoffrows = [self._refoffrows[i] for i in goodrows]
             self._nrows = len(self._refonrows) + len(self._refoffrows)  # ??
             self._nchan = len(self._refcalon[0])
-<<<<<<< HEAD
         self._calc_exposure()
         self._calc_delta_freq()
         self._validate_defaults()
-        # Use 'ta' as bunit in this call so that scaling is not attempted.
+        # Use 'ta' as tscale in this call so that scaling is not attempted.
         self._finish_initialization(calibrate, None, self._refoffrows, "ta", None, tsys=tsys, tcal=tcal)
-=======
-            self._calc_exposure()
-            self._calc_delta_freq()
-        # Use 'ta' as tscale in this call so that scaling is not attempted.
-        self._finish_initialization(calibrate, None, self._refoffrows, "ta", None, tsys=tsys)
->>>>>>> ac7e2fdd
 
     def calibrate(self, **kwargs):  ## TPSCAN
         """Calibrate the total power data according to the CAL/SIG table above"""
@@ -1787,11 +1773,7 @@
                 self._nrows = nsigrows
 
         self._nchan = gbtfits.nchan(self._bintable_index)
-<<<<<<< HEAD
-        self._finish_initialization(calibrate, None, self._sigoffrows, bunit, zenith_opacity, tsys=tsys, tcal=tcal)
-=======
-        self._finish_initialization(calibrate, None, self._sigoffrows, tscale, zenith_opacity, tsys=tsys)
->>>>>>> ac7e2fdd
+        self._finish_initialization(calibrate, None, self._sigoffrows, tscale, zenith_opacity, tsys=tsys, tcal=tcal)
 
     @property
     def sigscan(self) -> int:
@@ -2089,11 +2071,7 @@
             self._nrows = nsigrows
 
         self._nchan = len(self._sigcaloff[0])
-<<<<<<< HEAD
-        self._finish_initialization(calibrate, None, self._sigoffrows, bunit, zenith_opacity, tsys=tsys, tcal=tcal)
-=======
-        self._finish_initialization(calibrate, None, self._sigoffrows, tscale, zenith_opacity, tsys=tsys)
->>>>>>> ac7e2fdd
+        self._finish_initialization(calibrate, None, self._sigoffrows, tscale, zenith_opacity, tsys=tsys, tcal=tcal)
 
     def calibrate(self, **kwargs):  ##NODSCAN
         """
@@ -2692,11 +2670,7 @@
             meta_rows.append(r._refoffrows[0])
         meta_rows = list(set(meta_rows))
 
-<<<<<<< HEAD
-        self._finish_initialization(calibrate, {"weights": w}, meta_rows, bunit, zenith_opacity, tcal=tcal)
-=======
-        self._finish_initialization(calibrate, {"weights": w}, meta_rows, tscale, zenith_opacity)
->>>>>>> ac7e2fdd
+        self._finish_initialization(calibrate, {"weights": w}, meta_rows, tscale, zenith_opacity, tcal=tcal)
 
     def _calc_exposure(self):
         # This is done in calibrate() via assignment.
