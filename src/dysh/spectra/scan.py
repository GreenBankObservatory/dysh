"""
The classes that define various types of Scan and their calibration methods.
"""

from collections import UserList
from copy import deepcopy

import astropy.units as u
import numpy as np
from astropy import constants as ac
from scipy import ndimage

from ..coordinates import Observatory
from ..util import uniq
from . import average, find_non_blanks, mean_tsys, sq_weighted_avg, tsys_weight
from .spectrum import Spectrum


class ScanMixin:
    """This class describes the common interface to all Scan classes.
    A Scan represents one IF, one feed, and one or more polarizations.
    Derived classes *must* implement :meth:`calibrate`.
    """

    @property
    def nchan(self):
        """
        The number of channels in this scan

        Returns
        -------
        int
            The number of channels in this scan

        """
        return self._nchan

    @property
    def nrows(self):
        """The number of rows in this Scan

        Returns
        -------
        int
            The number of rows in this Scan
        """
        return self._nrows

    @property
    def npol(self):
        """
        The number of polarizations in this Scan

        Returns
        -------
        int
            The number of polarizations in this Scan

        """
        return self._npol

    def calibrate(self, **kwargs):
        """Calibrate the Scan data"""
        pass

    def timeaverage(self, weights=None):
        r"""Compute the time-averaged spectrum for this scan.

        Parameters
        ----------
        weights: str
            'tsys' or None.  If 'tsys' the weight will be calculated as:

             :math:`w = t_{exp} \times \delta\nu/T_{sys}^2`

            Default: 'tsys'
        Returns
        -------
        spectrum : :class:`~spectra.spectrum.Spectrum`
            The time-averaged spectrum
        """
        pass

    def polaverage(self, weights=None):
        """Average all polarizations in this Scan"""
        pass

    def finalspectrum(self, weights=None):
        """Average all times and polarizations in this Scan"""
        pass

    def __len__(self):
        return self._nrows


class ScanBlock(UserList, ScanMixin):
    def __init__(self, *args):
        super().__init__(*args)
        self._nrows = 0
        self._npol = 0
        self._timeaveraged = []
        self._polaveraged = []
        self._finalspectrum = []

    def calibrate(self, **kwargs):
        """Calibrate all scans in this ScanBlock"""
        for scan in self.data:
            scan.calibrate(**kwargs)

    def timeaverage(self, weights="tsys"):
        r"""Compute the time-averaged spectrum for all scans in this ScanBlock.

        Parameters
        ----------
        weights: str
            'tsys' or None.  If 'tsys' the weight will be calculated as:

             :math:`w = t_{exp} \times \delta\nu/T_{sys}^2`

            Default: 'tsys'
        Returns
        -------
        timeaverage: list of `~spectra.spectrum.Spectrum`
            List of all the time-averaged spectra
        """
        self._timeaveraged = []
        for scan in self.data:
            self._timeaveraged.append(scan.timeaverage(weights))
        if weights == "tsys":
            # There may be multiple integrations, so need to
            # average the Tsys weights
            w = np.array([np.nanmean(k._tsys_weight) for k in self.data])
            if len(np.shape(w)) > 1:  # remove empty axes
                w = w.squeeze()
        else:
            w = weights
        timeavg = np.array([k.data for k in self._timeaveraged])
        # print(
        #    f"TAsh {np.shape(timeavg)} len(data) = {len(self.data)} weights={w}"
        # )  # " tsysW={self.data[0]._tsys_weight}")

        # Weight the average of the timeaverages by the weights.
        avgdata = average(timeavg, axis=0, weights=w)
        avgspec = np.mean(self._timeaveraged)
        avgspec.meta = self._timeaveraged[0].meta
        avgspec.meta["TSYS"] = np.average(a=[k.meta["TSYS"] for k in self._timeaveraged], axis=0, weights=w)
        avgspec.meta["EXPOSURE"] = np.sum([k.meta["EXPOSURE"] for k in self._timeaveraged])
        # observer = self._timeaveraged[0].observer # nope this has to be a location ugh. see @todo in Spectrum constructor
        # hardcode to GBT for now

        return Spectrum.make_spectrum(
            avgdata * avgspec.flux.unit, meta=avgspec.meta, observer_location=Observatory["GBT"]
        )

    def polaverage(self, weights="tsys"):
        r"""Average all polarizations in all scans in this ScanBlock

        Parameters
        ----------
        weights: str
            'tsys' or None.  If 'tsys' the weight will be calculated as:

             :math:`w = t_{exp} \times \delta\nu/T_{sys}^2`

            Default: 'tsys'
        Returns
        -------
        polaverage: list of `~spectra.spectrum.Spectrum`
            List of all the polarization-averaged spectra
        """
        self._polaveraged = []
        for scan in self.data:
            self._polaveraged.append(scan.polaverage(weights))
        return self._polaveraged

    def finalspectrum(self, weights="tsys"):
        r"""Average all times and polarizations in all scans this ScanBlock

        Parameters
        ----------
        weights: str
            'tsys' or None.  If 'tsys' the weight will be calculated as:

             :math:`w = t_{exp} \times \delta\nu/T_{sys}^2`

            Default: 'tsys'
        Returns
        -------
        finalspectra: list of `~spectra.spectrum.Spectrum`
            List of all the time- and polarization-averaged spectra
        """
        self._finalspectrum = []
        for scan in self.data:
            self._finalspectrum.append(scan.finalspectrum(weights))
        return self._finalspectrum


class TPScan(ScanMixin):
    """GBT specific version of Total Power Scan

    Parameters
    ----------
    gbtfits : `~fits.gbtfitsload.GBFITSLoad`
        input GBFITSLoad object
    scan: int
        scan number
    sigstate : str
        one of 'SIG' or 'REF' to indicate if this is the signal or reference scan or 'BOTH' if it contains both
    calstate : str
        one of 'ON' or 'OFF' to indicate the calibration state of this scan, or 'BOTH' if it contains both
    scanrows : list-like
        the list of rows in `sdfits` corresponding to sig_state integrations
    calrows : dict
        dictionary containing with keys 'ON' and 'OFF' containing list of rows in `sdfits` corresponding to cal=T (ON) and cal=F (OFF) integrations for `scan`
    bintable : int
        the index for BINTABLE in `sdfits` containing the scans
    calibrate: bool
        whether or not to calibrate the data.  If `True`, the data will be (calon - caloff)*0.5, otherwise it will be SDFITS row data. Default:True
    """

    # @todo get rid of calrows and calc tsys in gettp and pass it in.
    def __init__(
        self,
        gbtfits,
        scan,
        sigstate,
        calstate,
        scanrows,
        calrows,
        bintable,
        calibrate=True,
        observer_location=Observatory["GBT"],
    ):
        self._sdfits = gbtfits  # parent class
        self._scan = scan
        self._sigstate = sigstate  # ignored?
        self._calstate = calstate  # ignored?
        self._scanrows = scanrows
        # print("BINTABLE = ", bintable)
        # @todo deal with data that crosses bintables
        if bintable is None:
            self._bintable_index = self._sdfits._find_bintable_and_row(self._scanrows[0])[0]
        else:
            self._bintable_index = bintable
        self._observer_location = observer_location
        self._data = self._sdfits.rawspectra(self._bintable_index)[scanrows]  # all cal states
        df = self._sdfits._index
        df = df.iloc[scanrows]
        self._index = df
        # self._feeds = uniq(df["FDNUM"])
        self._pols = uniq(df["PLNUM"])
        print(f"TPSCAN pols={self._pols}")
        # self._ifs = uniq(df["IFNUM"])
        self._nint = 0
        self._npol = len(self._pols)
        self._timeaveraged = None
        self._polaveraged = None
        self._nrows = len(scanrows)
        self._tsys = None
        if False:
            self._npol = gbtfits.npol(self._bintable_index)  # @todo deal with bintable
            self._nint = gbtfits.nintegrations(self._bintable_index)
        self._calrows = calrows
        self._refonrows = self._calrows["ON"]
        self._refoffrows = self._calrows["OFF"]
        self._refcalon = gbtfits.rawspectra(self._bintable_index)[self._refonrows]
        self._refcaloff = gbtfits.rawspectra(self._bintable_index)[self._refoffrows]
        self._nchan = len(self._refcalon[0])
        self._calibrate = calibrate
        if self._calibrate:
            self._data = (0.5 * (self._refcalon + self._refcaloff)).astype(float)
        # print(f"# scanrows {len(self._scanrows)}, # calrows ON {len(self._calrows['ON'])}  # calrows OFF {len(self._calrows['OFF'])}")
        self.calc_tsys()

    @property
    def sigstate(self):
        return self._sigstate

    @property
    def calstate(self):
        return self._calstate

    @property
    def tsys(self):
        """The system temperature array.

        Returns
        -------
        tsys : `~numpy.ndarray`
            System temperature values in K
        """
        return self._tsys

    def calc_tsys(self, **kwargs):
        """
        Calculate the system temperature array
        """
        kwargs_opts = {"verbose": False}
        kwargs_opts.update(kwargs)

        tcal = list(self._sdfits.index(bintable=self._bintable_index).iloc[self._refonrows]["TCAL"])
        nspect = len(tcal)
        self._tsys = np.empty(nspect, dtype=float)  # should be same as len(calon)
        # allcal = self._refonrows.copy()
        # allcal.extend(self._refoffrows)
        # tcal = list(self._sdfits.index(self._bintable_index).iloc[sorted(allcal)]["TCAL"])
        # @todo this loop could be replaced with clever numpy
        if len(tcal) != nspect:
            raise Exception(f"TCAL length {len(tcal)} and number of spectra {nspect} don't match")
        for i in range(nspect):
            tsys = mean_tsys(calon=self._refcalon[i], caloff=self._refcaloff[i], tcal=tcal[i])
            self._tsys[i] = tsys

    @property
    def exposure(self):
        """Get the array of exposure (integration) times

            exposure =  0.5*(exp_ref_on + exp_ref_off)

        Note we only have access to the refon and refoff row indices so
        can't use sig here.  This is probably incorrect

        Returns
        -------
        exposure : `~numpy.ndarray`
            The exposure time in units of the EXPOSURE keyword in the SDFITS header
        """
        exp_ref_on = self._sdfits.index(bintable=self._bintable_index).iloc[self._refonrows]["EXPOSURE"].to_numpy()
        exp_ref_off = self._sdfits.index(bintable=self._bintable_index).iloc[self._refoffrows]["EXPOSURE"].to_numpy()
        exposure = exp_ref_on + exp_ref_off
        return exposure

    @property
    def delta_freq(self):
        """Get the array of channel frequency width

           df =  0.5*(df_ref_on + df_ref_off)

        Note we only have access to the refon and refoff row indices so
        can't use sig here.  This is probably incorrect

        Returns
        -------
        delta_freq: `~numpy.ndarray`
            The channel frequency width in units of the CDELT1 keyword in the SDFITS header
        """
        df_ref_on = self._sdfits.index(bintable=self._bintable_index).iloc[self._refonrows]["CDELT1"].to_numpy()
        df_ref_off = self._sdfits.index(bintable=self._bintable_index).iloc[self._refoffrows]["CDELT1"].to_numpy()
        delta_freq = 0.5 * (df_ref_on + df_ref_off)
        return delta_freq

    @property
    def _tsys_weight(self):
        r"""The system temperature weighting array computed from current
        :math:`T_{sys}, t_{exp}`, and `\delta\nu`. See :meth:`tsys_weight`
        """
        return tsys_weight(self.exposure, self.delta_freq, self.tsys)

    def tpmeta(self, i):
        ser = self._sdfits.index(bintable=self._bintable_index).iloc[self._scanrows[i]]
        # meta = self._sdfits.index(bintable=self._bintable_index).iloc[self._scanrows[i]].dropna().to_dict()
        meta = ser.dropna().to_dict()
        meta["TSYS"] = self._tsys[i]
        meta["EXPOSURE"] = self.exposure[i]
        meta["NAXIS1"] = len(self._data[i])
        if "CUNIT1" not in meta:
            meta["CUNIT1"] = "Hz"  # @todo this is in gbtfits.hdu[0].header['TUNIT11'] but is it always TUNIT11?
        meta["CUNIT2"] = "deg"  # is this always true?
        meta["CUNIT3"] = "deg"  # is this always true?
        restfrq = meta["RESTFREQ"]
        rfq = restfrq * u.Unit(meta["CUNIT1"])
        restfreq = rfq.to("Hz").value
        meta["RESTFRQ"] = restfreq  # WCS wants no E
        return meta

    def total_power(self, i):
        """Return the total power spectrum

        Parameters
        ----------
        i : int
            The index into the data array

        Returns
        -------
        spectrum : `~spectra.spectrum.Spectrum`
        """
        # print(len(self._scanrows), i)
        ser = self._sdfits.index(bintable=self._bintable_index).iloc[self._scanrows[i]]
        # meta = self._sdfits.index(bintable=self._bintable_index).iloc[self._scanrows[i]].dropna().to_dict()
        meta = ser.dropna().to_dict()
        meta["TSYS"] = self._tsys[i]
        meta["EXPOSURE"] = self.exposure[i]
        meta["NAXIS1"] = len(self._data[i])
        if "CUNIT1" not in meta:
            meta["CUNIT1"] = "Hz"  # @todo this is in gbtfits.hdu[0].header['TUNIT11'] but is it always TUNIT11?
        meta["CUNIT2"] = "deg"  # is this always true?
        meta["CUNIT3"] = "deg"  # is this always true?
        restfrq = meta["RESTFREQ"]
        rfq = restfrq * u.Unit(meta["CUNIT1"])
        restfreq = rfq.to("Hz").value
        meta["RESTFRQ"] = restfreq  # WCS wants no E
        return Spectrum.make_spectrum(self._data[i] * u.ct, meta, observer_location=self._observer_location)

    def timeaverage(self, weights="tsys"):
        r"""Compute the time-averaged spectrum for this set of scans.

        Parameters
        ----------
        weights: str
            'tsys' or None.  If 'tsys' the weight will be calculated as:

             :math:`w = t_{exp} \times \delta\nu/T_{sys}^2`

            Default: 'tsys'
        Returns
        -------
        spectrum : :class:`~spectra.spectrum.Spectrum`
            The time-averaged spectrum
        """
        if self._npol > 1:
            raise Exception("Can't yet time average multiple polarizations")
        self._timeaveraged = deepcopy(self.total_power(0))
        if weights == "tsys":
            w = self._tsys_weight
        else:
            w = np.ones_like(self._tsys_weight)
        non_blanks = find_non_blanks(self._data)
        self._timeaveraged._data = average(self._data, axis=0, weights=w)
        self._timeaveraged.meta["MEANTSYS"] = np.mean(self._tsys[non_blanks])
        self._timeaveraged.meta["WTTSYS"] = sq_weighted_avg(self._tsys[non_blanks], axis=0, weights=w[non_blanks])
        self._timeaveraged.meta["TSYS"] = self._timeaveraged.meta["WTTSYS"]
        self._timeaveraged.meta["EXPOSURE"] = self.exposure[non_blanks].sum()
        return self._timeaveraged


class PSScan(ScanMixin):
    """GBT specific version of Position Switch Scan. A position switch scan object has
    one IF, one feed, and one or more polarizations.

    Parameters
    ----------

    gbtfits : `~fit.gbtfitsload.GBFITSLoad`
        input GBFITSLoad object
    scans : dict
        dictionary with keys 'ON' and 'OFF' containing unique list of ON (signal) and OFF (reference) scan numbers
        NOTE: there should be one ON and one OFF, a pair
        @todo   'scans' should become 'scan'
    scanrows : dict
        dictionary with keys 'ON' and 'OFF' containing the list of rows in `sdfits` corresponding to ON (signal) and OFF (reference) integrations
    calrows : dict
        dictionary containing with keys 'ON' and 'OFF' containing list of rows in `sdfits` corresponding to cal=T (ON) and cal=F (OFF) integrations.
    bintable : int
        the index for BINTABLE in `sdfits` containing the scans
    calibrate: bool
        whether or not to calibrate the data.  If true, data will be calibrated as TSYS*(ON-OFF)/OFF. Default: True
    observer_location : `~astropy.coordinates.EarthLocation`
        Location of the observatory. See `~dysh.coordinates.Observatory`.
        This will be transformed to `~astropy.coordinates.ITRS` using the time of
        observation DATE-OBS or MJD-OBS in
        the SDFITS header.  The default is the location of the GBT.
    """

    def __init__(
        self, gbtfits, scans, scanrows, calrows, bintable, calibrate=True, observer_location=Observatory["GBT"]
    ):
        # The rows of the original bintable corresponding to ON (sig) and OFF (reg)
        self._sdfits = gbtfits  # parent class
        self._scans = scans
        self._scanrows = scanrows
        self._nrows = len(self._scanrows["ON"])
        print(f"PJT len(scanrows ON) {len(self._scanrows['ON'])}")
        print(f"PJT len(scanrows OFF) {len(self._scanrows['OFF'])}")
        print("PJT scans", scans)
        print("PJT scanrows", scanrows)
        print("PJT calrows", calrows)
        # print(f"len(scanrows ON) {len(self._scanrows['ON'])}")
        # print(f"len(scanrows OFF) {len(self._scanrows['OFF'])}")

        # calrows perhaps not needed as input since we can get it from gbtfits object?
        # calrows['ON'] are rows with noise diode was on, regardless of sig or ref
        # calrows['OFF'] are rows with noise diode was off, regardless of sig or ref
        self._calrows = calrows
        # print("BINTABLE = ", bintable)
        # @todo deal with data that crosses bintables
        if bintable is None:
            self._bintable_index = gbtfits._find_bintable_and_row(self._scanrows["ON"][0])[0]
        else:
            self._bintable_index = bintable
        # print(f"bintable index is {self._bintable_index}")
        self._observer_location = observer_location
        # df = selection.iloc[scanrows["ON"]]
        df = self._sdfits._index.iloc[scanrows["ON"]]
        self._pols = uniq(df["PLNUM"])
        # print(f"PSSCAN #pol = {self._pols}")
        self._npol = len(self._pols)
        if False:
            self._nint = gbtfits.nintegrations(self._bintable_index)
        # so quick with slicing!
        self._sigonrows = sorted(list(set(self._calrows["ON"]).intersection(set(self._scanrows["ON"]))))
        self._sigoffrows = sorted(list(set(self._calrows["OFF"]).intersection(set(self._scanrows["ON"]))))
        self._refonrows = sorted(list(set(self._calrows["ON"]).intersection(set(self._scanrows["OFF"]))))
        self._refoffrows = sorted(list(set(self._calrows["OFF"]).intersection(set(self._scanrows["OFF"]))))
        self._sigcalon = gbtfits.rawspectra(self._bintable_index)[self._sigonrows]
        self._nchan = len(self._sigcalon[0])
        self._sigcaloff = gbtfits.rawspectra(self._bintable_index)[self._sigoffrows]
        self._refcalon = gbtfits.rawspectra(self._bintable_index)[self._refonrows]
        self._refcaloff = gbtfits.rawspectra(self._bintable_index)[self._refoffrows]
        self._tsys = None
        self._exposure = None
        self._calibrated = None
        self._calibrate = calibrate
        if self._calibrate:
            self.calibrate()

    @property
    def tsys(self):
        """The system temperature array. This will be `None` until calibration is done.

        Returns
        -------
        tsys : `~numpy.ndarray`
            System temperature values in K
        """
        return self._tsys

    # @todo something clever
    # self._calibrated_spectrum = Spectrum(self._calibrated,...) [assuming same spectral axis]
    def calibrated(self, i):
        """Return the calibrated Spectrum.

        Parameters
        ----------
        i : int
            The index into the calibrated array

        Returns
        -------
        spectrum : `~spectra.spectrum.Spectrum`
        """
        meta = self._sdfits.index(bintable=self._bintable_index).iloc[self._scanrows["ON"][i]].dropna().to_dict()
        meta["TSYS"] = self._tsys[i]
        meta["EXPOSURE"] = self._exposure[i]
        meta["NAXIS1"] = len(self._calibrated[i])
        meta["TSYS"] = self._tsys[i]
        meta["EXPOSURE"] = self.exposure[i]
        if "CUNIT1" not in meta:
            meta["CUNIT1"] = "Hz"  # @todo this is in gbtfits.hdu[0].header['TUNIT11'] but is it always TUNIT11?
        meta["CUNIT2"] = "deg"  # is this always true?
        meta["CUNIT3"] = "deg"  # is this always true?
        restfrq = meta["RESTFREQ"]
        rfq = restfrq * u.Unit(meta["CUNIT1"])
        restfreq = rfq.to("Hz").value
        meta["RESTFRQ"] = restfreq  # WCS wants no E
        return Spectrum.make_spectrum(self._calibrated[i] * u.K, meta=meta, observer_location=self._observer_location)

    def calibrate(self, **kwargs):
        """
        Position switch calibration, following equations 1 and 2 in the GBTIDL calibration manual
        """
        kwargs_opts = {"verbose": False}
        kwargs_opts.update(kwargs)

        self._status = 1
        nspect = self.nrows // 2
        self._calibrated = np.empty((nspect, self._nchan), dtype="d")
        self._tsys = np.empty(nspect, dtype="d")
        self._exposure = np.empty(nspect, dtype="d")
        # print("REFONROWS ", self._refonrows)
        tcal = list(self._sdfits.index(bintable=self._bintable_index).iloc[self._refonrows]["TCAL"])
        # @todo  this loop could be replaced with clever numpy
        if len(tcal) != nspect:
            raise Exception(f"TCAL length {len(tcal)} and number of spectra {nspect} don't match")
        for i in range(nspect):
            tsys = mean_tsys(calon=self._refcalon[i], caloff=self._refcaloff[i], tcal=tcal[i])
            sig = 0.5 * (self._sigcalon[i] + self._sigcaloff[i])
            ref = 0.5 * (self._refcalon[i] + self._refcaloff[i])
            self._calibrated[i] = tsys * (sig - ref) / ref
            self._tsys[i] = tsys
            self._exposure[i] = self.exposure[i]
        print("Calibrated %d spectra" % nspect)

    # tip o' the hat to Pedro S. for exposure and delta_freq
    @property
    def exposure(self):
        """Get the array of exposure (integration) times

        exposure = [ 0.5*(exp_ref_on + exp_ref_off) + 0.5*(exp_sig_on + exp_sig_off) ] / 2

        Returns
        -------
        exposure : ~numpy.ndarray
            The exposure time in units of the EXPOSURE keyword in the SDFITS header
        """
        exp_ref_on = self._sdfits.index(bintable=self._bintable_index).iloc[self._refonrows]["EXPOSURE"].to_numpy()
        exp_ref_off = self._sdfits.index(bintable=self._bintable_index).iloc[self._refoffrows]["EXPOSURE"].to_numpy()
        exp_sig_on = self._sdfits.index(bintable=self._bintable_index).iloc[self._sigonrows]["EXPOSURE"].to_numpy()
        exp_sig_off = self._sdfits.index(bintable=self._bintable_index).iloc[self._sigoffrows]["EXPOSURE"].to_numpy()
        exp_ref = exp_ref_on + exp_ref_off
        exp_sig = exp_sig_on + exp_sig_off
        # exposure = 0.5*(exp_ref + exp_sig)
        # exposure = exp_ref + exp_sig
        nsmooth = 1.0  # In case we start smoothing the reference spectra.
        exposure = exp_sig * exp_ref * nsmooth / (exp_sig + exp_ref * nsmooth)
        return exposure

    @property
    def delta_freq(self):
        """Get the array of channel frequency width

        df = [ 0.5*(df_ref_on + df_ref_off) + 0.5*(df_sig_on + df_sig_off) ] / 2

        Returns
        -------
             delta_freq: ~numpy.ndarray
                 The channel frequency width in units of the CDELT1 keyword in the SDFITS header
        """
        df_ref_on = self._sdfits.index(bintable=self._bintable_index).iloc[self._refonrows]["CDELT1"].to_numpy()
        df_ref_off = self._sdfits.index(bintable=self._bintable_index).iloc[self._refoffrows]["CDELT1"].to_numpy()
        df_sig_on = self._sdfits.index(bintable=self._bintable_index).iloc[self._sigonrows]["CDELT1"].to_numpy()
        df_sig_off = self._sdfits.index(bintable=self._bintable_index).iloc[self._sigoffrows]["CDELT1"].to_numpy()
        df_ref = 0.5 * (df_ref_on + df_ref_off)
        df_sig = 0.5 * (df_sig_on + df_sig_off)
        delta_freq = 0.5 * (df_ref + df_sig)
        return delta_freq

    @property
    def _tsys_weight(self):
        r"""The system temperature weighting array computed from current
        :math`T_{sys}`, :math:`t_{int}`, and :math:`\delta\nu`. See :meth:`tsys_weight`
        """
        return tsys_weight(self.exposure, self.delta_freq, self.tsys)

    def timeaverage(self, weights="tsys"):
        r"""Compute the time-averaged spectrum for this set of scans.

        Parameters
        ----------
        weights: str
            'tsys' or None.  If 'tsys' the weight will be calculated as:

             :math:`w = t_{exp} \times \delta\nu/T_{sys}^2`

            Default: 'tsys'
        Returns
        -------
        spectrum : :class:`~spectra.spectrum.Spectrum`
            The time-averaged spectrum
        """
        if self._calibrated is None or len(self._calibrated) == 0:
            raise Exception("You can't time average before calibration.")
        if self._npol > 1:
            raise Exception("Can't yet time average multiple polarizations")
        self._timeaveraged = deepcopy(self.calibrated(0))
        data = self._calibrated
        if weights == "tsys":
            w = self._tsys_weight
        else:
            w = np.ones_like(self._tsys_weight)
        self._timeaveraged._data = average(data, axis=0, weights=w)
        non_blanks = find_non_blanks(data)
        self._timeaveraged.meta["MEANTSYS"] = np.mean(self._tsys[non_blanks])
        self._timeaveraged.meta["WTTSYS"] = sq_weighted_avg(self._tsys[non_blanks], axis=0, weights=w[non_blanks])
        self._timeaveraged.meta["EXPOSURE"] = np.sum(self._exposure[non_blanks])
        self._timeaveraged.meta["TSYS"] = self._timeaveraged.meta["WTTSYS"]
        return self._timeaveraged


<<<<<<< HEAD
class FSScan(ScanMixin):
    """GBT specific version of Frequency Switch Scan

    Parameters
    ----------

    gbtfits : `~fit.gbtfitsload.GBFITSLoad`
        input GBFITSLoad object
    scan : int
        scan number that contains integrations with a series of sig/ref and calon/caloff states
    sigrows:  dict
        dictionary containing with keys 'ON' and 'OFF' containing list of rows in `sdfits`
        corresponding to sig=T (ON) and sig=F (OFF) integrations.
    calrows : dict
        dictionary containing with keys 'ON' and 'OFF' containing list of rows in `sdfits`
        corresponding to cal=T (ON) and cal=F (OFF) integrations.
    bintable : int
        the index for BINTABLE in `sdfits` containing the scans
    calibrate: bool
        whether or not to calibrate the data.  If true, data will be calibrated as TSYS*(ON-OFF)/OFF.
        Default: True
    fold: bool
        whether or not to fold the spectrum. Default: True
    observer_location : `~astropy.coordinates.EarthLocation`
        Location of the observatory. See `~dysh.coordinates.Observatory`.
        This will be transformed to `~astropy.coordinates.ITRS` using the time of
        observation DATE-OBS or MJD-OBS in
        the SDFITS header.  The default is the location of the GBT.
    """

    def __init__(
        self, gbtfits, scan, sigrows, calrows, bintable, calibrate=True, fold=True,
        observer_location=Observatory["GBT"]
    ):
        # The rows of the original bintable corresponding to ON (sig) and OFF (reg)
        self._sdfits = gbtfits  # parent class
        self._scan = scan  # for FS everything is an "ON"
        self._sigrows = sigrows  # dict with "ON" and "OFF"
        self._calrows = calrows  # dict with "ON" and "OFF"
        self._folded = False

        self._sigonrows = sorted(list(set(self._calrows["ON"]).intersection(set(self._sigrows["ON"]))))
        self._sigoffrows = sorted(list(set(self._calrows["OFF"]).intersection(set(self._sigrows["ON"]))))
        self._refonrows = sorted(list(set(self._calrows["ON"]).intersection(set(self._sigrows["OFF"]))))
        self._refoffrows = sorted(list(set(self._calrows["OFF"]).intersection(set(self._sigrows["OFF"]))))

        print("SigOff", self._sigoffrows)
        print("SigOn", self._sigonrows)
        print("RefOff", self._refoffrows)
        print("RegOn", self._refonrows)

        nsigrows = len(self._sigonrows) + len(self._sigoffrows)
        nrefrows = len(self._refonrows) + len(self._refoffrows)
        if nsigrows != nrefrows:
            raise Exception("Number of sig rows does not match ref rows. Dangerous to proceed")
        print("sigonrows", nsigrows, self._sigonrows)
        self._nrows = nsigrows

        a_scanrow = self._sigonrows[0]

        # print("BINTABLE = ", bintable)
        # @todo deal with data that crosses bintables
        if bintable is None:
            self._bintable_index = gbtfits._find_bintable_and_row(a_scanrow)[0]
        else:
            self._bintable_index = bintable
        print(f"bintable index is {self._bintable_index}")
        self._observer_location = observer_location
        # df = selection.iloc[scanrows["ON"]]
        # df = self._sdfits._index.iloc[scanrows["ON"]]
        self._scanrows = list(set(self._calrows["ON"])) + list(set(self._calrows["OFF"]))

        df = self._sdfits._index.iloc[self._scanrows]
        print("PJT: len(df) = ", len(df))
        self._feeds = uniq(df["FDNUM"])
        self._pols = uniq(df["PLNUM"])
        self._ifs = uniq(df["IFNUM"])
        print(f"FSSCAN #pol = {self._pols}")
        self._npol = len(self._pols)
        self._nfeed = len(self._feeds)
        self._nif = len(self._ifs)  # should be 1
        if False:
            self._nint = gbtfits.nintegrations(self._bintable_index)
        # @todo use gbtfits.velocity_convention(veldef,velframe)
        # so quick with slicing!

        self._sigcalon = gbtfits.rawspectra(self._bintable_index)[self._sigonrows]
        self._sigcaloff = gbtfits.rawspectra(self._bintable_index)[self._sigoffrows]
        self._refcalon = gbtfits.rawspectra(self._bintable_index)[self._refonrows]
        self._refcaloff = gbtfits.rawspectra(self._bintable_index)[self._refoffrows]
        self._nchan = len(self._sigcalon[0])
        self._tsys = None
        self._exposure = None
        self._calibrated = None
        self._calibrate = calibrate
        if self._calibrate:
            self.calibrate(fold=fold)

    @property
    def folded(self):
        """
        Has the scan been folded?

        Returns
        -------
        boolean
            True if the signal and reference integrations have been folded. False if not.
        """
        return self._folded

    @property
    def tsys(self):
        """The system temperature array. This will be `None` until calibration is done.

        Returns
        -------
        tsys : `~numpy.ndarray`
            System temperature values in K
        """
        return self._tsys

    # @todo something clever
    # self._calibrated_spectrum = Spectrum(self._calibrated,...) [assuming same spectral axis]
    def calibrated(self, i):
        """Return the calibrated Spectrum.

        Parameters
        ----------
        i : int
            The index into the calibrated array

        Returns
        -------
        spectrum : `~spectra.spectrum.Spectrum`
        """
        # meta = self._sdfits.index(bintable=self._bintable_index).iloc[self._scanrows["ON"][i]].dropna().to_dict()
        meta = self._sdfits.index(bintable=self._bintable_index).iloc[self._scanrows[i]].dropna().to_dict()
        meta["TSYS"] = self._tsys[i]
        meta["EXPOSURE"] = self._exposure[i]
        meta["NAXIS1"] = len(self._calibrated[i])
        meta["TSYS"] = self._tsys[i]
        meta["EXPOSURE"] = self.exposure[i]
        if "CUNIT1" not in meta:
            meta["CUNIT1"] = "Hz"  # @todo this is in gbtfits.hdu[0].header['TUNIT11'] but is it always TUNIT11?
        meta["CUNIT2"] = "deg"  # is this always true?
        meta["CUNIT3"] = "deg"  # is this always true?
        restfrq = meta["RESTFREQ"]
        rfq = restfrq * u.Unit(meta["CUNIT1"])
        restfreq = rfq.to("Hz").value
        meta["RESTFRQ"] = restfreq  # WCS wants no E
        return Spectrum.make_spectrum(self._calibrated[i] * u.K, meta=meta, observer_location=self._observer_location)

    def calibrate(self, **kwargs):
        """
        Frequency switch calibration, following equations 1 and 2 in the GBTIDL calibration manual
        """

        # some helper functions, courtesy proto_getfs.py
        def channel_to_frequency(crval1, crpix1, cdelt1, vframe, nchan, nint, ndim=1):
            """ """

            # Compute the correction factor.
            beta = (vframe * u.m / u.s) / ac.c
            vcorr = np.sqrt((1.0 + beta) / (1.0 - beta))

            # The +1 is to start counting from 1.
            indx = np.arange(nchan) + 1
            if ndim == 1:
                freq = crval1 + cdelt1 * (indx - crpix1)
                freq *= vcorr
            elif ndim == 2:
                indx = np.tile(indx, (nint, 1))
                freq = crval1[:, np.newaxis] + cdelt1[:, np.newaxis] * (indx - crpix1[:, np.newaxis])
                freq *= vcorr[:, np.newaxis]

            return freq

        def index_frequency(df):
            """
            Create a frequency axis from an index.
            This assumes all entries in the index have the same number of channels.
            """
            # Could you do this with gbtfits.getspec(row).spectral_axis?

            ndim = len(df.shape)
            nint = df.shape[0]

            if ndim == 1:
                nchan = np.array([int(df["TDIM7"][1:-1].split(",")[0])])
            else:
                nchan = np.array([int(df["TDIM7"].iloc[i][1:-1].split(",")[0]) for i in range(len(df))])

            crval1 = df["CRVAL1"]
            crpix1 = df["CRPIX1"]
            cdelt1 = df["CDELT1"]
            vframe = df["VFRAME"]  # Use the velocity frame requested by the user.

            if ndim == 2:
                crval1 = crval1.to_numpy()
                crpix1 = crpix1.to_numpy()
                cdelt1 = cdelt1.to_numpy()
                vframe = vframe.to_numpy()

            freq = channel_to_frequency(crval1, crpix1, cdelt1, vframe, nchan[0], nint, ndim=ndim)

            # Apply units.
            try:
                cunit1 = u.Unit(df["CUNIT1"])
                if ndim == 2:
                    cunit1 = cunit[0]
            except KeyError:
                cunit1 = u.Hz

            return freq * cunit1

        def do_total_power(no_cal, cal, tcal):
            """ """

        def vec_mean_tsys(on, off, tcal):
            """
            mean_tsys implements this, albeit only in 1D
            """
            pass

        def do_sig_ref(sig, ref, tsys, smooth=False):
            """
            smooth=True would implement smoothing the reference (or something)
            """
            return (sig - ref) / ref * tsys

        def do_fold(sig, ref, sig_freq, ref_freq, remove_wrap=False):
            """
            """
            chan_shift = (sig_freq[0] - ref_freq[0]) / np.abs(np.diff(sig_freq)).mean()
            # print("do_fold: ",sig_freq[0], ref_freq[0],chan_shift)
            ref_shift = do_shift(ref, chan_shift, remove_wrap=remove_wrap)

        def do_shift(data, offset, remove_wrap=False):
            """
            Shift the data of a numpy array using roll/shift

            @todo   can it be done in one step using ndimage.shift?
            @todo   use the fancier GBTIDL fft based shift
            """

            ishift = int(np.round(offset))  # Integer shift.
            fshift = offset - ishift  # Fractional shift.
            print("FOLD:  ishift=%d fshift=%g" % (ishift, fshift))
            data2 = np.roll(data, ishift, axis=0)
            if remove_wrap:
                if ishift < 0:
                    data2[ishift:] = np.nan
                else:
                    data2[:ishift] = np.nan
            # now the fractional shift, each row separate since ndimage.shift() cannot deal with np.nan
            #    data2 = ndimage.shift(data2,fshift)     this fails because fshift is a Quantity?, grrrr
            data2 = ndimage.shift(data2, [fshift])
            return data2

        kwargs_opts = {"verbose": False}
        kwargs_opts.update(kwargs)
        nspect = self.nrows // 2
        self._calibrated = np.empty((nspect, self._nchan), dtype="d")
        self._tsys = np.empty(nspect, dtype="d")
        self._exposure = np.empty(nspect, dtype="d")
        #
        sig_freq = self._sigcalon[0]
        df_sig = self._sdfits.index(bintable=self._bintable_index).iloc[self._sigonrows]
        df_ref = self._sdfits.index(bintable=self._bintable_index).iloc[self._refonrows]
        print("df_sig", type(df_sig), len(df_sig))
        sig_freq = index_frequency(df_sig)
        ref_freq = index_frequency(df_ref)
        chan_shift = abs(sig_freq[0, 0] - ref_freq[0, 0]) / np.abs(np.diff(sig_freq)).mean()
        print("FS: shift=%g  nchan=%d" % (chan_shift, self._nchan))

        #  tcal is the same for REF and SIG, and the same for all integrations actually.
        tcal = list(self._sdfits.index(bintable=self._bintable_index).iloc[self._sigonrows]["TCAL"])
        print("TCAL:", len(tcal), tcal[0])
        if len(tcal) != nspect:
            raise Exception(f"TCAL length {len(tcal)} and number of spectra {nspect} don't match")
        # @todo   the nspect loop could be replaced with clever numpy?
        for i in range(nspect):
            # @todo   do the proper FS shift and folding
            tsys_sig = mean_tsys(calon=self._sigcalon[i], caloff=self._sigcaloff[i], tcal=tcal[i])
            tsys_ref = mean_tsys(calon=self._refcalon[i], caloff=self._refcaloff[i], tcal=tcal[i])
            if i == 0:
                print("Tsys(s/r)[0]=", tsys_sig, tsys_ref)
            tp_sig = 0.5 * (self._sigcalon[i] + self._sigcaloff[i])
            tp_ref = 0.5 * (self._refcalon[i] + self._refcaloff[i])
            #
            cal_sig = do_sig_ref(tp_sig, tp_ref, tsys_ref)
            cal_ref = do_sig_ref(tp_ref, tp_sig, tsys_sig)
            #
            if kwargs.pop("fold"):
                cal_sig_fold = do_fold(cal_sig, cal_ref, sig_freq[i], ref_freq[i])
                cal_ref_fold = do_fold(cal_ref, cal_sig, ref_freq[i], sig_freq[i])
                self._folded = True
            self._calibrated[i] = cal_sig  # for now, make this some <fold>
            self._tsys[i] = tsys_ref  # for now
            self._exposure[i] = self.exposure[i]
        print("Calibrated %d spectra" % nspect)

    # tip o' the hat to Pedro S. for exposure and delta_freq
    @property
    def exposure(self):
        """Get the array of exposure (integration) times

        exposure = [ 0.5*(exp_ref_on + exp_ref_off) + 0.5*(exp_sig_on + exp_sig_off) ] / 2

        Returns
        -------
        exposure : ~numpy.ndarray
            The exposure time in units of the EXPOSURE keyword in the SDFITS header
        """
        exp_ref_on = self._sdfits.index(bintable=self._bintable_index).iloc[self._refonrows]["EXPOSURE"].to_numpy()
        exp_ref_off = self._sdfits.index(bintable=self._bintable_index).iloc[self._refoffrows]["EXPOSURE"].to_numpy()
        exp_sig_on = self._sdfits.index(bintable=self._bintable_index).iloc[self._sigonrows]["EXPOSURE"].to_numpy()
        exp_sig_off = self._sdfits.index(bintable=self._bintable_index).iloc[self._sigoffrows]["EXPOSURE"].to_numpy()
        exp_ref = exp_ref_on + exp_ref_off
        exp_sig = exp_sig_on + exp_sig_off
        # exposure = 0.5*(exp_ref + exp_sig)
        # exposure = exp_ref + exp_sig
        nsmooth = 1.0  # In case we start smoothing the reference spectra.
        exposure = exp_sig * exp_ref * nsmooth / (exp_sig + exp_ref * nsmooth)
        return exposure

    @property
    def delta_freq(self):
        """Get the array of channel frequency width

        df = [ 0.5*(df_ref_on + df_ref_off) + 0.5*(df_sig_on + df_sig_off) ] / 2

        Returns
        -------
             delta_freq: ~numpy.ndarray
                 The channel frequency width in units of the CDELT1 keyword in the SDFITS header
        """
        df_ref_on = self._sdfits.index(bintable=self._bintable_index).iloc[self._refonrows]["CDELT1"].to_numpy()
        df_ref_off = self._sdfits.index(bintable=self._bintable_index).iloc[self._refoffrows]["CDELT1"].to_numpy()
        df_sig_on = self._sdfits.index(bintable=self._bintable_index).iloc[self._sigonrows]["CDELT1"].to_numpy()
        df_sig_off = self._sdfits.index(bintable=self._bintable_index).iloc[self._sigoffrows]["CDELT1"].to_numpy()
        df_ref = 0.5 * (df_ref_on + df_ref_off)
        df_sig = 0.5 * (df_sig_on + df_sig_off)
        delta_freq = 0.5 * (df_ref + df_sig)
        return delta_freq

    @property
    def _tsys_weight(self):
        r"""The system temperature weighting array computed from current
        :math`T_{sys}`, :math:`t_{int}`, and :math:`\delta\nu`. See :meth:`tsys_weight`
        """
        return tsys_weight(self.exposure, self.delta_freq, self.tsys)

    def timeaverage(self, weights="tsys"):
        r"""Compute the time-averaged spectrum for this set of scans.

        Parameters
        ----------
        weights: str
            'tsys' or None.  If 'tsys' the weight will be calculated as:

             :math:`w = t_{exp} \times \delta\nu/T_{sys}^2`

            Default: 'tsys'
        Returns
        -------
        spectrum : :class:`~spectra.spectrum.Spectrum`
            The time-averaged spectrum
        """
        if self._calibrated is None or len(self._calibrated) == 0:
            raise Exception("You can't time average before calibration.")
        if self._npol > 1:
            raise Exception("Can't yet time average multiple polarizations %d" % self._npol)
        self._timeaveraged = deepcopy(self.calibrated(0))
        data = self._calibrated
        if weights == "tsys":
            w = self._tsys_weight
        else:
            w = np.ones_like(self._tsys_weight)
        self._timeaveraged._data = average(data, axis=0, weights=w)
        non_blanks = find_non_blanks(data)
        self._timeaveraged.meta["MEANTSYS"] = np.mean(self._tsys[non_blanks])
        self._timeaveraged.meta["WTTSYS"] = sq_weighted_avg(self._tsys[non_blanks], axis=0, weights=w[non_blanks])
        self._timeaveraged.meta["EXPOSURE"] = np.sum(self._exposure[non_blanks])
        self._timeaveraged.meta["TSYS"] = self._timeaveraged.meta["WTTSYS"]
        return self._timeaveraged


class SubBeamNodScan(ScanMixin):  # SBNodScan?
=======
class SubBeamNodScan(ScanMixin):
>>>>>>> a8526e3c
    r"""
    Parameters
    ----------
    sigtp:  list of ~spectra.scan.TPScan
        Signal total power scans
    reftp:  list ~spectra.scan.TPScan
        Reference total power scans
    fulltp:  ~spectra.scan.TPScan
        A full (sig+ref) total power scans, used only for method='scan'
    method: str
        Method to use when processing. One of 'cycle' or 'scan'.  'cycle' is more accurate and averages data in each SUBREF_STATE cycle. 'scan' reproduces GBTIDL's snodka function which has been shown to be less accurate.  Default:'cycle'
    calibrate: bool
        Whether or not to calibrate the data.
    weights: str
        Weighting scheme to use when averaging the signal and reference scans
        'tsys' or None.  If 'tsys' the weight will be calculated as:

         :math:`w = t_{exp} \times \delta\nu/T_{sys}^2`

        Default: 'tsys'
    """

    def __init__(
        self, sigtp, reftp, fulltp=None, method="cycle", calibrate=True, observer_location=Observatory["GBT"], **kwargs
    ):
        kwargs_opts = {
            "timeaverage": False,
            "weights": "tsys",  # or None or ndarray
            "debug": False,
        }
        kwargs_opts.update(kwargs)
        w = kwargs_opts["weights"]
        if len(reftp) != len(sigtp):
            raise ValueError(
                f"Reference and signal total power arrays are different lengths: {len(reftp)} != {len(sigtp)}"
            )
        self._sigtp = sigtp
        self._reftp = reftp
        self._fulltp = fulltp
        self._nchan = len(reftp[0]._data[0])
        self._npol = 1
        self._nint = 0
        self._method = method.lower()
        if self._method not in ["cycle", "scan"]:
            raise ValueError(f"Method {self._method} unrecognized. Must be one of 'cycle' or 'scan'")
        self._observer_location = observer_location
        self._calibrated = None
        if calibrate:
            self.calibrate(weights=w)

    def calibrate(self, **kwargs):
        """Calibrate the Scan data"""
        nspect = len(self._reftp)
        self._tsys = np.empty(nspect, dtype=float)
        self._exposure = np.empty(nspect, dtype=float)
        self._delta_freq = np.empty(nspect, dtype=float)
        self._calibrated = np.empty((nspect, self._nchan), dtype=float)
        if self._method == "cycle":
            for i in range(nspect):
                ref_avg = self._reftp[i].timeaverage(weights=kwargs["weights"])
                sig_avg = self._sigtp[i].timeaverage(weights=kwargs["weights"])
                # Combine sig and ref.
                ta = ((sig_avg - ref_avg) / ref_avg).flux.value * ref_avg.meta["WTTSYS"]
                self._tsys[i] = ref_avg.meta["WTTSYS"]
                self._exposure[i] = sig_avg.meta["EXPOSURE"]
                self._delta_freq[i] = sig_avg.meta["CDELT1"]
                self._calibrated[i] = ta

        elif self._method == "scan":
            # Process the whole scan as a single block.
            # This is less accurate, but might be needed if
            # the scan was aborted and there are not enough
            # sig/ref cycles to do a per cycle calibration.
            for i in range(len(self._reftp)):
                on = self._sigtp[i].timeaverage(weights=kwargs["weights"]).data
                off = self._reftp[i].timeaverage(weights=kwargs["weights"]).data
                fulltpavg = self._fulltp[i].timeaverage(weights=kwargs["weights"])
                tsys = fulltpavg.meta["TSYS"]
                # data is a Spectrum.  not consistent with other Scan classes
                # where _calibrated is a numpy array.
                data = tsys * (on - off) / off
                # data.meta["MEANTSYS"] = 0.5 * np.mean((on.meta["TSYS"] + off.meta["TSYS"]))
                # data.meta["WTTSYS"] = tsys
                # data.meta["TSYS"] = data.meta["WTTSYS"]
                # self._tsys.append(ref_avg.meta["WTTSYS"])
                self._calibrated[i] = data
        else:
            raise ValueError(f"Method {self._method} unrecognized. Must be one of 'cycle' or 'scan'")

    def calibrated(self, i):
        meta = deepcopy(self._sigtp[i].timeaverage().meta)
        naxis1 = len(self._calibrated[i])
        meta["TSYS"] = self._tsys[i]
        meta["EXPOSURE"] = self._exposure[i]
        meta["NAXIS1"] = len(self._calibrated[i])
        if "CUNIT1" not in meta:
            meta["CUNIT1"] = "Hz"  # @todo this is in gbtfits.hdu[0].header['TUNIT11'] but is it always TUNIT11?
        meta["CUNIT2"] = "deg"  # is this always true?
        meta["CUNIT3"] = "deg"  # is this always true?
        restfrq = meta["RESTFREQ"]
        rfq = restfrq * u.Unit(meta["CUNIT1"])
        restfreq = rfq.to("Hz").value
        meta["RESTFRQ"] = restfreq  # WCS wants no E
        return Spectrum.make_spectrum(self._calibrated[i] * u.K, meta, observer_location=self._observer_location)

    @property
    def exposure(self):
        return self._exposure

    @property
    def delta_freq(self):
        return self._delta_freq

    @property
    def tsys(self):
        return self._tsys

    @property
    def _tsys_weight(self):
        r"""The system temperature weighting array computed from current
        :math:`T_{sys}, t_{exp}`, and `\delta\nu`. See :meth:`tsys_weight`
        """
        return tsys_weight(self.exposure, self.delta_freq, self.tsys)

    def timeaverage(self, weights="tsys"):
        if self._calibrated is None or len(self._calibrated) == 0:
            raise Exception("You can't time average before calibration.")
        if self._npol > 1:
            raise Exception(f"Can't yet time average multiple polarizations {self._npol}")
        self._timeaveraged = deepcopy(self.calibrated(0))
        data = self._calibrated
        nchan = len(data[0])
        if weights == "tsys":
            w = self._tsys_weight
        else:
            w = None
        if self._method == "scan":
            w = None  # don't double tsys weight(?)
            self._timeaveraged = deepcopy(self.calibrated(0))
            self._timeaveraged._data = average(data, axis=0, weights=w)
            self._timeaveraged.meta["MEANTSYS"] = np.mean(self._tsys)
            # data.meta["MEANTSYS"] = 0.5 * np.mean((on.meta["TSYS"] + off.meta["TSYS"]))
            self._timeaveraged.meta["WTTSYS"] = self._timeaveraged.meta["WTTSYS"]
            self._timeaveraged.meta["TSYS"] = self._timeaveraged.meta["WTTSYS"]
            self._timeaveraged.meta["EXPOSURE"] = np.sum(self.exposure)
        if self._method == "cycle":  # or weights = "gbtidl"
            # GBTIDL method of weighting subbeamnod data
            ta_avg = np.zeros(nchan, dtype="d")
            wt_avg = 0.0  # A single value for now, but it should be an array once we implement vector TSYS.
            tsys_wt = 0.0
            tsys_avg = 0.0
            for i in range(len(data)):
                wt_avg += self.tsys[i] ** -2.0
                tsys_wt_ = tsys_weight(self.exposure[i], self.delta_freq[i], self.tsys[i])
                tsys_wt += tsys_wt_
                ta_avg[:] += data[i] * self.tsys[i] ** -2.0
            wt1 = self.tsys**-2.0
            wt2 = tsys_weight(self.exposure, self.delta_freq, self.tsys)
            ta_avg /= wt_avg
            tsys_avg /= tsys_wt
            self._timeaveraged._data = ta_avg
            self._timeaveraged.meta["MEANTSYS"] = np.mean(self._tsys)
            self._timeaveraged.meta["WTTSYS"] = tsys_avg  # sq_weighted_avg(self._tsys, axis=0, weights=w)
            self._timeaveraged.meta["TSYS"] = self._timeaveraged.meta["WTTSYS"]
            self._timeaveraged.meta["EXPOSURE"] = np.sum(self.exposure)

        return self._timeaveraged<|MERGE_RESOLUTION|>--- conflicted
+++ resolved
@@ -667,7 +667,6 @@
         return self._timeaveraged
 
 
-<<<<<<< HEAD
 class FSScan(ScanMixin):
     """GBT specific version of Frequency Switch Scan
 
@@ -699,8 +698,7 @@
     """
 
     def __init__(
-        self, gbtfits, scan, sigrows, calrows, bintable, calibrate=True, fold=True,
-        observer_location=Observatory["GBT"]
+        self, gbtfits, scan, sigrows, calrows, bintable, calibrate=True, fold=True, observer_location=Observatory["GBT"]
     ):
         # The rows of the original bintable corresponding to ON (sig) and OFF (reg)
         self._sdfits = gbtfits  # parent class
@@ -899,8 +897,7 @@
             return (sig - ref) / ref * tsys
 
         def do_fold(sig, ref, sig_freq, ref_freq, remove_wrap=False):
-            """
-            """
+            """ """
             chan_shift = (sig_freq[0] - ref_freq[0]) / np.abs(np.diff(sig_freq)).mean()
             # print("do_fold: ",sig_freq[0], ref_freq[0],chan_shift)
             ref_shift = do_shift(ref, chan_shift, remove_wrap=remove_wrap)
@@ -1056,10 +1053,7 @@
         return self._timeaveraged
 
 
-class SubBeamNodScan(ScanMixin):  # SBNodScan?
-=======
 class SubBeamNodScan(ScanMixin):
->>>>>>> a8526e3c
     r"""
     Parameters
     ----------
