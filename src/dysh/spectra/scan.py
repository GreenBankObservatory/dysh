--- conflicted
+++ resolved
@@ -103,47 +103,20 @@
         sdata = []
         smask = []
         meta = []
-<<<<<<< HEAD
-        # print(f"0 SCAN.smooth {hasattr(self._calibrated,'mask')=}")
         for i in range(clen):
             c = self._calibrated[i]
-            # print(f"1 scan.smooth {hasattr(c,'mask')=}")
-=======
-        for i in range(clen):
-            c = self._calibrated[i]
->>>>>>> febb1d74
             newdata, newmeta = smooth(
                 data=c,
                 method=method,
                 width=width,
                 ndecimate=decimate,
                 kernel=None,
-<<<<<<< HEAD
-                show=False,
                 meta=self.meta[i],
             )
-            # print(f"{newdata.shape=}, {type(newdata)=}")
-            # print(f"2 scan.smooth {hasattr(newdata,'mask')=}")
-=======
-                meta=self.meta[i],
-            )
->>>>>>> febb1d74
             if hasattr(newdata, "mask"):
                 smask.append(newdata.mask)
             sdata.append(newdata)
             meta.append(newmeta)
-<<<<<<< HEAD
-        # print("CREATING MASKED ARRAY")
-        self._calibrated = np.ma.masked_array(sdata, smask)
-        self._meta = meta
-        # @todo If decimation occurs we must
-        # recompute deltafreq.  This needs the work in #583 completed first.
-        if decimate > -1:
-            self._calc_delta_freq(use_meta=True)
-
-    @abstractmethod
-    def _calc_delta_freq(self, use_meta: bool = False):
-=======
         self._calibrated = np.ma.masked_array(sdata, smask)
         self._meta = meta
         # If decimation occurs we must recompute delta_freq.
@@ -156,20 +129,11 @@
 
     @abstractmethod
     def _calc_delta_freq(self):
->>>>>>> febb1d74
+
         """
 
         Calculate the channel frequency spacing.
 
-<<<<<<< HEAD
-        Parameters
-        ----------
-        use_meta : bool optional
-            Use the metadata dictionary value of CRDELT1 to set `delta_freq`.  The default is False, which
-            mean use the SDFITS value(s)
-
-=======
->>>>>>> febb1d74
         Returns
         -------
         None.
@@ -1446,22 +1410,6 @@
 
         self._exposure = exp_ref_on + exp_ref_off
 
-<<<<<<< HEAD
-    def _calc_delta_freq(self, use_meta=False):  # TPSCAN
-        """Calculate the channel width.  See :meth:`delta_freq`"""
-        if not use_meta:
-            df_ref_on = self._sdfits.index(bintable=self._bintable_index).iloc[self._refonrows]["CDELT1"].to_numpy()
-            df_ref_off = self._sdfits.index(bintable=self._bintable_index).iloc[self._refoffrows]["CDELT1"].to_numpy()
-            if self.calstate is None:
-                delta_freq = 0.5 * (df_ref_on + df_ref_off)
-            elif self.calstate:
-                delta_freq = df_ref_on
-            elif self.calstate == False:  # noqa: E712
-                delta_freq = df_ref_off
-            self._delta_freq = delta_freq
-        else:
-            raise NotImplementedError("use_meta=True not yet implemented for self.__class__.__name-_")
-=======
     def _calc_delta_freq(self):  # TPSCAN
         """Calculate the channel width.
 
@@ -1484,7 +1432,7 @@
         elif self.calstate == False:  # noqa: E712
             delta_freq = df_ref_off
         self._delta_freq = delta_freq
->>>>>>> febb1d74
+
 
     def total_power(self, i):
         """Return the i-th total power spectrum in this Scan.
