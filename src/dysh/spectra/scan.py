"""
The classes that define various types of Scan and their calibration methods.
"""

import warnings
from abc import abstractmethod
from collections import UserList
from copy import deepcopy
from typing import Union

import astropy.units as u
import numpy as np
from astropy import constants as ac
from astropy.io.fits import BinTableHDU, Column
from astropy.table import Table, vstack
from astropy.time import Time
from astropy.utils.masked import Masked

from dysh.spectra import core

from ..coordinates import Observatory
from ..log import HistoricalBase, log_call_to_history, logger
from ..util.gaincorrection import GBTGainCorrection
from .core import (  # fft_shift,; average,
    find_non_blanks,
    find_nonblank_ints,
    mean_tsys,
    sq_weighted_avg,
    tsys_weight,
)
from .spectrum import Spectrum, average_spectra


class SpectralAverageMixin:
    @log_call_to_history
    def timeaverage(self, weights=None):
        r"""Compute the time-averaged spectrum for this scan.

        Parameters
        ----------
        weights: str
            'tsys' or None.  If 'tsys' the weight will be calculated as:

             :math:`w = t_{exp} \times \delta\nu/T_{sys}^2`

            Default: 'tsys'
        Returns
        -------
        spectrum : :class:`~spectra.spectrum.Spectrum`
            The time-averaged spectrum

        .. note::
           Data that are masked will have values set to zero.  This is a feature of `numpy.ma.average`. Data mask fill value is NaN (np.nan)
        """
        pass

    @property
    def exposure(self):
        """The array of exposure (integration) times. How the exposure is calculated
        varies for different derrived classes.

        Returns
        -------
        exposure : ~numpy.ndarray
            The exposure time in units of the EXPOSURE keyword in the SDFITS header
        """
        return self._exposure

    @property
    def delta_freq(self):
        """The array of channel frequency width"""
        return self._delta_freq

    @property
    def tsys(self):
        """The system temperature array.

        Returns
        -------
        tsys : `~numpy.ndarray`
            System temperature values in K
        """
        return self._tsys

    @property
    def tsys_weight(self):
        r"""The system temperature weighting array computed from current
        :math`T_{sys}`, :math:`t_{int}`, and :math:`\delta\nu`. See :meth:`tsys_weight`
        """
        return tsys_weight(self.exposure, self.delta_freq, self.tsys)


class ScanBase(HistoricalBase, SpectralAverageMixin):
    """This class describes the common interface to all Scan classes.
    A Scan represents one scan number, one IF, one feed, and one polarization.
    Derived classes *must* implement :meth:`calibrate`.
    """

    def __init__(
        self,
        sdfits,
        smoothref,
        apply_flags,
        observer_location,
        fdnum=-1,
        ifnum=-1,
        plnum=-1,
        tsys=None,
    ):
        HistoricalBase.__init__(self)
        self._fdnum = fdnum
        self._ifnum = ifnum
        self._plnum = plnum
        self._nchan = -1
        self._scan = -1
        self._nrows = -1
        self._bintable_index = -1
        self._pols = ""  # currently unused. Will contain polarization stokes string.
        self._nint = -1
        self._sdfits = sdfits
        self._nocal = False
        self._meta = {}
        self._bscale = 1.0
        self._bunit = "ta"
        self._tsys = None
        self._exposure = None
        self._calibrated = None
        self._smoothref = smoothref
        self._apply_flags = apply_flags
        self._observer_location = observer_location
        self._bunit_to_unit = {"ta": u.K, "ta*": u.K, "jy": u.Jy, "counts": u.ct}
        # @todo Baseline fitting of scanblock. See issue (RFE) #607 https://github.com/GreenBankObservatory/dysh/issues/607
        self._baseline_model = None
        self._subtracted = False  # This is False if and only if baseline_model is None so we technically don't need a separate boolean.

    def _validate_defaults(self):
        _required = {
            "bintable_index": self._bintable_index,
            "ifnum": self._ifnum,
            "fdnum": self._fdnum,
            "nchan": self._nchan,
            "nrows": self._nrows,
            "plnum": self._plnum,
            "scan": self._scan,
        }
        unset = []
        for k, v in _required.items():
            if v == -1:
                unset.append(k)
        if len(unset) > 0:
            raise Exception(
                f"The following required Scan attributes were not set by the derived class {self.__class__.__name__}:"
                f" {unset}"
            )
        for k in ["ifnum", "plnum", "fdnum"]:
            v = _required[k]
            if not isinstance(v, (int, np.integer)):
                raise ValueError(f"{self.__class__.__name__}: {k} must be an integer but got {type(v)}")

    @classmethod
    def _check_bunit(self, bunit):
        """
        Check that the requested brightness unit is valid.
        This allows us to not import `GBTGainCorretion` into `GBTFITSLoad`.

        Parameters
        ----------
        bunit : str
            Strings representing valid options for scaling spectral data, specifically
                - 'ta'  : Antenna Temperature
                - 'ta*' : Antenna temperature corrected to above the atmosphere
                - 'jy'  : flux density in Jansky
            This parameter is case-insensitive.

        Raises
        ------
        ValueError
            If the scale is unrecognized.
        """
        if not GBTGainCorrection.is_valid_scale(bunit):
            raise ValueError(
                f"Unrecognized brightness temperature unit {bunit}. Valid options are {GBTGainCorrection.valid_scales} (case-insensitive)."
            )

    def _finish_initialization(self, calibrate, calibrate_kwargs, meta_rows, bunit, zenith_opacity, tsys=None):
        if len(meta_rows) == 0:
            raise Exception(
                f"In Scan {self.scan}, no data left to calibrate. Check blank integrations, flags, and selection."
            )
        self._calibrate = calibrate
        self._nint = len(meta_rows)
        self._make_meta(meta_rows)
        self._init_tsys(tsys)
        self._calc_exposure()
        if self._calibrate:
            if calibrate_kwargs is not None:
                self.calibrate(**calibrate_kwargs)
            else:
                self.calibrate()
            self._add_calibration_meta()
        if bunit.lower() != "ta":  # at instantiation we will (normally) already be in T_A so no need to scale to that.
            self.scale(bunit, zenith_opacity)
        self._validate_defaults()

    @abstractmethod
    def _calc_exposure(self):
        """Method to compute the specific exposure array for the given Scan type"""
        raise NotImplementedError(f"Exposure calculation for {self.__class__.__name__} needs to be implemented.")
        # actually you won't even be able to instantiate the class if the method is not implemented.

    def calibrated(self, i):  ##SCANBASE
        """Return the i-th calibrated Spectrum from this Scan.

        Parameters
        ----------
        i : int
            The index into the calibrated array

        Returns
        -------
        spectrum : `~spectra.spectrum.Spectrum`
        """
        s = Spectrum.make_spectrum(
            Masked(
                self._calibrated[i] * self._bunit_to_unit[self.bunit.lower()],
                self._calibrated[i].mask,
            ),
            meta=self.meta[i],
            observer_location=self._observer_location,
        )
        s.merge_commentary(self)
        s._baseline_model = self._baseline_model
        s._subtracted = self._subtracted
        return s

    @property
    def is_scaled(self):
        r"""Is this Scan scaled to something other than  antenna temperature :math:`T_A`.

        Returns
        -------
        bool
            True if scale is e.g :math:`T_A^*` or Jy (:math:`S_\nu`).
        """
        return self._bunit != "ta"

    @property
    def bunit(self):
        """
        The descriptive brightness unit of the data. Analogous to FITS `BUNIT` keyword.  One of
            - 'ta'  : Antenna Temperature
            - 'ta*' : Antenna temperature corrected to above the atmosphere
            - 'jy'  : flux density in Jansky

        Returns
        -------
        str
            Brightness unit string.

        """
        return self._bunit

    @property
    def bscale(self):
        """
        The factor(s) by which the data have been scale from antenna temperature to corrected antenna temperature
        or flux density.  Analogous to FITS `BSCALE` keyword.

        Returns
        -------
        np.array
            An array of floats, one per integration in the scan.

        """
        return self._bscale

    def _scaleby(self, factor):
        """Scale the calibrated data array by a factor. This is an NxM * N multiplication

        Parameters
        ----------
            factor - np.array or float

            The factor to scale the spectral data by

        Returns
        -------
            None
        """
        # Array multiplication is slightly faster than a loop
        self._calibrated = self._calibrated * (np.array([factor]).T)

    @log_call_to_history
    def scale(self, bunit, zenith_opacity=None):
        """
        Scale the data to the given brightness temperature scale and zenith opacity. If data are already
        scaled, they will be unscaled first.

        Parameters
        ----------
        bunit : str
            Strings representing valid options for scaling spectral data, specifically
                - 'ta'  : Antenna Temperature
                - 'ta*' : Antenna temperature corrected to above the atmosphere
                - 'jy'  : flux density in Jansky
            This parameter is case-insensitive.

        zenith_opacity : float, optional
            The zenith opacity. Required if `bunit` is 'ta*' or 'jy'.

        Returns
        -------
        None

        Raises
        ------
        TypeError
            If scaling to temperature is not applicable to the scan type, e.g., a total power scan.
        ValueError
            If `bunit` is unrecognized or `zenith_opacity` is negative.

        """
        if self.__class__ == TPScan:
            raise TypeError("Total power data cannot be directly scaled to temperature.")
        self._check_bunit(bunit)
        if zenith_opacity < 0:
            raise ValueError("Zenith opacity cannot be negative.")
        s = bunit.lower()
        if s == self._bunit:
            return
        if s != "ta" and zenith_opacity is None:
            raise ValueError("Zenith opacity must be provided when scaling to Ta* or Jy.")
        nbunit = self._bunit_to_unit[s].to_string()
        # unscale the data if it was already scaled.
        if self.is_scaled:
            self._scaleby(1.0 / self._bscale)
        # if scaling back to antenna temperature, reset the scale factor to one and return.
        if s == "ta":
            self._bscale = np.ones_like(self._bscale)
            self._bunit = s
            self._set_all_meta("BUNIT", nbunit)
            self._set_all_meta("TUNIT7", nbunit)
            return

        gc = GBTGainCorrection()
        elev = np.array([x["ELEVATIO"] for x in self._meta]) * u.degree
        freq = np.array([x["CRVAL1"] for x in self._meta]) * u.Hz
        date = Time([x["DATE"] for x in self._meta], scale="utc", format="isot")
        factor = gc.scale_ta_to(bunit, freq, elev, date, zenith_opacity, zd=False)
        self._scaleby(factor)
        self._bscale = factor
        self._bunit = s
        self._set_all_meta("BUNIT", nbunit)
        self._set_all_meta("TUNIT7", nbunit)

    def _set_all_meta(self, key, value):
        for i in range(len(self._meta)):
            self._meta[i][key] = value

    def _check_model(self, model, c0, sa, tol):
        # make sure flux units match
        if model.return_units != c0.unit:
            raise ValueError(f"Units of model {model.return_units} and calibrated data {c0.unit} must be the same.")
        # Warn if domain of model doesn't encompass domain of spectral axis.
        # Sort domain and spectral axis to make them both ascending.
        domain = sorted(model.domain) * model.input_units
        ssa = sorted(sa.value) * sa.unit
        cdelt = ssa[1] - ssa[0]
        toldelt = abs(tol * cdelt)
        diff0 = ssa[0] - domain[0]
        diff1 = domain[-1] - ssa[-1]
        if (diff0 < -toldelt) or (diff1 > toldelt):
            raise ValueError(f"Baseline model would extrapolate on spectral axis by more than {tol} channels.")

    @log_call_to_history
    def subtract_baseline(self, model, tol=1, force=False):
        """
        Subtract a (previously computed) baseline model from every integration in this Scan.

        Parameters
        ----------
        model : `~astropy.modeling.Model`
            The baseline model to subtract. This is typically a `~specutils.utils.quantity_model.QuantityModel`
            derived by removing a baseline from a similar spectrum.
        tol : int, optional
            The maximum number of channels on either end of the spectrum to extrapolate the baseline model,
            if the spectral domain of the baseline model is smaller than the spectral axis of the Scan.
            For instance, if `tol=1`, then
            one channel on the low frequency and one channel on the high frequency end are allowed to be extrapolated.
            The default is 1.
        force : bool, optional
            Force subtraction of the input baseline model, even if another baseline model has been previously subtracted.
            Note: The previous baseline model will **not** be undone (added back in) before subtraction of the input baseline model.
            The default is False.

        Raises
        ------
        ValueError
            If the data are not yet calibrated or the tolerance `tol` is exceeded.

        Returns
        -------
        None

        """
        if self._calibrated is None:
            raise ValueError("Data must be calibrated before a baseline can be subtracted.")
        if self._subtracted:
            if not force:
                warnings.warn(
                    "A baseline model has already been subtracted from this scan. Use 'force=True' to force removal of another model.",
                    stacklevel=2,
                )
                return
        if tol < 0:
            raise ValueError("tol must be non-negative.")
        c0 = self.calibrated(0)
        sa = c0.spectral_axis
        self._check_model(model, c0, sa, tol)
        self._calibrated -= model(sa).value
        self._subtracted = True
        self._baseline_model = model

    def undo_baseline(self):
        """
        Undo the applied (subtracted) baseline. The subtracted baseline
        will be added back to the data. The `baseline_model` attribute is set to None.
        """
        if self._baseline_model is None:
            return
        sa = self.calibrated(0).spectral_axis
        self._calibrated += self._baseline_model(sa).value
        self._baseline_model = None
        self._subtracted = False

    @property
    def baseline_model(self):
        """Returns the subtracted baseline model or None if it has not yet been computed."""
        return self._baseline_model

    @property
    def subtracted(self):
        """Has a baseline model been subtracted?

        Returns
        -------
        True if a baseline model has been subtracted, False otherwise
        """
        return self._subtracted

    @property
    def scan(self):
        """
        The scan number

        Returns
        -------
        int
            The scan number of the integrations in the Scan object
        """
        return self._scan

    @property
    def nchan(self):
        """
        The number of channels in this scan.

        Returns
        -------
        int
            The number of channels in this scan.

        """
        return self._nchan

    @property
    def nint(self):
        """
        The number of integrations in this scan.

        Returns
        -------
        int
            The number of integrations in this scan.
        """
        return self._nint

    @property
    def nrows(self):
        """
        The number of rows in this scan.

        Returns
        -------
        int
            The number of rows in this scan.
        """
        return self._nrows

    @property
    def ifnum(self):
        """
        The intermediate frequency (IF) number.

        Returns
        -------
        int
            The index of the IF.
        """
        return self._ifnum

    @property
    def fdnum(self):
        """
        The feed number.

        Returns
        -------
        int
            The index of the feed.
        """
        return self._fdnum

    @property
    def plnum(self):
        """
        The polarization number.

        Returns
        -------
        int
            The polarization number.
        """
        return self._plnum

    # @property
    # @todo implement this using Evans crval4_to_pol
    # def pols(self):
    #     """The polarization description

    #     Returns
    #    -------
    #      list
    #         The list of integer polarization number(s)
    #     """
    #    return self._pols

    @property
    def is_calibrated(self):
        """
        Have the data been calibrated?

        Returns
        -------
        bool
            True if the data have been calibrated, False if not.

        """
        return self._calibrated is not None

    @property
    def meta(self):
        """
        The metadata of this Scan. The metadata is a list of dictionaries, the length of which is
        equal to the number of calibrated integrations in the Scan.

        Returns
        -------
        dict
            Dictionary containing the metadata of this Scan

        """
        return self._meta

    def _meta_as_table(self):
        """get the metadata as an astropy Table"""
        # remember, self._meta is a list of dicts,
        # and despite its name it is not Table metadata, it
        # it Table Columns values
        d = {}
        if len(self.history) != 0:
            d["HISTORY"] = self.history
        if len(self.comments) != 0:
            d["COMMENT"] = self.comments
        return Table(self._meta, meta=d)

    def _make_meta(self, rowindices):
        """
        Create the metadata for a Scan.  The metadata is a list of dictionaries, the length of which is
        equal to the number of calibrated integrations in the Scan.

        Parameters
        ----------
        rowindices : list of int
            The list of indices into the parent SDFITS index (DataFrame). These typically point to the
            indices for only the, e.g. the SIG data, since the resultant metadata will be used to make the calibrated spectra,
            which SIGREF data result in N/2 spectra.

        Returns
        -------
        None

        """
        # FITS can't handle NaN in a header, so just drop any column where NaN appears
        # Ideally this should be done on the individual record level in say, Spectrum.make_spectrum.
        df = self._sdfits.index(bintable=self._bintable_index).iloc[rowindices].dropna(axis=1, how="any")
        self._meta = df.to_dict("records")  # returns dict(s) with key = row number.
        for i in range(len(self._meta)):
            if "CUNIT1" not in self._meta[i]:
                self._meta[i]["CUNIT1"] = (
                    "Hz"  # @todo this is in gbtfits.hdu[0].header['TUNIT11'] but is it always TUNIT11?
                )
            self._meta[i]["CUNIT2"] = "deg"  # is this always true?
            self._meta[i]["CUNIT3"] = "deg"  # is this always true?
            restfrq = self._meta[i]["RESTFREQ"]
            rfq = restfrq * u.Unit(self._meta[i]["CUNIT1"])
            restfreq = rfq.to("Hz").value
            self._meta[i]["RESTFRQ"] = restfreq  # WCS wants no E
            self._meta[i]["BUNIT"] = self._bunit_to_unit[self.bunit.lower()].to_string()

    def _add_calibration_meta(self):
        """Add metadata that are computed after calibration."""
        if not self.is_calibrated:
            raise Exception("Data have to be calibrated first to add calibration metadata")
        for i in range(len(self._meta)):
            self._meta[i]["TSYS"] = self._tsys[i]
            self._meta[i]["EXPOSURE"] = self._exposure[i]
            self._meta[i]["NAXIS1"] = len(self._calibrated[i])
            self._meta[i]["TSYS"] = self._tsys[i]
            self._meta[i]["EXPOSURE"] = self.exposure[i]

    @abstractmethod
    def calibrate(self, **kwargs):  ## SCANBASE
        """Calibrate the Scan data"""
        pass

    @log_call_to_history
    def timeaverage(self, weights="tsys"):  ## SCANBASE
        r"""Compute the time-averaged spectrum for this set of FSscans.

        Parameters
        ----------
        weights: str
            'tsys' or None.  If 'tsys' the weight will be calculated as:

             :math:`w = t_{exp} \times \delta\nu/T_{sys}^2`

            Default: 'tsys'
        Returns
        -------
        spectrum : :class:`~spectra.spectrum.Spectrum`
            The time-averaged spectrum

        .. note::
           Data that are masked will have values set to zero.  This is a feature of `numpy.ma.average`. Data mask fill value is NaN (np.nan)
        """
        if self._calibrated is None or len(self._calibrated) == 0:
            raise Exception("You can't time average before calibration.")
        self._timeaveraged = deepcopy(self.calibrated(0))
        data = self._calibrated
        if weights == "tsys":
            w = self.tsys_weight
        else:
            w = np.ones_like(self.tsys_weight)
        self._timeaveraged._data = np.ma.average(data, axis=0, weights=w)
        self._timeaveraged._data.set_fill_value(np.nan)
        non_blanks = find_non_blanks(data)
        self._timeaveraged.meta["MEANTSYS"] = np.mean(self._tsys[non_blanks])
        self._timeaveraged.meta["WTTSYS"] = sq_weighted_avg(self._tsys[non_blanks], axis=0, weights=w[non_blanks])
        self._timeaveraged.meta["EXPOSURE"] = np.sum(self._exposure[non_blanks])
        self._timeaveraged.meta["TSYS"] = self._timeaveraged.meta["WTTSYS"]
        return self._timeaveraged

    def _make_bintable(self):
        """
        Create a :class:`~astropy.io.fits.BinaryTableHDU` from the calibrated data of this Scan.


        Returns
        -------
        b : :class:`~astropy.io.fits.BinaryTableHDU`
           A FITS binary table HDU, suitable for writing out or appending to a `~astropy.io.fits.HDUList`.

        """
        # Creating a Table from the metadata dictionary and instantiating
        # the BinTableHDU with that takes care of all the tricky
        # numpy/pandas dtypes to FITS single character format string. No need
        # to figure it out oneself (which I spent far too much time trying to do before I
        # discovered this!)
        if self._calibrated is None:
            raise Exception("Data must be calibrated before writing.")
        # Table metadata aren't preserved in BinTableHDU, so we
        # have to grab them here and add them
        # data_table = self._meta_as_table()
        # table_meta = data_table.meta
        cd = BinTableHDU(data=self._meta_as_table(), name="SINGLE DISH").columns
        form = f"{np.shape(self._calibrated)[1]}E"
        cd.add_col(Column(name="DATA", format=form, array=self._calibrated))
        logger.debug(f"Writing {len(self._calibrated)} rows for output from ScanBase.")
        b = BinTableHDU.from_columns(cd, name="SINGLE DISH")
        return b

    def write(self, fileobj, output_verify="exception", overwrite=False, checksum=False):
        """
        Write an SDFITS format file (FITS binary table HDU) of the calibrated data in this ScanBase

        Parameters
        ----------
        fileobj : str, file-like or `pathlib.Path`
            File to write to.  If a file object, must be opened in a
            writeable mode.
        multifile: bool, optional
            If True, write to multiple files if and only if there are multiple SDFITS files in this GBTFITSLoad.
            Otherwise, write to a single SDFITS file.
        output_verify : str
            Output verification option.  Must be one of ``"fix"``,
            ``"silentfix"``, ``"ignore"``, ``"warn"``, or
            ``"exception"``.  May also be any combination of ``"fix"`` or
            ``"silentfix"`` with ``"+ignore"``, ``+warn``, or ``+exception"
            (e.g. ``"fix+warn"``).  See https://docs.astropy.org/en/latest/io/fits/api/verification.html for more info
        overwrite : bool, optional
            If ``True``, overwrite the output file if it exists. Raises an
            ``OSError`` if ``False`` and the output file exists. Default is
            ``False``.
        checksum : bool
            When `True` adds both ``DATASUM`` and ``CHECKSUM`` cards
            to the headers of all HDU's written to the file.

        Returns
        -------
        None.

        """
        self._make_bintable().writeto(name=fileobj, output_verify=output_verify, overwrite=overwrite, checksum=checksum)

    def __len__(self):
        return self._nint

    def _init_tsys(self, tsys=None):
        """
        Initialize the array of system temperature values.
        This assumes that the input system temperature is either
        a scalar or a (N,) array with N equal to the number of integrations.
        """

        # Noise diode firing and no user provided tsys.
        if not self._nocal and tsys is None:
            self._tsys = np.full(self._nint, np.nan, dtype=float)
        # User provided tsys or TSYS column.
        elif tsys is not None:
            self._tsys = np.ones(self._nint, dtype=float) * tsys[: self._nint]


class ScanBlock(UserList, HistoricalBase, SpectralAverageMixin):
    @log_call_to_history
    def __init__(self, *args):
        UserList.__init__(self, *args)
        HistoricalBase.__init__(self)
        self._nrows = 0
        self._npol = 0  # always 1?
        self._nfeed = 0  # always 1?
        self._nif = 0  # always 1?
        self._timeaveraged = []

    @log_call_to_history
    def calibrate(self, **kwargs):
        """Calibrate all scans in this ScanBlock"""
        for scan in self.data:
            scan.calibrate(**kwargs)

    @log_call_to_history
    def timeaverage(self, weights="tsys"):  ## SCANBLOCK
        r"""Compute the time-averaged spectrum for all scans in this ScanBlock.

        Parameters
        ----------
        weights: str
            'tsys' or None.  If 'tsys' the weight will be calculated as:

             :math:`w = t_{exp} \times \delta\nu/T_{sys}^2`

            Default: 'tsys'

        Returns
        -------
        timeaverage: list of `~spectra.spectrum.Spectrum`
            List of all the time-averaged spectra

        .. note::
           Data that are masked will have values set to zero.  This is a feature of `numpy.ma.average`. Data mask fill value is NaN (np.nan)
        """
        # warnings.simplefilter("ignore", NoVelocityWarning)
        # average of the averages
        self._timeaveraged = []
        for scan in self.data:
            self._timeaveraged.append(scan.timeaverage(weights))
        s = average_spectra(self._timeaveraged, weights=weights)
        s.merge_commentary(self)
        return s

    def timevariance(self, weights="tsys"):
        """
        trying variance
        """
        logger.warning("PJT testing time variance, do not rely on this function")

        self._timevariance = []
        for scan in self.data:
            self._timeaveraged.append(scan.timeaverage(weights))
        s = average_spectra(self._timeaveraged, weights=weights)
        s.merge_commentary(self)
        return s

    @log_call_to_history
    def scale(self, bunit, zenith_opacity):
        """
        Scale all the data in this `ScanBlock` to the given brightness temperature scale and zenith opacity. If data are already
        scaled, they will be unscaled first.

        Parameters
        ----------
        bunit : str
            Strings representing valid options for scaling spectral data, specifically
                - 'ta'  : Antenna Temperature
                - 'ta*' : Antenna temperature corrected to above the atmosphere
                - 'jy'  : flux density in Jansky
            This parameter is case-insensitive.

        zenith_opacity : float
            The zenith opacity

        Returns
        -------
        None

        Raises
        ------
        TypeError
            if scaling to temperature is not applicable to the scan type, e.g., a total power scan.
        ValueError
            if `bunit` is unrecognized or `zenith_opacity` is negative.

        """
        for scan in self.data:
            scan.scale(bunit, zenith_opacity)

    @property
    def bunit(self):
        """
        The descriptive brightness unit of the data. Analogous to FITS `BUNIT` keyword.  One of
                - 'ta'  : Antenna Temperature
                - 'ta*' : Antenna temperature corrected to above the atmosphere
                - 'jy'  : flux density in Jansky

        Returns
        -------
        str
            brightness unit string
        """
        bunit = set([scan.bunit for scan in self.data])
        if len(bunit) > 1:
            logger.warning(f"The Scans in this ScanBlock have differing brightness units {bunit}")
            return list(bunit)
        return list(bunit)[0]  # noqa: RUF015

    # possible @todo:  We could have a baseline() method with same signature as Spectrum.baseline, which would compute
    # timeaverage for each Scan in a ScanBlock, and for each Scan calculate and remove that baseline from t
    # the integrations in that Scan.

    @log_call_to_history
    def subtract_baseline(self, model, tol=1, force=False):
        """
        Subtract a (previously computed) baseline model from every integration of every Scan in this ScanBlock.

        Parameters
        ----------
        model : `~astropy.modeling.Model`
            The baseline model to subtract. This is typically a `~specutils.utils.quantity_model.QuantityModel`
            derived by removing a baseline from a similar spectrum.
        tol : int, optional
            The maximum number of channels on either end of the spectrum to extrapolate the baseline model,
            if the spectral domain of the baseline model is smaller than the spectral axis of the Scan. For instance, if `tol=1`, then
            one channel on the low frequency and one channel on the high frequency end are allowed to be extrapolated.
            The default is 1.
        force : bool, optional
            Force subtraction of the input baseline model, even if another baseline model has been previously subtracted.
            Note: The previous baseline model will **not** be undone (added back in) before subtraction of the input baseline model.
            The default is False.

        Raises
        ------
        ValueError
            If the data are not yet calibrated or the tolerance `tol` is exceeded.

        Returns
        -------
        None
        """
        for scan in self.data:
            scan.subtract_baseline(model, tol, force)

    @log_call_to_history
    def undo_baseline(self):
        """
        For all Scans in this ScanBlock, undo the applied (subtracted) baseline. The subtracted baseline
        will be added back to the data. The Scan's baseline_model` attribute is set to None.
        """
        for scan in self.data:
            scan.undo_baseline()

    def write(self, fileobj, output_verify="exception", overwrite=False, checksum=False):
        """
        Write an SDFITS format file (FITS binary table HDU) of the calibrated data in this ScanBlock

        Parameters
        ----------
        fileobj : str, file-like or `pathlib.Path`
            File to write to.  If a file object, must be opened in a
            writeable mode.
        multifile: bool, optional
            If True, write to multiple files if and only if there are multiple SDFITS files in this GBTFITSLoad.
            Otherwise, write to a single SDFITS file.
        output_verify : str
            Output verification option.  Must be one of ``"fix"``,
            ``"silentfix"``, ``"ignore"``, ``"warn"``, or
            ``"exception"``.  May also be any combination of ``"fix"`` or
            ``"silentfix"`` with ``"+ignore"``, ``+warn``, or ``+exception"
            (e.g. ``"fix+warn"``).  See https://docs.astropy.org/en/latest/io/fits/api/verification.html for more info
        overwrite : bool, optional
            If ``True``, overwrite the output file if it exists. Raises an
            ``OSError`` if ``False`` and the output file exists. Default is
            ``False``.
        checksum : bool
            When `True` adds both ``DATASUM`` and ``CHECKSUM`` cards
            to the headers of all HDU's written to the file.

        Returns
        -------
        None.

        """
        s0 = self.data[0]
        # If there is only one scan, delegate to its write method
        # this does not preserve scanblock history
        # if len(self.data) == 1:
        #    print("only one scan")
        #   s0.write(fileobj, output_verify, overwrite, checksum)
        #   return
        # Meta are the keys of the first scan's bintable except for DATA.
        # We can use this to compare with the subsequent Scan
        # keywords without have to create their bintables first.
        defaultkeys = set(s0._meta[0].keys())
        datashape = np.shape(s0._calibrated)
        tablelist = [s0._meta_as_table()]
        nrows = 0
        for scan in self.data:  # [1:]:
            # check data shapes are the same
            thisshape = np.shape(scan._calibrated)
            if thisshape != datashape:
                # @todo Variable length arrays? https://docs.astropy.org/en/stable/io/fits/usage/unfamiliar.html#variable-length-array-tables
                # or write to separate bintables.
                raise Exception(
                    f"Data shapes of scans are not equal {thisshape}!={datashape}. Can't combine Scans into single"
                    " BinTableHDU"
                )
            # check that the header keywords are the same
            diff = set(scan._meta[0].keys()) - defaultkeys
            if len(diff) > 0:
                raise Exception(
                    f"Scan header keywords are not the same. These keywords were not present in all Scans: {diff}."
                    " Can't combine Scans into single BinTableHDU"
                )
            if nrows > 0:
                tablelist.append(scan._meta_as_table())
            nrows = nrows + thisshape[0]
        # now do the same trick as in Scan.write() of adding "DATA" to the coldefs
        # astropy Tables can be concatenated with vstack thankfully.
        table = vstack(tablelist, join_type="exact")
        # need to preserve table.meta because it gets lost in created of "cd" ColDefs
        table_meta = table.meta
        cd = BinTableHDU(table, name="SINGLE DISH").columns
        data = np.concatenate([c._calibrated for c in self.data])
        form = f"{np.shape(data)[1]}E"
        cd.add_col(Column(name="DATA", format=form, array=data))
        b = BinTableHDU.from_columns(cd, name="SINGLE DISH")
        # preserve any meta
        for k, v in table_meta.items():
            if k == "HISTORY" or k == "COMMENT":
                continue  # will deal with these later
            b.header[k] = v
        for h in self._history:
            b.header["HISTORY"] = h
        for c in self._comments:
            b.header["COMMENT"] = c

        logger.debug(f"Saving {nrows} scans in {fileobj} from ScanBlock.")
        b.writeto(name=fileobj, output_verify=output_verify, overwrite=overwrite, checksum=checksum)


class TPScan(ScanBase):
    """GBT specific version of Total Power Scan

        Parameters
        ----------
        gbtfits : `~dysh.fits.gbtfitsload.GBTFITSLoad`
            input GBTFITSLoad object
        scan: int
            scan number
        sigstate : bool
            Select the signal state used to form the data.  True means select sig='T', False to select sig='F'.
            None means select both.  See table below for explanation.
        calstate : bool
            Select the calibration state used to form the data.  True means select cal='T', False to select cal='F'.
            None means select both. See table below for explanation.
        scanrows : list-like
            the list of rows in `sdfits` corresponding to sigstate integrations
        calrows : dict
            dictionary containing with keys 'ON' and 'OFF' containing list of rows in `sdfits` corresponding to cal=T (ON) and cal=F (OFF) integrations for `scan`
        fdnum: int
            The feed number
        ifnum : int
            The IF number
        plnum : int
            The polarization number
        bintable : int
            the index for BINTABLE in `sdfits` containing the scans
        calibrate: bool
            whether or not to calibrate the data.  If `True`, the data will be (calon + caloff)*0.5, otherwise it will be SDFITS row data. Default:True
        smoothref: int
            the number of channels in the reference to boxcar smooth prior to calibration
        apply_flags : boolean, optional.  If True, apply flags before calibration.
        observer_location : `~astropy.coordinates.EarthLocation`
            Location of the observatory. See `~dysh.coordinates.Observatory`.
            This will be transformed to `~astropy.coordinates.ITRS` using the time of
            observation DATE-OBS or MJD-OBS in
            the SDFITS header.  The default is the location of the GBT.
    r

        Notes
        -----
        How the total power and system temperature are calculated, depending on signal and reference state parameters:


         ======   =====   ===================================================================       ==================================
         CAL      SIG     RESULT                                                                    TSYS
         ======   =====   ===================================================================       ==================================
         None     None    data = 0.5* (REFCALON + REFCALOFF), regardless of sig state               use all CAL states, all SIG states
         None     True    data = 0.5* (REFCALON + REFCALOFF), where sig = 'T'                       use all CAL states, SIG='T'
         None     False   data = 0.5* (REFCALON + REFCALOFF), where sig = 'F'                       use all CAL states, SIG='F'
         True     None    data = REFCALON, regardless of sig state                                  use all CAL states, all SIG states
         False    None    data = REFCALOFF, regardless of sig state                                 use all CAL states, all SIG states
         True     True    data = REFCALON, where sig='T'                                            use all CAL states, SIG='T'
         True     False   data = REFCALON, where sig='F'                                            use all CAL states, SIG='F'
         False    True    data = REFCALOFF  where sig='T'                                           use all CAL states, SIG='T'
         False    False   data = REFCALOFF, where sig='F'                                           use all CAL states, SIG='F'
         ======   =====   ===================================================================       ==================================

        where `REFCALON` = integrations with `cal=T` and  `REFCALOFF` = integrations with `cal=F`.

    """

    def __init__(
        self,
        gbtfits,
        scan,
        sigstate,
        calstate,
        scanrows,
        calrows,
        fdnum,
        ifnum,
        plnum,
        bintable,
        calibrate=True,
        smoothref=1,
        apply_flags=False,
        tsys=None,
        observer_location=Observatory["GBT"],
    ):
        ScanBase.__init__(self, gbtfits, smoothref, apply_flags, observer_location, fdnum, ifnum, plnum)
        self._sdfits = gbtfits  # parent class
        self._scan = scan
        self._sigstate = sigstate
        self._calstate = calstate
        self._scanrows = scanrows
        self._smoothref = smoothref
        self._apply_flags = apply_flags
        self._observer_location = observer_location
        self._bunit = "counts"
        if self._smoothref > 1:
            raise NotImplementedError(f"TP smoothref={self._smoothref} not implemented yet")

        # @todo deal with data that crosses bintables
        if bintable is None:
            self._bintable_index = self._sdfits._find_bintable_and_row(self._scanrows[0])[0]
        else:
            self._bintable_index = bintable
        df = self._sdfits._index
        df = df.iloc[scanrows]
        self._index = df
        self._nint = 0
        self._timeaveraged = None
        self._nrows = len(scanrows)
        self._tsys = None
        self._calrows = calrows
        # all cal=T states where sig=sigstate
        self._refonrows = sorted(list(set(self._calrows["ON"]).intersection(set(self._scanrows))))
        # all cal=F states where sig=sigstate
        self._refoffrows = sorted(list(set(self._calrows["OFF"]).intersection(set(self._scanrows))))
        self._refcalon = gbtfits.rawspectra(self._bintable_index, setmask=apply_flags)[self._refonrows]
        self._refcaloff = gbtfits.rawspectra(self._bintable_index, setmask=apply_flags)[self._refoffrows]
        nb1 = find_non_blanks(self._refcalon)
        nb2 = find_non_blanks(self._refcaloff)
        goodrows = np.intersect1d(nb1, nb2)
        if len(self._refcalon) == 0:
            # special case for notpcal (when calrows["ON"] is 0)
            self._calstate = False  # set calstate to false so that _calc_exposure() doesn't raise exception
            goodrows = np.intersect1d(nb2, nb2)  # isn't this just nb2.flatten()?
            if len(goodrows) != len(self._refcaloff):
                nblanks = len(self._refcaloff) - len(goodrows)
                logger.info(f"Ignoring {nblanks} blanked integration(s).")
            self._refcalon = None
            self._refcaloff = self._refcaloff[goodrows]
            self._refonrows = []
            self._refoffrows = [
                self._refoffrows[i] for i in goodrows
            ]  # why not self._refoffrows[goodrows] ?? -> because it is a list.
            self._nchan = len(self._refcaloff[0])  # PJT
            self._calc_exposure()
            self._calc_delta_freq()
            self._validate_defaults()
        else:
            # Tell the user about blank integration(s) that will be ignored.
            if len(goodrows) != len(self._refcalon):
                nblanks = len(self._refcalon) - len(goodrows)
                logger.info(f"Ignoring {nblanks} blanked integration(s).")
            self._refcalon = self._refcalon[goodrows]
            self._refcaloff = self._refcaloff[goodrows]
            self._refonrows = [self._refonrows[i] for i in goodrows]
            self._refoffrows = [self._refoffrows[i] for i in goodrows]
            self._nrows = len(self._refonrows) + len(self._refoffrows)  # ??
            self._nchan = len(self._refcalon[0])
            self._calc_exposure()
            self._calc_delta_freq()
        # Use 'ta' as bunit in this call so that scaling is not attempted.
        self._finish_initialization(calibrate, None, self._refoffrows, "ta", None, tsys=tsys)

    def calibrate(self, **kwargs):  ## TPSCAN
        """Calibrate the total power data according to the CAL/SIG table above"""
        # the way the data are formed depend only on cal state
        # since we have downselected based on sig state in the constructor
        if self._calibrated is not None:
            logger.warning(f"Scan {self.scan} was previously calibrated. Calibrating again.")
        if self.calstate is None:
            self._calibrated = (0.5 * (self._refcalon + self._refcaloff)).astype(float)
        elif self.calstate:
            self._calibrated = self._refcalon.astype(float)
        elif self.calstate == False:  # noqa: E712
            self._calibrated = self._refcaloff.astype(float)
        else:
            raise Exception(f"Unrecognized cal state {self.calstate}")  # should never happen
        self._calc_tsys()

    @property
    def sigstate(self):
        """The requested signal state

        Returns
        -------
        bool
            True if signal state is on ('T' in the SDFITS header), False otherwise ('F')
        """
        return self._sigstate

    @property
    def calstate(self):
        """The requested calibration state

        Returns
        -------
        bool
            True if calibration state is on ('T' in the SDFITS header), False otherwise ('F')
        """
        return self._calstate

    def _calc_tsys(self, **kwargs):
        """
        Calculate the system temperature array, according to table above.
        """
        self._tcal = list(self._sdfits.index(bintable=self._bintable_index).iloc[self._refoffrows]["TCAL"])
        if len(self._calrows["ON"]) == 0:
            if np.all(np.isnan(self._tsys)):
                self._tsys = np.ones(self._nint, dtype=float)
        else:
            nspect = len(self._tcal)
            self._tsys = np.empty(nspect, dtype=float)  # should be same as len(calon)
            if len(self._tcal) != nspect:
                raise Exception(f"TCAL length {len(self._tcal)} and number of spectra {nspect} don't match")
            for i in range(nspect):
                tsys = mean_tsys(calon=self._refcalon[i], caloff=self._refcaloff[i], tcal=self._tcal[i])
                self._tsys[i] = tsys

    def _calc_exposure(self):
        """Calculate the exposure time. See :meth:`exposure`"""
        if self.calstate is None:
            exp_ref_on = self._sdfits.index(bintable=self._bintable_index).iloc[self._refonrows]["EXPOSURE"].to_numpy()
            exp_ref_off = (
                self._sdfits.index(bintable=self._bintable_index).iloc[self._refoffrows]["EXPOSURE"].to_numpy()
            )

        elif self.calstate:
            exp_ref_on = self._sdfits.index(bintable=self._bintable_index).iloc[self._refonrows]["EXPOSURE"].to_numpy()
            exp_ref_off = 0
        elif self.calstate == False:  # noqa: E712
            exp_ref_on = 0
            exp_ref_off = (
                self._sdfits.index(bintable=self._bintable_index).iloc[self._refoffrows]["EXPOSURE"].to_numpy()
            )

        self._exposure = exp_ref_on + exp_ref_off

    def _calc_delta_freq(self):
        """Calculate the channel width.  See :meth:`delta_freq`"""
        df_ref_on = self._sdfits.index(bintable=self._bintable_index).iloc[self._refonrows]["CDELT1"].to_numpy()
        df_ref_off = self._sdfits.index(bintable=self._bintable_index).iloc[self._refoffrows]["CDELT1"].to_numpy()
        if self.calstate is None:
            delta_freq = 0.5 * (df_ref_on + df_ref_off)
        elif self.calstate:
            delta_freq = df_ref_on
        elif self.calstate == False:  # noqa: E712
            delta_freq = df_ref_off
        self._delta_freq = delta_freq

    @property
    def exposure(self):
        """The array of exposure (integration) times.  The value depends on the cal state:

            =====  ======================================
            CAL    EXPOSURE
            =====  ======================================
            None   :math:`t_{EXP,REFON} + t_{EXP,REFOFF}`
            True   :math:`t_{EXP,REFON}`
            False  :math:`t_{EXP,REFOFF}`
            =====  ======================================

        Returns
        -------
        exposure : `~numpy.ndarray`
            The exposure time in units of the EXPOSURE keyword in the SDFITS header
        """
        return self._exposure

    @property
    def delta_freq(self):
        r"""Get the array of channel frequency width. The value depends on the cal state:


        =====  ================================================================
        CAL     :math:`\Delta\nu`
        =====  ================================================================
        None    :math:`0.5 * ( \Delta\nu_{REFON}+ \Delta\nu_{REFOFF} )`
        True    :math:`\Delta\nu_{REFON}`
        False   :math:`\Delta\nu_{REFOFF}`
        =====  ================================================================


        Returns
        -------
        delta_freq: `~numpy.ndarray`
            The channel frequency width in units of the CDELT1 keyword in the SDFITS header
        """
        return self._delta_freq

    def total_power(self, i):
        """Return the i-th total power spectrum in this Scan.
        This is a synonym for :meth:`calibrated`

        Parameters
        ----------
        i : int
            The index into the data array

        Returns
        -------
        spectrum : `~spectra.spectrum.Spectrum`
        """
        return self.calibrated(i)


class PSScan(ScanBase):
    """GBT specific version of Position Switch Scan. A position switch scan object has
    one IF, one feed, and one polarization

    Parameters
    ----------
    gbtfits : `~dysh.fits.gbtfitsload.GBTFITSLoad`
        Input GBTFITSLoad object.
    scan : dict
        dictionary with keys 'ON' and 'OFF' containing unique list of ON (signal) and OFF (reference) scan numbers NOTE: there should be one ON and one OFF, a pair.
    scanrows : dict
        dictionary with keys 'ON' and 'OFF' containing the list of rows in `sdfits` corresponding to ON (signal) and OFF (reference) integrations.
    calrows : dict
        dictionary containing with keys 'ON' and 'OFF' containing list of rows in `sdfits` corresponding to cal=T (ON) and cal=F (OFF) integrations.
    fdnum: int
        The feed number.
    ifnum : int
        The intermediate frequency (IF) number.
    plnum : int
        The polarization number.
    bintable : int
        The index for BINTABLE in `sdfits` containing the scans.
    calibrate: bool
        Whether or not to calibrate the data. If true, data will be calibrated as TSYS*(ON-OFF)/OFF. Default: True
    smoothref: int
        If >1 smooth the reference with a boxcar kernel with a width of `smooth_ref` channels. The default is to not smooth the reference.
    apply_flags : boolean, optional
        If True, apply flags before calibration.
    observer_location : `~astropy.coordinates.EarthLocation`
        Location of the observatory. See `~Observatory`.
        This will be transformed to `~astropy.coordinates.ITRS` using the time of
        observation DATE-OBS or MJD-OBS in
        the SDFITS header.  The default is the location of the GBT.
    bunit : str, optional
        The brightess unit scale for the output scan, must be one of (case-insensitive)
                - 'ta'  : Antenna Temperature
                - 'ta*' : Antenna temperature corrected to above the atmosphere
                - 'jy'  : flux density in Jansky
        If 'ta*' or 'jy' the zenith opacity must also be given. Default: 'ta'
    zenith_opacity: float, optional
        The zenith opacity to use in calculating the scale factors for the integrations. Default: None
    refspec : int or `~spectra.spectrum.Spectrum`, optional
        If given, the Spectrum will be used as the reference rather than using scan data.
    tsys : float or `~np.ndarray`
        If given, this is the system temperature in Kelvin. It overrides the values calculated using the noise diodes.
        If not given, and signal and reference are scan numbers, the system temperature will be calculated from the reference
        scan and the noise diode. If not given, and the reference is a `Spectrum`, the reference system temperature as given
        in the metadata header will be used. The default is to use the noise diode or the metadata, as appropriate.
    """

    def __init__(
        self,
        gbtfits,
        scan,
        scanrows,
        calrows,
        fdnum,
        ifnum,
        plnum,
        bintable,
        calibrate=True,
        smoothref=1,
        apply_flags=False,
        observer_location=Observatory["GBT"],
        bunit="ta",
        zenith_opacity=0.0,
        refspec=None,
        tsys=None,
        nocal=False,
    ):
        ScanBase.__init__(self, gbtfits, smoothref, apply_flags, observer_location, fdnum, ifnum, plnum, tsys)
        # The rows of the original bintable corresponding to ON (sig) and OFF (reg)
        # self._history = deepcopy(gbtfits._history)
        self._scan = scan["ON"]
        self._sigscan = scan["ON"]
        self._refscan = scan["OFF"]
        self._scanrows = scanrows
        self._nrows = len(self._scanrows["ON"])
        self._refspec = refspec
        if isinstance(self.refspec, Spectrum):
            self._has_refspec = True
        else:
            self._has_refspec = False
        self._sigspec = None
        self._nocal = nocal

        # calrows perhaps not needed as input since we can get it from gbtfits object?
        # calrows['ON'] are rows with noise diode was on, regardless of sig or ref
        # calrows['OFF'] are rows with noise diode was off, regardless of sig or ref
        self._calrows = calrows
        # @todo deal with data that crosses bintables
        if bintable is None:
            self._bintable_index = gbtfits._find_bintable_and_row(self._scanrows["ON"][0])[0]
        else:
            self._bintable_index = bintable
        # noise diode on, signal position
        self._sigonrows = sorted(list(set(self._calrows["ON"]).intersection(set(self._scanrows["ON"]))))
        # noise diode off, signal position
        self._sigoffrows = sorted(list(set(self._calrows["OFF"]).intersection(set(self._scanrows["ON"]))))
        self._sigcalon = gbtfits.rawspectra(self._bintable_index, setmask=apply_flags)[self._sigonrows]
        self._sigcaloff = gbtfits.rawspectra(self._bintable_index, setmask=apply_flags)[self._sigoffrows]

        if self._has_refspec:
            self._refoffrows = None
            self._refoffrows = None
            self._refcalon = None
            self._refcaloff = None
            # Catch blank integrations.
            goodrows = find_nonblank_ints(self._sigcaloff, self._sigcalon)
        else:
            # noise diode on, reference position
            self._refonrows = sorted(list(set(self._calrows["ON"]).intersection(set(self._scanrows["OFF"]))))
            # noise diode off, reference position
            self._refoffrows = sorted(list(set(self._calrows["OFF"]).intersection(set(self._scanrows["OFF"]))))
            self._refcalon = gbtfits.rawspectra(self._bintable_index, setmask=apply_flags)[self._refonrows]
            self._refcaloff = gbtfits.rawspectra(self._bintable_index, setmask=apply_flags)[self._refoffrows]

            # Catch blank integrations.
            if not self._nocal:
                goodrows = find_nonblank_ints(self._sigcaloff, self._refcaloff, self._sigcalon, self._refcalon)
                self._refcalon = self._refcalon[goodrows]
                self._refcaloff = self._refcaloff[goodrows]
                self._refonrows = [self._refonrows[i] for i in goodrows]
                self._refoffrows = [self._refoffrows[i] for i in goodrows]
                self._sigcalon = self._sigcalon[goodrows]
                self._sigcaloff = self._sigcaloff[goodrows]
                self._sigonrows = [self._sigonrows[i] for i in goodrows]
                self._sigoffrows = [self._sigoffrows[i] for i in goodrows]
                # Update number of rows after removing blanks.
                nsigrows = len(self._sigonrows) + len(self._sigoffrows)
                self._nrows = nsigrows
            else:
                goodrows = find_nonblank_ints(self._sigcaloff, self._refcaloff)
                self._refcaloff = self._refcaloff[goodrows]
                self._refoffrows = [self._refoffrows[i] for i in goodrows]
                self._sigcaloff = self._sigcaloff[goodrows]
                self._sigoffrows = [self._sigoffrows[i] for i in goodrows]
                # Update number of rows after removing blanks.
                nsigrows = len(self._sigoffrows)
                self._nrows = nsigrows

        self._nchan = gbtfits.nchan(self._bintable_index)
        self._finish_initialization(calibrate, None, self._sigoffrows, bunit, zenith_opacity, tsys=tsys)

    @property
    def sigscan(self) -> int:
        """The scan number associated with the signal"""
        return self._sigscan

    @property
    def refscan(self) -> Union[int | None]:
        """The scan number associated with the reference.

        Returns
        -------
         int or None;
             Integer scan number or None if the reference was a Spectrum object
        """
        return self._refscan

    @property
    def sigspec(self) -> Union[Spectrum | None]:
        """The signal Spectrum if one was given at construction.

        Returns
        -------
         Spectrum or None;
             Spectrum object if given as signal or None.
        """
        return self._sigspec

    @property
    def refspec(self) -> Union[Spectrum | None]:
        """The reference Spectrum if one was given at construction.

        Returns
        -------
         Spectrum or None;
             Spectrum object if given as reference or None.
        """
        return self._refspec

    def calibrate(self, **kwargs):  ##PSSCAN
        """
        Position switch calibration, following equations 1 and 2 in the GBTIDL calibration manual
        """
        kwargs_opts = {"verbose": False}
        kwargs_opts.update(kwargs)
        if self._smoothref > 1 and kwargs_opts["verbose"]:
            logger.debug(f"PSScan smoothref={self._smoothref}")
        if self._calibrated is not None:
            logger.warning(f"Scan {self.scan} was previously calibrated. Calibrating again.")
        nspect = self._nint
        self._calibrated = np.ma.empty((nspect, self._nchan), dtype="d")
        # self._exposure = np.empty(nspect, dtype="d")

        if self._has_refspec:
            if self._smoothref > 1:
                ref = core.smooth(self.refspec.data, "boxcar", self._smoothref)
            else:
                ref = self.refspec.data
            for i in range(nspect):
                tsys = self._tsys[i]
                if not self._nocal:
                    sig = 0.5 * (self._sigcalon[i] + self._sigcaloff[i])
                else:
                    sig = self._sigcaloff[i]
                self._calibrated[i] = tsys * (sig - ref) / ref
                self._tsys[i] = tsys
        else:
            tcal = self._sdfits.index(bintable=self._bintable_index).iloc[self._refoffrows]["TCAL"].to_numpy()
            if len(tcal) != nspect:
                raise Exception(f"TCAL length {len(tcal)} and number of spectra {nspect} don't match")
            if not self._nocal:
                for i in range(nspect):
                    if not np.isnan(self._tsys[i]):
                        tsys = self._tsys[i]
                    else:
                        tsys = mean_tsys(calon=self._refcalon[i], caloff=self._refcaloff[i], tcal=tcal[i])
                    sig = 0.5 * (self._sigcalon[i] + self._sigcaloff[i])
                    ref = 0.5 * (self._refcalon[i] + self._refcaloff[i])
                    if self._smoothref > 1:
                        ref = core.smooth(ref, "boxcar", self._smoothref)
                    self._calibrated[i] = tsys * (sig - ref) / ref
                    self._tsys[i] = tsys
                    # self._exposure[i] = self.exposure[i]
            else:
                for i in range(nspect):
                    tsys = self._tsys[i]
                    sig = self._sigcaloff[i]
                    ref = self._refcaloff[i]
                    if self._smoothref > 1:
                        ref = core.smooth(ref, "boxcar", self._smoothref)
                    self._calibrated[i] = tsys * (sig - ref) / ref
<<<<<<< HEAD
                    # self._exposure[i] = self.exposure[i]
        logger.debug(f"Calibrated {nspect} spectra")
=======
                    self._exposure[i] = self.exposure[i]
        logger.debug(f"Calibrated {nspect} PSScan spectra")
>>>>>>> 0128ace1

    def _calc_exposure(self):
        """The array of exposure (integration) times

        exposure = [ 0.5*(exp_ref_on + exp_ref_off) + 0.5*(exp_sig_on + exp_sig_off) ] / 2

        Returns
        -------
        exposure : ~numpy.ndarray
            The exposure time in units of the EXPOSURE keyword in the SDFITS header
        """
        exp_sig_on = self._sdfits.index(bintable=self._bintable_index).iloc[self._sigonrows]["EXPOSURE"].to_numpy()
        exp_sig_off = self._sdfits.index(bintable=self._bintable_index).iloc[self._sigoffrows]["EXPOSURE"].to_numpy()
        if self._has_refspec:
            exp_ref = self.refspec.meta.get("EXPOSURE", None)
            if exp_ref is None:
                raise ValueError(
                    "Can't set exposure time for PSScan integrations because reference spectrum has no exposure time in its metadata. Solve with refspec.meta['EXPOSURE']=value."
                )
        else:
            exp_ref_on = self._sdfits.index(bintable=self._bintable_index).iloc[self._refonrows]["EXPOSURE"].to_numpy()
            exp_ref_off = (
                self._sdfits.index(bintable=self._bintable_index).iloc[self._refoffrows]["EXPOSURE"].to_numpy()
            )
            if not self._nocal:
                exp_ref = exp_ref_on + exp_ref_off
            else:
                exp_ref = exp_ref_off
        if not self._nocal:
            exp_sig = exp_sig_on + exp_sig_off
        else:
            exp_sig = exp_sig_off
        if self._smoothref > 1:
            nsmooth = self._smoothref
        else:
            nsmooth = 1.0
        self._exposure = exp_sig * exp_ref * nsmooth / (exp_sig + exp_ref * nsmooth)

    @property
    def delta_freq(self):
        """Get the array of channel frequency width

        df = [ 0.5*(df_ref_on + df_ref_off) + 0.5*(df_sig_on + df_sig_off) ] / 2

        Returns
        -------
             delta_freq: ~numpy.ndarray
                 The channel frequency width in units of the CDELT1 keyword in the SDFITS header
        """

        df_sig_on = self._sdfits.index(bintable=self._bintable_index).iloc[self._sigonrows]["CDELT1"].to_numpy()
        df_sig_off = self._sdfits.index(bintable=self._bintable_index).iloc[self._sigoffrows]["CDELT1"].to_numpy()
        if self._has_refspec:
            df_ref_on = df_ref_off = np.full_like(self._sigoffrows, self.refspec.meta["CDELT1"])
        else:
            df_ref_on = self._sdfits.index(bintable=self._bintable_index).iloc[self._refonrows]["CDELT1"].to_numpy()
            df_ref_off = self._sdfits.index(bintable=self._bintable_index).iloc[self._refoffrows]["CDELT1"].to_numpy()
        if not self._nocal:
            df_ref = 0.5 * (df_ref_on + df_ref_off)
            df_sig = 0.5 * (df_sig_on + df_sig_off)
        else:
            df_ref = df_ref_off
            df_sig = df_sig_off
        delta_freq = 0.5 * (df_ref + df_sig)
        return delta_freq


class NodScan(ScanBase):
    """GBT specific version of Nodding Scan. A nod scan object has
    one IF, two feeds, and one polarization.

    Parameters
    ----------
    gbtfits : `~dysh.fits.gbtfitsload.GBTFITSLoad`
        input GBTFITSLoad object
    scan : dict
        dictionary with keys 'ON' and 'OFF' containing unique list of ON (signal) and OFF (reference) scan numbers
        NOTE: there should be one ON and one OFF, a pair. There should be at least two beams (the nodding beams)
        which will be resp. on source in each scan.
    beam1: bool
        Is this scan BEAM1 or BEAM2?  BEAM1 is defined as being on source in the first scan of the pair, BEAM2 in the second of the pair
    scanrows : dict
        dictionary with keys 'ON' and 'OFF' containing the list of rows in `sdfits` corresponding to ON (signal) and OFF (reference) integrations
    calrows : dict
        dictionary containing with keys 'ON' and 'OFF' containing list of rows in `sdfits` corresponding to cal=T (ON) and cal=F (OFF) integrations.
    fdnum: int
        The feed number
    ifnum : int
        The IF number
    plnum : int
        The polarization number
    bintable : int
        The index for BINTABLE in `sdfits` containing the scans
    calibrate: bool
        Whether or not to calibrate the data.  If true, data will be calibrated as TSYS*(ON-OFF)/OFF.
        Default: True
    smoothref: int
        The number of channels in the reference to boxcar smooth prior to calibration (if applicable)
    apply_flags : boolean
        If True, apply flags before calibration.
    tsys : float
        User provided value for the system temperature.
    nocal : bool
        True if the noise diode was not fired. False if it was fired.
    bunit : str, optional
        The brightness scale unit for the output scan, must be one of (case-insensitive)
                - 'ta'  : Antenna Temperature
                - 'ta*' : Antenna temperature corrected to above the atmosphere
                - 'jy'  : flux density in Jansky
        If 'ta*' or 'jy' the zenith opacity must also be given. Default:'ta'
    zenith_opacity: float, optional
        The zenith opacity to use in calculating the scale factors for the integrations.  Default:None
    observer_location : `~astropy.coordinates.EarthLocation`
        Location of the observatory. See `~dysh.coordinates.Observatory`.
        This will be transformed to `~astropy.coordinates.ITRS` using the time of
        observation DATE-OBS or MJD-OBS in
        the SDFITS header.  The default is the location of the GBT.
    """

    def __init__(
        self,
        gbtfits,
        scan,
        beam1,
        scanrows,
        calrows,
        fdnum,
        ifnum,
        plnum,
        bintable,
        calibrate=True,
        smoothref=1,
        apply_flags=False,
        tsys=None,
        nocal=False,
        bunit="ta",
        zenith_opacity=None,
        observer_location=Observatory["GBT"],
    ):
        ScanBase.__init__(self, gbtfits, smoothref, apply_flags, observer_location, fdnum, ifnum, plnum)
        self._scan = scan["ON"]
        self._scanrows = scanrows
        self._nrows = len(self._scanrows["ON"])
        self._beam1 = beam1
        self._nocal = nocal

        # calrows perhaps not needed as input since we can get it from gbtfits object?
        # calrows['ON'] are rows with noise diode was on, regardless of sig or ref
        # calrows['OFF'] are rows with noise diode was off, regardless of sig or ref
        self._calrows = calrows
        # @todo deal with data that crosses bintables
        if bintable is None:
            self._bintable_index = gbtfits._find_bintable_and_row(self._scanrows["ON"][0])[0]
        else:
            self._bintable_index = bintable
        if False:
            self._nint = gbtfits.nintegrations(self._bintable_index)
        # so quick with slicing!
        self._sigonrows = sorted(list(set(self._calrows["ON"]).intersection(set(self._scanrows["ON"]))))
        self._sigoffrows = sorted(list(set(self._calrows["OFF"]).intersection(set(self._scanrows["ON"]))))
        self._refonrows = sorted(list(set(self._calrows["ON"]).intersection(set(self._scanrows["OFF"]))))
        self._refoffrows = sorted(list(set(self._calrows["OFF"]).intersection(set(self._scanrows["OFF"]))))
        if beam1:
            self._sigcalon = gbtfits.rawspectra(self._bintable_index, setmask=apply_flags)[self._sigonrows]
            self._sigcaloff = gbtfits.rawspectra(self._bintable_index, setmask=apply_flags)[self._sigoffrows]
            self._refcalon = gbtfits.rawspectra(self._bintable_index, setmask=apply_flags)[self._refonrows]
            self._refcaloff = gbtfits.rawspectra(self._bintable_index, setmask=apply_flags)[self._refoffrows]
        else:
            self._sigcalon = gbtfits.rawspectra(self._bintable_index, setmask=apply_flags)[self._refonrows]
            self._sigcaloff = gbtfits.rawspectra(self._bintable_index, setmask=apply_flags)[self._refoffrows]
            self._refcalon = gbtfits.rawspectra(self._bintable_index, setmask=apply_flags)[self._sigonrows]
            self._refcaloff = gbtfits.rawspectra(self._bintable_index, setmask=apply_flags)[self._sigoffrows]

        # Catch blank integrations.

        if not self._nocal:
            goodrows = find_nonblank_ints(self._sigcaloff, self._refcaloff, self._sigcalon, self._refcalon)
            self._refcalon = self._refcalon[goodrows]
            self._refcaloff = self._refcaloff[goodrows]
            self._refonrows = [self._refonrows[i] for i in goodrows]
            self._refoffrows = [self._refoffrows[i] for i in goodrows]
            self._sigcalon = self._sigcalon[goodrows]
            self._sigcaloff = self._sigcaloff[goodrows]
            self._sigonrows = [self._sigonrows[i] for i in goodrows]
            self._sigoffrows = [self._sigoffrows[i] for i in goodrows]
            # Update number of rows after removing blanks.
            nsigrows = len(self._sigonrows) + len(self._sigoffrows)
            self._nrows = nsigrows
        else:
            goodrows = find_nonblank_ints(self._sigcaloff, self._refcaloff)
            self._refcaloff = self._refcaloff[goodrows]
            self._refoffrows = [self._refoffrows[i] for i in goodrows]
            self._sigcaloff = self._sigcaloff[goodrows]
            self._sigoffrows = [self._sigoffrows[i] for i in goodrows]
            # Update number of rows after removing blanks.
            nsigrows = len(self._sigoffrows)
            self._nrows = nsigrows

        self._nchan = len(self._sigcaloff[0])
        self._finish_initialization(calibrate, None, self._sigoffrows, bunit, zenith_opacity, tsys=tsys)

    def calibrate(self, **kwargs):  ##NODSCAN
        """
        NodScan calibration
        """
        kwargs_opts = {"verbose": False}
        kwargs_opts.update(kwargs)
        if self._smoothref > 1 and kwargs_opts["verbose"]:
            logger.debug(f"NodScan smoothref={self._smoothref}")
        if self._calibrated is not None:
            logger.warning(f"Scan {self.scan} was previously calibrated. Calibrating again.")
        nspect = self._nint
        self._calibrated = np.ma.empty((nspect, self._nchan), dtype="d")
        self._calc_exposure()
        tcal = self._sdfits.index(bintable=self._bintable_index).iloc[self._refoffrows]["TCAL"].to_numpy()
        if len(tcal) != nspect:
            raise Exception(f"TCAL length {len(tcal)} and number of spectra {nspect} don't match")
        if not self._nocal:
            for i in range(nspect):
                if not np.isnan(self._tsys[i]):
                    tsys = self._tsys[i]
                else:
                    tsys = mean_tsys(calon=self._refcalon[i], caloff=self._refcaloff[i], tcal=tcal[i])
                sig = 0.5 * (self._sigcalon[i] + self._sigcaloff[i])
                ref = 0.5 * (self._refcalon[i] + self._refcaloff[i])
                if self._smoothref > 1:
                    ref = core.smooth(ref, "boxcar", self._smoothref)
                self._calibrated[i] = tsys * (sig - ref) / ref
                self._tsys[i] = tsys
                self._exposure[i] = self.exposure[i]
        else:
            for i in range(nspect):
                tsys = self._tsys[i]
                sig = self._sigcaloff[i]
                ref = self._refcaloff[i]
                if self._smoothref > 1:
                    ref = core.smooth(ref, "boxcar", self._smoothref)
                self._calibrated[i] = tsys * (sig - ref) / ref
<<<<<<< HEAD
        logger.debug(f"Calibrated {nspect} spectra")
=======
                self._exposure[i] = self.exposure[i]
        logger.debug(f"Calibrated {nspect} NODScan spectra")
>>>>>>> 0128ace1

    def _calc_exposure(self):
        """The array of exposure (integration) times

        exposure = [ 0.5*(exp_ref_on + exp_ref_off) + 0.5*(exp_sig_on + exp_sig_off) ] / 2

        Returns
        -------
        exposure : ~numpy.ndarray
            The exposure time in units of the EXPOSURE keyword in the SDFITS header
        """
        exp_ref_on = self._sdfits.index(bintable=self._bintable_index).iloc[self._refonrows]["EXPOSURE"].to_numpy()
        exp_ref_off = self._sdfits.index(bintable=self._bintable_index).iloc[self._refoffrows]["EXPOSURE"].to_numpy()
        exp_sig_on = self._sdfits.index(bintable=self._bintable_index).iloc[self._sigonrows]["EXPOSURE"].to_numpy()
        exp_sig_off = self._sdfits.index(bintable=self._bintable_index).iloc[self._sigoffrows]["EXPOSURE"].to_numpy()
        if not self._nocal:
            exp_ref = exp_ref_on + exp_ref_off
            exp_sig = exp_sig_on + exp_sig_off
        else:
            exp_ref = exp_ref_off
            exp_sig = exp_sig_off
        if self._smoothref > 1:
            nsmooth = self._smoothref
        else:
            nsmooth = 1.0
        self._exposure = exp_sig * exp_ref * nsmooth / (exp_sig + exp_ref * nsmooth)

    @property
    def delta_freq(self):
        """Get the array of channel frequency width

        df = [ 0.5*(df_ref_on + df_ref_off) + 0.5*(df_sig_on + df_sig_off) ] / 2

        Returns
        -------
             delta_freq: ~numpy.ndarray
                 The channel frequency width in units of the CDELT1 keyword in the SDFITS header
        """
        df_ref_on = self._sdfits.index(bintable=self._bintable_index).iloc[self._refonrows]["CDELT1"].to_numpy()
        df_ref_off = self._sdfits.index(bintable=self._bintable_index).iloc[self._refoffrows]["CDELT1"].to_numpy()
        df_sig_on = self._sdfits.index(bintable=self._bintable_index).iloc[self._sigonrows]["CDELT1"].to_numpy()
        df_sig_off = self._sdfits.index(bintable=self._bintable_index).iloc[self._sigoffrows]["CDELT1"].to_numpy()
        if not self._nocal:
            df_ref = 0.5 * (df_ref_on + df_ref_off)
            df_sig = 0.5 * (df_sig_on + df_sig_off)
        else:
            df_ref = df_ref_off
            df_sig = df_sig_off
        delta_freq = 0.5 * (df_ref + df_sig)
        return delta_freq


class FSScan(ScanBase):
    """GBT specific version of Frequency Switch Scan

    Parameters
    ----------
    gbtfits : `~dysh.fits.gbtfitsload.GBTFITSLoad`
        input GBTFITSLoad object
    scan : int
        Scan number that contains integrations with a series of sig/ref and calon/caloff states.
    sigrows :dict
        Dictionary containing with keys 'ON' and 'OFF' containing list of rows in `sdfits`
        corresponding to sig=T (ON) and sig=F (OFF) integrations.
    calrows : dict
        Dictionary containing with keys 'ON' and 'OFF' containing list of rows in `sdfits`
        corresponding to cal=T (ON) and cal=F (OFF) integrations.
    fdnum: int
        The feed number
    ifnum : int
        The IF number
    plnum : int
        The polarization number
    bintable : int
        The index for BINTABLE in `sdfits` containing the scans.
    calibrate : bool
        Whether or not to calibrate the data.  If true, data will be calibrated as TSYS*(ON-OFF)/OFF.
        Default: True
    fold : bool
        Whether or not to fold the spectrum. Default: True
    shift_method : str
        Method to use when shifting the spectra for folding. One of 'fft' or 'interpolate'.
        'fft' uses a phase shift in the time domain. 'interpolate' interpolates the signal. Default: 'fft'
    use_sig : bool
        Whether to use the sig as the sig, or the ref as the sig. Default: True
    smoothref: int
        The number of channels in the reference to boxcar smooth prior to calibration.
    apply_flags : boolean, optional.  If True, apply flags before calibration.
    bunit : str, optional
        The brightness scale unit for the output scan, must be one of (case-insensitive)
                - 'ta'  : Antenna Temperature
                - 'ta*' : Antenna temperature corrected to above the atmosphere
                - 'jy'  : flux density in Jansky
        If 'ta*' or 'jy' the zenith opacity must also be given. Default:'ta'
    zenith_opacity: float, optional
        The zenith opacity to use in calculating the scale factors for the integrations.  Default:None
    observer_location : `~astropy.coordinates.EarthLocation`
        Location of the observatory. See `~dysh.coordinates.Observatory`.
        This will be transformed to `~astropy.coordinates.ITRS` using the time of
        observation DATE-OBS or MJD-OBS in the SDFITS header.  The default is the location of the GBT.
    """

    def __init__(
        self,
        gbtfits,
        scan,
        sigrows,
        calrows,
        fdnum,
        ifnum,
        plnum,
        bintable,
        calibrate=True,
        fold=True,
        shift_method="fft",
        use_sig=True,
        smoothref=1,
        apply_flags=False,
        bunit="ta",
        zenith_opacity=None,
        observer_location=Observatory["GBT"],
        debug=False,
    ):
        ScanBase.__init__(self, gbtfits, smoothref, apply_flags, observer_location, fdnum, ifnum, plnum)
        # The rows of the original bintable corresponding to ON (sig) and OFF (reg)
        self._scan = scan  # for FS everything is an "ON"
        self._sigrows = sigrows  # dict with "ON" and "OFF"
        self._calrows = calrows  # dict with "ON" and "OFF"
        self._folded = False
        self._use_sig = use_sig
        self._smoothref = smoothref
        if self._smoothref > 1:
            raise NotImplementedError(f"FS smoothref={self._smoothref} not implemented yet")
        self._sigonrows = sorted(list(set(self._calrows["ON"]).intersection(set(self._sigrows["ON"]))))
        self._sigoffrows = sorted(list(set(self._calrows["OFF"]).intersection(set(self._sigrows["ON"]))))
        self._refonrows = sorted(list(set(self._calrows["ON"]).intersection(set(self._sigrows["OFF"]))))
        self._refoffrows = sorted(list(set(self._calrows["OFF"]).intersection(set(self._sigrows["OFF"]))))

        self._debug = debug

        if self._debug:
            logger.debug("---------------------------------------------------")
            logger.debug("FSSCAN: ")
            logger.debug(f"SigOff {self._sigoffrows}")
            logger.debug(f"SigOn {self._sigonrows}")
            logger.debug(f"RefOff {self._refoffrows}")
            logger.debug(f"RefOn {self._refonrows}")

        nsigrows = len(self._sigonrows) + len(self._sigoffrows)
        nrefrows = len(self._refonrows) + len(self._refoffrows)
        if nsigrows != nrefrows:
            raise Exception("Number of sig rows does not match ref rows. Dangerous to proceed")
        logger.debug(f"sigonrows {nsigrows}, {self._sigonrows}")
        self._nrows = nsigrows

        a_scanrow = self._sigonrows[0]

        # @todo deal with data that crosses bintables
        if bintable is None:
            self._bintable_index = gbtfits._find_bintable_and_row(a_scanrow)[0]
        else:
            self._bintable_index = bintable
        if self._debug:
            logger.debug(f"bintable index is {self._bintable_index}")
        self._scanrows = list(set(self._calrows["ON"])) + list(set(self._calrows["OFF"]))
        self._sigcalon = gbtfits.rawspectra(self._bintable_index, setmask=apply_flags)[self._sigonrows]
        self._sigcaloff = gbtfits.rawspectra(self._bintable_index, setmask=apply_flags)[self._sigoffrows]
        self._refcalon = gbtfits.rawspectra(self._bintable_index, setmask=apply_flags)[self._refonrows]
        self._refcaloff = gbtfits.rawspectra(self._bintable_index, setmask=apply_flags)[self._refoffrows]

        # Catch blank integrations.
        goodrows = find_nonblank_ints(self._sigcaloff, self._refcaloff, self._sigcalon, self._refcalon)
        self._refcalon = self._refcalon[goodrows]
        self._refcaloff = self._refcaloff[goodrows]
        self._refonrows = [self._refonrows[i] for i in goodrows]
        self._refoffrows = [self._refoffrows[i] for i in goodrows]
        self._sigcalon = self._sigcalon[goodrows]
        self._sigcaloff = self._sigcaloff[goodrows]
        self._sigonrows = [self._sigonrows[i] for i in goodrows]
        self._sigoffrows = [self._sigoffrows[i] for i in goodrows]
        # Update number of rows after removing blanks.
        nsigrows = len(self._sigonrows) + len(self._sigoffrows)
        self._nrows = nsigrows

        self._nchan = len(self._sigcalon[0])
        self._finish_initialization(
            calibrate,
            {"fold": fold, "shift_method": shift_method},
            self._sigonrows,
            bunit,
            zenith_opacity,
        )

    @property
    def folded(self):
        """
        Has the FSscan been folded?

        Returns
        -------
        boolean
            True if the signal and reference integrations have been folded. False if not.
        """
        return self._folded

    def calibrate(self, **kwargs):  # FSSCAN
        """
        Frequency switch calibration.

        Parameters
        ----------

        fold : bool
            Fold the spectrum or not. Required keyword.
        """
        # @todo upgrade fold from kwarg to arg
        if self._debug:
            logger.debug(f"FOLD={kwargs['fold']}")
            logger.debug(f"METHOD={kwargs['shift_method']}")
        if self._calibrated is not None:
            logger.warning(f"Scan {self.scan} was previously calibrated. Calibrating again.")

        # some helper functions, courtesy proto_getfs.py
        def channel_to_frequency(crval1, crpix1, cdelt1, vframe, nchan, nint, ndim=1):
            """ """

            # Compute the correction factor.
            beta = (vframe * u.m / u.s) / ac.c
            vcorr = np.sqrt((1.0 + beta) / (1.0 - beta))

            # The +1 is to start counting from 1.
            indx = np.arange(nchan) + 1
            if ndim == 1:
                freq = crval1 + cdelt1 * (indx - crpix1)
                freq *= vcorr
            elif ndim == 2:
                indx = np.tile(indx, (nint, 1))
                freq = crval1[:, np.newaxis] + cdelt1[:, np.newaxis] * (indx - crpix1[:, np.newaxis])
                freq *= vcorr[:, np.newaxis]

            return freq

        def index_frequency(df):
            """
            Create a frequency axis from an index.
            This assumes all entries in the index have the same number of channels.
            """
            # Could you do this with gbtfits.getspec(row).spectral_axis?

            ndim = len(df.shape)
            nint = df.shape[0]

            if ndim == 1:
                nchan = np.array([int(df["TDIM7"][1:-1].split(",")[0])])
            else:
                nchan = np.array([int(df["TDIM7"].iloc[i][1:-1].split(",")[0]) for i in range(len(df))])

            crval1 = df["CRVAL1"]
            crpix1 = df["CRPIX1"]
            cdelt1 = df["CDELT1"]
            vframe = df["VFRAME"]  # Use the velocity frame requested by the user.

            if ndim == 2:
                crval1 = crval1.to_numpy()
                crpix1 = crpix1.to_numpy()
                cdelt1 = cdelt1.to_numpy()
                vframe = vframe.to_numpy()

            freq = channel_to_frequency(crval1, crpix1, cdelt1, vframe, nchan[0], nint, ndim=ndim)

            # Apply units.
            try:
                cunit1 = u.Unit(df["CUNIT1"])
                # if ndim == 2:
                #   cunit1 = cunit[0]  #  @todo undefined cunit[]
            except KeyError:
                cunit1 = u.Hz

            return freq * cunit1

        def do_total_power(no_cal, cal, tcal):
            """ """

        def vec_mean_tsys(on, off, tcal):
            """
            mean_tsys implements this, albeit only in 1D
            """
            pass

        def do_sig_ref(sig, ref, tsys, smooth=False):
            """
            smooth=True would implement smoothing the reference (or something)
            """
            return (sig - ref) / ref * tsys

        def do_fold(sig, ref, sig_freq, ref_freq, remove_wrap=False, shift_method="fft"):
            """ """
            chan_shift = (sig_freq[0] - ref_freq[0]) / np.abs(np.diff(sig_freq)).mean()
            logger.debug(f"do_fold: {sig_freq[0]}, {ref_freq[0]},{chan_shift}")
            ref_shift = core.data_shift(ref, chan_shift, remove_wrap=remove_wrap, method=shift_method)
            # @todo weights
            avg = (sig + ref_shift) / 2
            return avg

        kwargs_opts = {"verbose": False}
        kwargs_opts.update(kwargs)
        _fold = kwargs.get("fold", False)
        # _mode = 1  # 1: keep the sig    else: keep the ref     (not externally supported)
        nspect = self.nrows // 2
        self._calibrated = np.ma.empty((nspect, self._nchan), dtype="d")
        self._tsys = np.empty(nspect, dtype="d")
        self._calc_exposure()
        #
        sig_freq = self._sigcalon[0]
        df_sig = self._sdfits.index(bintable=self._bintable_index).iloc[self._sigonrows]
        df_ref = self._sdfits.index(bintable=self._bintable_index).iloc[self._refonrows]
        logger.debug(f"df_sig {type(df_sig)} len(df_sig)")
        sig_freq = index_frequency(df_sig)
        ref_freq = index_frequency(df_ref)
        chan_shift = abs(sig_freq[0, 0] - ref_freq[0, 0]) / np.abs(np.diff(sig_freq)).mean()
        logger.debug(f"FS: shift={chan_shift:g}  nchan={self._nchan:g}")

        #  tcal is the same for REF and SIG, and the same for all integrations actually.
        tcal = self._sdfits.index(bintable=self._bintable_index).iloc[self._sigonrows]["TCAL"].to_numpy()
        logger.debug(f"TCAL: {len(tcal)} {tcal[0]}")
        if len(tcal) != nspect:
            raise Exception(f"TCAL length {len(tcal)} and number of spectra {nspect} don't match")
        # @todo   the nspect loop could be replaced with clever numpy?
        for i in range(nspect):
            tsys_sig = mean_tsys(calon=self._sigcalon[i], caloff=self._sigcaloff[i], tcal=tcal[i])
            tsys_ref = mean_tsys(calon=self._refcalon[i], caloff=self._refcaloff[i], tcal=tcal[i])
            if i == 0:
                logger.debug(f"Tsys(sig/ref)[0]={tsys_sig} / {tsys_ref}")
            tp_sig = 0.5 * (self._sigcalon[i] + self._sigcaloff[i])
            tp_ref = 0.5 * (self._refcalon[i] + self._refcaloff[i])
            #
            cal_sig = do_sig_ref(tp_sig, tp_ref, tsys_ref)
            cal_ref = do_sig_ref(tp_ref, tp_sig, tsys_sig)
            #
            if _fold:
                cal_sig_fold = do_fold(cal_sig, cal_ref, sig_freq[i], ref_freq[i], shift_method=kwargs["shift_method"])
                cal_ref_fold = do_fold(cal_ref, cal_sig, ref_freq[i], sig_freq[i], shift_method=kwargs["shift_method"])
                self._folded = True
                if self._use_sig:
                    self._calibrated[i] = cal_sig_fold
                    self._tsys[i] = tsys_ref
                else:
                    self._calibrated[i] = cal_ref_fold
                    self._tsys[i] = tsys_sig

            else:
                if self._use_sig:
                    self._calibrated[i] = cal_sig
                    self._tsys[i] = tsys_ref
                else:
                    self._calibrated[i] = cal_ref
                    self._tsys[i] = tsys_sig
        if _fold:
            self._exposure = 2 * self.exposure  # @todo -- why todo?
        logger.debug(f"Calibrated {nspect} spectra with fold={_fold} and use_sig={self._use_sig}")

    def _calc_exposure(self):
        """The array of exposure (integration) times for FSscan

        exposure = [ 0.5*(exp_ref_on + exp_ref_off) + 0.5*(exp_sig_on + exp_sig_off) ] / 2

        Returns
        -------
        exposure : ~numpy.ndarray
            The exposure time in units of the EXPOSURE keyword in the SDFITS header
        """
        exp_ref_on = self._sdfits.index(bintable=self._bintable_index).iloc[self._refonrows]["EXPOSURE"].to_numpy()
        exp_ref_off = self._sdfits.index(bintable=self._bintable_index).iloc[self._refoffrows]["EXPOSURE"].to_numpy()
        exp_sig_on = self._sdfits.index(bintable=self._bintable_index).iloc[self._sigonrows]["EXPOSURE"].to_numpy()
        exp_sig_off = self._sdfits.index(bintable=self._bintable_index).iloc[self._sigoffrows]["EXPOSURE"].to_numpy()
        exp_ref = exp_ref_on + exp_ref_off
        exp_sig = exp_sig_on + exp_sig_off
        if self._smoothref > 1:
            nsmooth = self._smoothref
        else:
            nsmooth = 1.0
        self._exposure = exp_sig * exp_ref * nsmooth / (exp_sig + exp_ref * nsmooth)

    @property
    def delta_freq(self):
        """Get the array of channel frequency width

        df = [ 0.5*(df_ref_on + df_ref_off) + 0.5*(df_sig_on + df_sig_off) ] / 2

        Returns
        -------
             delta_freq: ~numpy.ndarray
                 The channel frequency width in units of the CDELT1 keyword in the SDFITS header
        """
        df_ref_on = self._sdfits.index(bintable=self._bintable_index).iloc[self._refonrows]["CDELT1"].to_numpy()
        df_ref_off = self._sdfits.index(bintable=self._bintable_index).iloc[self._refoffrows]["CDELT1"].to_numpy()
        df_sig_on = self._sdfits.index(bintable=self._bintable_index).iloc[self._sigonrows]["CDELT1"].to_numpy()
        df_sig_off = self._sdfits.index(bintable=self._bintable_index).iloc[self._sigoffrows]["CDELT1"].to_numpy()
        df_ref = 0.5 * (df_ref_on + df_ref_off)
        df_sig = 0.5 * (df_sig_on + df_sig_off)
        self._delta_freq = 0.5 * (df_ref + df_sig)
        return self._delta_freq


class SubBeamNodScan(ScanBase):
    r"""
    Parameters
    ----------
    sigtp:  list of `~dysh.spectra.scan.TPScan`
        Signal total power scans
    reftp:  list of `~dysh.spectra.scan.TPScan`
        Reference total power scans
    fdnum: int
        The feed number
    ifnum : int
        The IF number
    plnum : int
        The polarization number
    calibrate: bool
        Whether or not to calibrate the data.
    smoothref: int
        the number of channels in the reference to boxcar smooth prior to calibration
    apply_flags : boolean, optional.  If True, apply flags before calibration.
    bunit : str, optional
        The brightness scale unit for the output scan, must be one of (case-insensitive)
                - 'ta'  : Antenna Temperature
                - 'ta*' : Antenna temperature corrected to above the atmosphere
                - 'jy'  : flux density in Jansky
        If 'ta*' or 'jy' the zenith opacity must also be given. Default:'ta'
    zenith_opacity: float, optional
        The zenith opacity to use in calculating the scale factors for the integrations.  Default:None
    observer_location : `~astropy.coordinates.EarthLocation`
        Location of the observatory. See `~dysh.coordinates.Observatory`.
        This will be transformed to `~astropy.coordinates.ITRS` using the time of
        observation DATE-OBS or MJD-OBS in
        the SDFITS header.  The default is the location of the GBT.
    weights: str
        Weighting scheme to use when averaging the signal and reference scans
        'tsys' or None.  If 'tsys' the weight will be calculated as:

         :math:`w = t_{exp} \times \delta\nu/T_{sys}^2`

        Default: 'tsys'
    """

    def __init__(
        self,
        sigtp,
        reftp,
        fdnum,
        ifnum,
        plnum,
        calibrate=True,
        smoothref=1,
        apply_flags=False,
        bunit="ta",
        zenith_opacity=None,
        observer_location=Observatory["GBT"],
        **kwargs,
    ):
        ScanBase.__init__(self, sigtp[0]._sdfits, smoothref, apply_flags, observer_location, fdnum, ifnum, plnum)
        kwargs_opts = {
            "weights": "tsys",  # or None or ndarray
            "debug": False,
        }
        kwargs_opts.update(kwargs)
        w = kwargs_opts["weights"]
        if len(reftp) != len(sigtp):
            raise ValueError(
                f"Reference and signal total power arrays are different lengths: {len(reftp)} != {len(sigtp)}"
            )
        self._bintable_index = sigtp[0]._bintable_index
        self._scan = sigtp[0]._scan
        self._sigtp = sigtp
        self._reftp = reftp
        # self._ifnum = self._sigtp[0].ifnum
        # self._fdnum = self._sigtp[0].fdnum
        # self._plnum = self._sigtp[0].plnum
        self._nchan = len(reftp[0]._calibrated[0])
        self._nrows = np.sum([stp.nrows for stp in self._sigtp])
        self._nint = self._nrows
        if self._smoothref > 1:
            raise NotImplementedError(f"SubBeamNodScan smoothref={self._smoothref} not implemented yet")
        # take the first reference scan for each sigtp as the row to use for creating metadata.
        meta_rows = []
        for r in self._sigtp:
            meta_rows.append(r._refonrows[0])
        meta_rows = list(set(meta_rows))

        self._finish_initialization(calibrate, {"weights": w}, meta_rows, bunit, zenith_opacity)

    def _calc_exposure(self):
        # This is done in calibrate via assignment.
        pass

    def calibrate(self, **kwargs):  ##SUBBEAMNOD
        """Calibrate the SubBeamNodScan data"""
        if self._calibrated is not None:
            logger.warning(f"Scan {self.scan} was previously calibrated. Calibrating again.")
        nspect = len(self._reftp)
        self._tsys = np.empty(nspect, dtype=float)
        self._exposure = np.empty(nspect, dtype=float)
        self._delta_freq = np.empty(nspect, dtype=float)
        self._calibrated = np.ma.empty((nspect, self._nchan), dtype=float)

        for i in range(nspect):
            sig = self._sigtp[i].timeaverage(weights=kwargs["weights"])
            ref = self._reftp[i].timeaverage(weights=kwargs["weights"])
            # Combine sig and ref.
            ta = ((sig - ref) / ref).flux.value * ref.meta["WTTSYS"]
            self._tsys[i] = ref.meta["WTTSYS"]
            self._exposure[i] = sig.meta["EXPOSURE"]
            self._delta_freq[i] = sig.meta["CDELT1"]
            self._calibrated[i] = ta<|MERGE_RESOLUTION|>--- conflicted
+++ resolved
@@ -1521,13 +1521,8 @@
                     if self._smoothref > 1:
                         ref = core.smooth(ref, "boxcar", self._smoothref)
                     self._calibrated[i] = tsys * (sig - ref) / ref
-<<<<<<< HEAD
                     # self._exposure[i] = self.exposure[i]
-        logger.debug(f"Calibrated {nspect} spectra")
-=======
-                    self._exposure[i] = self.exposure[i]
         logger.debug(f"Calibrated {nspect} PSScan spectra")
->>>>>>> 0128ace1
 
     def _calc_exposure(self):
         """The array of exposure (integration) times
@@ -1766,12 +1761,7 @@
                 if self._smoothref > 1:
                     ref = core.smooth(ref, "boxcar", self._smoothref)
                 self._calibrated[i] = tsys * (sig - ref) / ref
-<<<<<<< HEAD
-        logger.debug(f"Calibrated {nspect} spectra")
-=======
-                self._exposure[i] = self.exposure[i]
         logger.debug(f"Calibrated {nspect} NODScan spectra")
->>>>>>> 0128ace1
 
     def _calc_exposure(self):
         """The array of exposure (integration) times
