--- conflicted
+++ resolved
@@ -1,59 +1,16 @@
-<<<<<<< HEAD
 from collections import UserList
 from copy import deepcopy
 
-=======
-from copy import deepcopy
-
 import astropy.units as u
->>>>>>> 38cd9c8d
 import numpy as np
-import astropy.units as u
 from astropy.wcs import WCS
 
-<<<<<<< HEAD
 from ..util import sq_weighted_avg, uniq
 from . import average, mean_tsys, tsys_weight, veldef_to_convention
 from .spectrum import Spectrum
-=======
-from ..util import sq_weighted_avg
-from . import average, mean_tsys, tsys_weight, veldef_to_convention
-from .spectrum import Spectrum
-
->>>>>>> 38cd9c8d
-
-
-<<<<<<< HEAD
+
+
 class ScanMixin(object):
-=======
-    Parameters
-    ----------
-        sdfits : `~fits.sdfitsload.SDFITSLoad`
-            input SDFITSLoad object (or derivative)
-        scans : dict
-            dictionary with keys 'ON' and 'OFF' containing unique list of ON (sig) and OFF (ref) scan numbers
-        scanrows : dict
-            dictionary with keys 'ON' and 'OFF' containing the list of rows in `sdfits` corresponding to ON (sig) and OFF (ref) integrations
-        bintable : int
-            the index for BINTABLE in `sdfits` containing the scans
-    """
-
-    def __init__(self, sdfits, scans, scanrows, bintable):
-        self._sdfits = sdfits  # parent class
-        self._status = 0  # @TODO make these an enumeration, possibly dict
-        #                           # ex1:
-        self._nint = 0  # 11
-        self._npol = 0  #  2
-        self._on = None  # 44
-        self._off = None  # 44
-        self._calibrated = None  # 22
-        self._timeaveraged = None  #  2
-        self._polaveraged = None  #  1
-        self._bintable_index = bintable
-        self._nrows = len(scanrows["ON"])
-        print(f"PSSCAN nrows = {self.nrows}")
-
->>>>>>> 38cd9c8d
     @property
     def status(self):
         """Status flag, will be used later for undo"""
@@ -69,7 +26,6 @@
         """The number of polarizations in this Scan"""
         return self._npol
 
-<<<<<<< HEAD
     def nif(self):
         """The number of IFs in this Scan"""
         return self._nif
@@ -84,10 +40,6 @@
 
     def timeaverage(self, weights=None):
         r"""Compute the time-averaged spectrum for this scan.
-=======
-    def timeaverage(self, weights=None):
-        r"""Compute the time-averaged spectrum for this set of scans.
->>>>>>> 38cd9c8d
 
         Parameters
         ----------
@@ -102,7 +54,6 @@
                 spectrum : :class:`~spectra.spectrum.Spectrum`
                     The time-averaged spectrum
         """
-<<<<<<< HEAD
         pass
 
     def polaverage(self, weights=None):
@@ -115,28 +66,14 @@
 
     def __len__(self):
         return self._nrows
-   
-=======
-        # weights = None (equal) or "tsys"
-        self._timeaveraged = average(self._calibrated, weights=weights)
-        # this should really be a spectrum
-        return self._timeaveraged
-
-    # @TODO write calibrated data to a FITS? file.
-    # def write(self,filename,format,**kwargs):
-
-    def __len__(self):
-        return self._nrows
-
->>>>>>> 38cd9c8d
+
 
 class TPScan(object):
     r"""
     Holds a total power scan.
-    
+
     Parameters
     ----------
-<<<<<<< HEAD
     sdfits : ~SDFITSLoad
         Input SDFITSLoad object (or derivative).
     scan: int
@@ -147,18 +84,6 @@
         The list of rows in `sdfits` corresponding to sig_state integrations.
     bintable : int
         The index for BINTABLE in `sdfits` containing the scans.
-=======
-        sdfits : ~SDFITSLoad
-            input SDFITSLoad object (or derivative)
-        scan: int
-            scan number
-        sigstate : str
-            one of 'SIG' or 'REF' to indicate if this is the signal or reference scan
-        scanrows : list-like
-            the list of rows in `sdfits` corresponding to sig_state integrations
-        bintable : int
-            the index for BINTABLE in `sdfits` containing the scans
->>>>>>> 38cd9c8d
     """
 
     def __init__(self, sdfits, scan, sigstate, calstate, scanrows, bintable):
@@ -179,7 +104,6 @@
         self._tsys = None
         print(f"TPSCAN nrows = {self.nrows}")
 
-<<<<<<< HEAD
 
 class ScanBlock(UserList, ScanMixin):
     def __init__(self, *args):
@@ -190,19 +114,6 @@
         self._timeaveraged = []
         self._polaveraged = []
         self._finalspectrum = []
-=======
-    @property
-    def data(self):
-        return self._data
-
-    @property
-    def scan(self):
-        return self._scan
-
-    # @TODO all the various attributes should be in a dict. sigstate,calstate,ifnum,plnum etc
-    # to make this class flexible. then some sort of clever property accessor.
-    # @TODO TPScanList class or let this class contain multiple scans....bookkeeping!
->>>>>>> 38cd9c8d
 
     def calibrate(self, **kwargs):
         """Calibrate all scans in this ScanBlock"""
@@ -229,7 +140,6 @@
             self._timeaveraged.append(scan.timeaverage(weights))
         return self._timeaveraged
 
-<<<<<<< HEAD
     def polaverage(self, weights="tsys"):
         """Average all polarizations in all scans in this ScanBlock
 
@@ -273,14 +183,6 @@
 
 class TPScan(ScanMixin):
     """GBT specific version of Total Power Scan
-=======
-    def __len__(self):
-        return self._nrows
-
-
-class GBTTPScan(TPScan):
-    """GBT specific version of Total Power Scan (`~spectra.scan.TPScan`)
->>>>>>> 38cd9c8d
 
     Parameters
     ----------
@@ -304,7 +206,6 @@
 
     # @TODO get rid of calrows and calc tsys in gettp and pass it in.
     def __init__(self, gbtfits, scan, sigstate, calstate, scanrows, calrows, bintable, calibrate=True):
-<<<<<<< HEAD
         self._sdfits = gbtfits  # parent class
         self._scan = scan
         self._sigstate = sigstate  # ignored?
@@ -340,16 +241,6 @@
         self._refoffrows = self._calrows["OFF"]
         self._refcalon = gbtfits.rawspectra(self._bintable_index)[self._refonrows]
         self._refcaloff = gbtfits.rawspectra(self._bintable_index)[self._refoffrows]
-=======
-        TPScan.__init__(self, gbtfits, scan, sigstate, calstate, scanrows, bintable)
-        self._calrows = calrows
-        self._npol = gbtfits.npol(bintable)  # TODO deal with bintable
-        self._nint = gbtfits.nintegrations(bintable)
-        self._refonrows = self._calrows["ON"]
-        self._refoffrows = self._calrows["OFF"]
-        self._refcalon = gbtfits.rawspectra(bintable)[self._refonrows]
-        self._refcaloff = gbtfits.rawspectra(bintable)[self._refoffrows]
->>>>>>> 38cd9c8d
         self._calibrate = calibrate
         if self._calibrate:
             self._data = 0.5 * (self._refcalon + self._refcaloff)
@@ -403,26 +294,16 @@
 
             exposure =  0.5*(exp_ref_on + exp_ref_off)
 
-<<<<<<< HEAD
         Note we only have access to the refon and refoff row indices so
         can't use sig here.  This is probably incorrect
-=======
-        Note we only have access to the refon and refoff row indices so can't use sig here.
-        This is probably incorrect
->>>>>>> 38cd9c8d
 
         Returns
         -------
             exposure : `~numpy.ndarray`
                 The exposure time in units of the EXPOSURE keyword in the SDFITS header
         """
-<<<<<<< HEAD
         exp_ref_on = self._sdfits.index(bintable=self._bintable_index).iloc[self._refonrows]["EXPOSURE"].to_numpy()
         exp_ref_off = self._sdfits.index(bintable=self._bintable_index).iloc[self._refoffrows]["EXPOSURE"].to_numpy()
-=======
-        exp_ref_on = self._sdfits.index(self._bintable_index).iloc[self._refonrows]["EXPOSURE"].to_numpy()
-        exp_ref_off = self._sdfits.index(self._bintable_index).iloc[self._refoffrows]["EXPOSURE"].to_numpy()
->>>>>>> 38cd9c8d
         exposure = exp_ref_on + exp_ref_off
         return exposure
 
@@ -432,26 +313,16 @@
 
            df =  0.5*(df_ref_on + df_ref_off)
 
-<<<<<<< HEAD
         Note we only have access to the refon and refoff row indices so
         can't use sig here.  This is probably incorrect
-=======
-        Note we only have access to the refon and refoff row indices so can't use sig here.
-        This is probably incorrect
->>>>>>> 38cd9c8d
 
         Returns
         -------
             delta_freq: `~numpy.ndarray`
                 The channel frequency width in units of the CDELT1 keyword in the SDFITS header
         """
-<<<<<<< HEAD
         df_ref_on = self._sdfits.index(bintable=self._bintable_index).iloc[self._refonrows]["CDELT1"].to_numpy()
         df_ref_off = self._sdfits.index(bintable=self._bintable_index).iloc[self._refoffrows]["CDELT1"].to_numpy()
-=======
-        df_ref_on = self._sdfits.index(self._bintable_index).iloc[self._refonrows]["CDELT1"].to_numpy()
-        df_ref_off = self._sdfits.index(self._bintable_index).iloc[self._refoffrows]["CDELT1"].to_numpy()
->>>>>>> 38cd9c8d
         delta_freq = 0.5 * (df_ref_on + df_ref_off)
         return delta_freq
 
@@ -474,20 +345,12 @@
         -------
             spectrum : `~spectra.spectrum.Spectrum`
         """
-<<<<<<< HEAD
         print(len(self._scanrows), i)
         meta = dict(self._sdfits.index(bintable=self._bintable_index).iloc[self._scanrows[i]])
         meta["TSYS"] = self._tsys[i]
         meta["EXPOSURE"] = self.exposure[i]
         naxis1 = len(self._data[i])
         ctype1 = meta["CTYPE1"]
-=======
-        meta = dict(self._sdfits.index(self._bintable_index).iloc[self._scanrows[i]])
-        meta["TSYS"] = self._tsys[i]
-        meta["EXPOSURE"] = self.exposure[i]
-        naxis1 = len(self._data[i])
-        meta["CTYPE1"]
->>>>>>> 38cd9c8d
         ctype2 = meta["CTYPE2"]
         ctype3 = meta["CTYPE3"]
         crval1 = meta["CRVAL1"]
@@ -545,15 +408,12 @@
                 spectrum : :class:`~spectra.spectrum.Spectrum`
                     The time-averaged spectrum
         """
-<<<<<<< HEAD
         if self._npol > 1:
             raise Exception("Can't yet time average multiple polarizations")
         if self._nif > 1:
             raise Exception("Can't yet time average multiple IFs")
         if self._nfeed > 1:
             raise Exception("Can't yet time average multiple feeds")
-=======
->>>>>>> 38cd9c8d
         self._timeaveraged = deepcopy(self.total_power(0))
         if weights == "tsys":
             w = self._tsys_weight
@@ -567,13 +427,8 @@
         return self._timeaveraged
 
 
-<<<<<<< HEAD
 class PSScan(ScanMixin):
     """GBT specific version of Position Switch Scan
-=======
-class GBTPSScan(PSScan):  # perhaps should derive from TPScan, the only difference is the keys.
-    """GBT specific version of Position Switch Scan (PSScan)
->>>>>>> 38cd9c8d
 
     Parameters
     ----------
@@ -588,26 +443,16 @@
         dictionary containing with keys 'ON' and 'OFF' containing list of rows in `sdfits` corresponding to cal=T (ON) and cal=F (OFF) integrations.
     bintable : int
         the index for BINTABLE in `sdfits` containing the scans
-<<<<<<< HEAD
     calibrate: bool
         whether or not to calibrate the data.  If true, data will be calibrated as TSYS*(ON-OFF)/OFF. Default: True
     """
 
     def __init__(self, gbtfits, scans, scanrows, calrows, bintable, calibrate=True):
-=======
-    """
-
-    def __init__(self, gbtfits, scans, scanrows, calrows, bintable=0):
-        PSScan.__init__(self, gbtfits, scans, scanrows, bintable)
->>>>>>> 38cd9c8d
         # The rows of the original bintable corresponding to ON (sig) and OFF (reg)
         self._sdfits = gbtfits  # parent class
         self._scans = scans
         self._scanrows = scanrows
-<<<<<<< HEAD
         self._nrows = len(self._scanrows["ON"])
-=======
->>>>>>> 38cd9c8d
         # print(f"scanrows ON {self._scanrows['ON']}")
         # print(f"scanrows OFF {self._scanrows['OFF']}")
 
@@ -615,7 +460,6 @@
         # calrows['ON'] are rows with noise diode was on, regardless of sig or ref
         # calrows['OFF'] are rows with noise diode was off, regardless of sig or ref
         self._calrows = calrows
-<<<<<<< HEAD
         # print("BINTABLE = ", bintable)
         # @TODO deal with data that crosses bintables
         if bintable is None:
@@ -632,10 +476,6 @@
         self._nif = len(self._ifs)
         if False:
             self._nint = gbtfits.nintegrations(self._bintable_index)
-=======
-        self._npol = gbtfits.npol(bintable)  # TODO deal with bintable
-        self._nint = gbtfits.nintegrations(bintable)
->>>>>>> 38cd9c8d
         # todo use gbtfits.velocity_convention(veldef,velframe)
         # so quick with slicing!
         self._sigonrows = sorted(list(set(self._calrows["ON"]).intersection(set(self._scanrows["ON"]))))
@@ -677,17 +517,10 @@
         -------
             spectrum : `~spectra.spectrum.Spectrum`
         """
-<<<<<<< HEAD
         meta = dict(self._sdfits.index(bintable=self._bintable_index).iloc[self._scanrows["ON"][i]])
         meta["TSYS"] = self._tsys[i]
         naxis1 = len(self._calibrated[i])
         ctype1 = meta["CTYPE1"]
-=======
-        meta = dict(self._sdfits.index(self._bintable_index).iloc[self._scanrows["ON"][i]])
-        meta["TSYS"] = self._tsys[i]
-        naxis1 = len(self._calibrated[i])
-        meta["CTYPE1"]
->>>>>>> 38cd9c8d
         ctype2 = meta["CTYPE2"]
         ctype3 = meta["CTYPE3"]
         crval1 = meta["CRVAL1"]
@@ -741,11 +574,7 @@
         self._calibrated = np.empty(nspect, dtype=np.ndarray)
         self._tsys = np.empty(nspect, dtype=float)
 
-<<<<<<< HEAD
         tcal = list(self._sdfits.index(bintable=self._bintable_index).iloc[self._refonrows]["TCAL"])
-=======
-        tcal = list(self._sdfits.index(self._bintable_index).iloc[self._refonrows]["TCAL"])
->>>>>>> 38cd9c8d
         # @Todo  this loop could be replaced with clever numpy
         if len(tcal) != nspect:
             raise Exception(f"TCAL length {len(tcal)} and number of spectra {nspect} don't match")
@@ -768,17 +597,10 @@
              exposure : ~numpy.ndarray
                  The exposure time in units of the EXPOSURE keyword in the SDFITS header
         """
-<<<<<<< HEAD
         exp_ref_on = self._sdfits.index(bintable=self._bintable_index).iloc[self._refonrows]["EXPOSURE"].to_numpy()
         exp_ref_off = self._sdfits.index(bintable=self._bintable_index).iloc[self._refoffrows]["EXPOSURE"].to_numpy()
         exp_sig_on = self._sdfits.index(bintable=self._bintable_index).iloc[self._sigonrows]["EXPOSURE"].to_numpy()
         exp_sig_off = self._sdfits.index(bintable=self._bintable_index).iloc[self._sigoffrows]["EXPOSURE"].to_numpy()
-=======
-        exp_ref_on = self._sdfits.index(self._bintable_index).iloc[self._refonrows]["EXPOSURE"].to_numpy()
-        exp_ref_off = self._sdfits.index(self._bintable_index).iloc[self._refoffrows]["EXPOSURE"].to_numpy()
-        exp_sig_on = self._sdfits.index(self._bintable_index).iloc[self._sigonrows]["EXPOSURE"].to_numpy()
-        exp_sig_off = self._sdfits.index(self._bintable_index).iloc[self._sigoffrows]["EXPOSURE"].to_numpy()
->>>>>>> 38cd9c8d
         exp_ref = exp_ref_on + exp_ref_off
         exp_sig = exp_sig_on + exp_sig_off
         # exposure = 0.5*(exp_ref + exp_sig)
@@ -798,17 +620,10 @@
              delta_freq: ~numpy.ndarray
                  The channel frequency width in units of the CDELT1 keyword in the SDFITS header
         """
-<<<<<<< HEAD
         df_ref_on = self._sdfits.index(bintable=self._bintable_index).iloc[self._refonrows]["CDELT1"].to_numpy()
         df_ref_off = self._sdfits.index(bintable=self._bintable_index).iloc[self._refoffrows]["CDELT1"].to_numpy()
         df_sig_on = self._sdfits.index(bintable=self._bintable_index).iloc[self._sigonrows]["CDELT1"].to_numpy()
         df_sig_off = self._sdfits.index(bintable=self._bintable_index).iloc[self._sigoffrows]["CDELT1"].to_numpy()
-=======
-        df_ref_on = self._sdfits.index(self._bintable_index).iloc[self._refonrows]["CDELT1"].to_numpy()
-        df_ref_off = self._sdfits.index(self._bintable_index).iloc[self._refoffrows]["CDELT1"].to_numpy()
-        df_sig_on = self._sdfits.index(self._bintable_index).iloc[self._sigonrows]["CDELT1"].to_numpy()
-        df_sig_off = self._sdfits.index(self._bintable_index).iloc[self._sigoffrows]["CDELT1"].to_numpy()
->>>>>>> 38cd9c8d
         df_ref = 0.5 * (df_ref_on + df_ref_off)
         df_sig = 0.5 * (df_sig_on + df_sig_off)
         delta_freq = 0.5 * (df_ref + df_sig)
@@ -837,7 +652,6 @@
                 spectrum : :class:`~spectra.spectrum.Spectrum`
                     The time-averaged spectrum
         """
-<<<<<<< HEAD
         if self._calibrated is None or len(self._calibrated) == 0:
             raise Exception("You can't time average before calibration.")
         if self._npol > 1:
@@ -1012,9 +826,6 @@
 
     def timeaverage(self, weights="tsys"):
         if self._calibrated is None or len(self._calibrated) == 0:
-=======
-        if self._calibrated is None:
->>>>>>> 38cd9c8d
             raise Exception("You can't time average before calibration.")
         if self._npol > 1:
             raise Exception("Can't yet time average multiple polarizations")
@@ -1024,15 +835,11 @@
             raise Exception("Can't yet time average multiple feeds")
         self._timeaveraged = deepcopy(self.calibrated(0))
         data = self._calibrated
-<<<<<<< HEAD
         nchan = len(data[0])
-=======
->>>>>>> 38cd9c8d
         if weights == "tsys":
             w = self._tsys_weight
         else:
             w = None
-<<<<<<< HEAD
         if self._method == "scan":
             w = None  # don't double tsys weight
         if self._method == "cycle":  # or weights = "gbtidl"
@@ -1070,10 +877,5 @@
         self._timeaveraged2.meta["WTTSYS"] = sq_weighted_avg(self._tsys, axis=0, weights=w)
         self._timeaveraged2.meta["TSYS"] = self._timeaveraged.meta["WTTSYS"]
         self._timeaveraged2.meta["EXPOSURE"] = np.sum(self.exposure)
-=======
-        self._timeaveraged._data = average(data, axis=0, weights=w)
-        self._timeaveraged.meta["MEANTSYS"] = np.mean(self._tsys)
-        self._timeaveraged.meta["WTTSYS"] = sq_weighted_avg(self._tsys, axis=0, weights=w)
-        self._timeaveraged.meta["TSYS"] = self._timeaveraged.meta["WTTSYS"]
->>>>>>> 38cd9c8d
+
         return self._timeaveraged