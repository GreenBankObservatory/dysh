--- conflicted
+++ resolved
@@ -2211,12 +2211,8 @@
     se = np.ma.average(surface_error, axis=0, weights=wts[:, 0])
     zenith_opacity = np.ma.masked_where(zenith_opacity < 0, zenith_opacity)
     ze = np.ma.average(zenith_opacity, axis=0, weights=wts[:, 0])
-<<<<<<< HEAD
     exposure = exposures[~wts.mask[:, 0]].sum(axis=0)
-=======
-    exposure = exposures.sum(axis=0)
-    duration = durations.sum(axis=0)
->>>>>>> 5408e64e
+    duration = durations[~wts.mask[:, 0]].sum(axis=0)
 
     new_meta = deepcopy(spectra[0].meta)
     new_meta["TSYS"] = tsys
