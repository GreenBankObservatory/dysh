"""
The Spectrum class to contain and manipulate spectra.
"""

import warnings
from copy import deepcopy

import astropy.units as u
import numpy as np
import pandas as pd
from astropy.coordinates import SkyCoord, SpectralCoord, StokesCoord
from astropy.coordinates.spectral_coordinate import attach_zero_velocities
from astropy.io import registry
from astropy.io.fits.verify import VerifyWarning
from astropy.modeling.fitting import LinearLSQFitter

# from astropy.nddata.ccddata import fits_ccddata_writer
from astropy.table import Table
from astropy.time import Time
from astropy.utils.masked import Masked
from astropy.wcs import WCS, FITSFixedWarning
from ndcube import NDCube
from specutils import Spectrum1D

from dysh.spectra import core

from ..coordinates import (  # is_topocentric,; topocentric_velocity_to_frame,
    KMS,
    Observatory,
    astropy_frame_dict,
    get_velocity_in_frame,
    make_target,
    replace_convention,
    sanitize_skycoord,
    veldef_to_convention,
)
from ..log import HistoricalBase, log_call_to_history  # , logger
from ..plot import specplot as sp
from ..util import minimum_string_match
from . import baseline, get_spectral_equivalency

# from astropy.nddata import StdDevUncertainty

# Spectrum attributes to be ignored by Spectrum._copy_attributes
IGNORE_ON_COPY = [
    "_data",
    "_flux",
    "_meta",
    "_mask",
    "_weights",
    "_baseline_model",
    "_plotter",
    "_uncertainty",
    "_unit",
]


class Spectrum(Spectrum1D, HistoricalBase):
    """
    This class contains a spectrum and its attributes. It is built on
    `~specutils.Spectrum1D` with added attributes like baseline model.
    Note that `~specutils.Spectrum1D` can contain multiple spectra but
    we probably will not use that because the restriction that it can
    have only one spectral axis conflicts with slight Doppler shifts.
    See `~specutils.Spectrum1D` for the instantiation arguments.
    """

    @log_call_to_history
    def __init__(self, *args, **kwargs):
        HistoricalBase.__init__(self)
        self._target = kwargs.pop("target", None)
        if self._target is not None:
            self._target = sanitize_skycoord(self._target)
            self._velocity_frame = self._target.frame.name
        else:
            self._velocity_frame = None
        # @todo - have _observer_location attribute instead?
        # and observer property returns getITRS(observer_location,obstime)
        self._observer_location = kwargs.pop("observer_location", None)
        self._observer = kwargs.pop("observer", None)
        if self._observer is not None and self._observer_location is not None:
            raise Exception("You can only specify one of observer_location or observer")
        Spectrum1D.__init__(self, *args, **kwargs)
        # super(Spectrum1D, self).__init__(*args, **kwargs)
        # Try making a target from meta. If it fails, don't worry about it.
        if False:
            if self._target is None:
                try:
                    self._target = make_target(self.meta)
                    self._velocity_frame = self._target.frame.name
                except Exception:
                    pass
        self._spectral_axis._target = self._target
        if self.velocity_convention is None and "VELDEF" in self.meta:
            self._spectral_axis._doppler_convention = veldef_to_convention(self.meta["VELDEF"])
        # if "uncertainty" not in kwargs:
        # self._uncertainty = StdDevUncertainty(np.ones_like(self.data), unit=self.flux.unit)
        # Weights are Non here because can be defined
        # separately from uncertainty by the user. Not really recommended
        # but they can do so. See self.weights()
        # self._weights = None
        self._weights = np.ones(self.flux.shape)
        #  Get observer quantity from observer location.
        if "DATE-OBS" in self.meta:
            self._obstime = Time(self.meta["DATE-OBS"])
        elif "MJD-OBS" in self.meta:
            self._obstime = Time(self.meta["MJD-OBS"])
        else:
            self._obstime = None
        self._spectral_axis._observer = self.observer
        if self._spectral_axis._observer is not None:
            self._velocity_frame = self._spectral_axis._observer.name

        # if mask is not set via the flux input (NaNs in flux or flux.mask),
        # then set the mask to all False == good
        if self.mask is None:
            self._mask = np.full(np.shape(self.flux), False)
        self._baseline_model = None
        self._subtracted = False
        self._normalized = False
        self._exclude_regions = None
        self._include_regions = None  # do we really need this?
        self._plotter = None
        # `self._resolution` is the spectral resolution in channels.
        # This will be 1 for VEGAS, and >1 for the ACS.
        if "FREQRES" in self.meta and "CDELT1" in self.meta:
            self._resolution = self.meta["FREQRES"] / abs(self.meta["CDELT1"])
        else:
            self._resolution = 1

    def _len(self):
        """return the size of the Spectrum in the spectral dimension.
        @todo __len__  has unintended consquences, yuck.
        """
        return len(self.frequency)

    @property
    def weights(self):
        """The channel weights of this spectrum"""
        # Cannot take power of NDUncertainty, so convert
        # to a Quanity first.
        # if self._weights is None:
        #    return self._uncertainty.quantity**-2
        return self._weights

    @property
    def exclude_regions(self):
        """The baseline exclusion region(s) of this spectrum"""
        return self._exclude_regions

    def _toggle_sections(self, nchan, s):
        """helper routine to toggle between an include= and exclude=
        only works in channel (0..nchan-1) units
        sections s need to be a list of (start_chan,end_chan) tuples,
        for example [(100,200),(500,600)] would be an include=
        An exclude= needs to start with 0
        channels need to be ordered low to high, but there is no check
        for this yet!
        """
        ns = len(s)
        s1 = []
        e = 0  #  set this to 1 if you want to be exact complementary
        if s[0][0] == 0:
            for i in range(ns - 1):
                s1.append((s[i][1] + e, s[i + 1][0] - e))
        else:
            s1.append((0, s[0][0]))
            for i in range(ns - 1):
                s1.append((s[i][1], s[i + 1][0]))
            s1.append((s[ns - 1][1], nchan - 1))
        return s1

    ##@todo
    # def exclude_region(self,region):
    # where region is SpectralRegion, channels, velocity, etc.  See core.py baseline method.
    #
    # def region_to_mask():
    #  set spectrum mask to True inside exclude_regions. normally we don't do this for baselining

    @property
    def baseline_model(self):
        """Returns the computed baseline model or None if it has not yet been computed."""
        return self._baseline_model

    @log_call_to_history
    def baseline(self, degree, exclude=None, include=None, **kwargs):
        # fmt: off
        """
        Compute and optionally remove a baseline.  The model for the
        baseline can be either a
        `1D polynomial model <https://docs.astropy.org/en/latest/api/astropy.modeling.polynomial.Polynomial1D.html>`_ or a
        `1D Chebyshev polynomial of the first kind <https://docs.astropy.org/en/latest/api/astropy.modeling.polynomial.Chebyshev1D.html>`_.
        The code uses `astropy.modeling`
        and `astropy.fitter` to compute the baseline.  See the documentation for those modules.
        This method will set the `baseline_model` attribute to the fitted model function which can be evaluated over a domain.

        Note that include= and exclude= are mutually exclusive.

        Parameters
        ----------
            degree : int
                The degree of the polynomial series, a.k.a. baseline order
            exclude : list of 2-tuples of int or ~astropy.units.Quantity, or ~specutils.SpectralRegion
                List of region(s) to exclude from the fit.  The tuple(s) represent a range in the form [lower,upper], inclusive.
                In channel units.

                Examples:

                One channel-based region: [11,51]

                Two channel-based regions: [(11,51),(99,123)].

                One ~astropy.units.Quantity region: [110.198*u.GHz,110.204*u.GHz].

                One compound `~specutils.SpectralRegion`: SpectralRegion([(110.198*u.GHz,110.204*u.GHz),(110.196*u.GHz,110.197*u.GHz)]).

                Default: no exclude region

            include: list of 2-tuples of int (currently units not supported yet, pending issue 251/260)

            model : str
                One of 'polynomial' 'chebyshev', 'legendre', or 'hermite'
                Default: 'chebyshev'
            fitter  :  `~astropy.fitting._FitterMeta`
                The fitter to use. Default: `~astropy.fitter.LinearLSQFitter` (with `calc_uncertaintes=True`).
                Be care when choosing a different fitter to be sure it is optimized for this problem.
            remove : bool
                If True, the baseline is removed from the spectrum. Default: False
            normalize : bool
                If True, the frequency axis is internally rescaled from 0..1
                to avoid roundoff problems (and make the coefficients slightly more
                understandable). This is usually needed for a polynomial, though overkill
                for the others who do their own normalization.
                CAVEAT:   with normalize=True, you cannot undo a baseline fit.
                Default: False

        """
        # fmt: on
        # @todo: Are exclusion regions OR'd with the existing mask? make that an option?
        kwargs_opts = {
            "remove": False,
            "normalize": False,
            "model": "chebyshev",
            "fitter": LinearLSQFitter(calc_uncertainties=True),
        }
        kwargs_opts.update(kwargs)

        if kwargs_opts["normalize"]:
            print("Warning: baseline fit done in [0,1) space, even though it might say Hz (issue ###)")
            spectral_axis = deepcopy(self._spectral_axis)  # save the old axis
            self._normalized = True  # remember it's now normalized
            nchan = len(spectral_axis)
            for i in range(nchan):
                self._spectral_axis[i] = (i * 1.0 / nchan) * u.Hz  # would like to use "u.chan" units - not working yet
            # some @todo here about single setter, units u.chan etc.

        # include= and exclude= are mutually exclusive, but we allow include=
        # if include is used, transform it to exclude=
        if include != None:
            if exclude != None:
                print(f"Warning: ignoring exclude={exclude}")
            nchan = len(self._spectral_axis)
            exclude = self._toggle_sections(nchan, include)

        self._baseline_model = baseline(self, degree, exclude, **kwargs)

        if kwargs_opts["remove"]:
            s = self.subtract(self._baseline_model(self.spectral_axis))
            self._data = s._data
            self._subtracted = True

        if kwargs_opts["normalize"]:
            self._spectral_axis = spectral_axis
            del spectral_axis

    # baseline
    @log_call_to_history
    def undo_baseline(self):
        """
        Undo the most recently computed baseline. If the baseline
        has been subtracted, it will be added back. The `baseline_model`
        attribute is set to None. Exclude regions are untouched.
        """
        if self._baseline_model is None:
            return
        if self._subtracted:
            if self._normalized:
                warnings.warn("Cannot undo previously normalized baseline subtraction")
                return
            s = self.add(self._baseline_model(self.spectral_axis))
            self._data = s._data
            self._baseline_model = None

    def _set_exclude_regions(self, exclude):
        """
        Set the mask for the regions to exclude.

        Parameters
        ----------
            exclude : list of 2-tuples of int or ~astropy.units.Quantity, or ~specutils.SpectralRegion
                List of region(s) to exclude from the fit.  The tuple(s) represent a range in the form [lower,upper], inclusive.
                In channel units.

                Examples: One channel-based region: [11,51],
                          Two channel-based regions: [(11,51),(99,123)].
                          One ~astropy.units.Quantity region: [110.198*u.GHz,110.204*u.GHz].
                          One compound ~specutils.SpectralRegion: SpectralRegion([(110.198*u.GHz,110.204*u.GHz),(110.196*u.GHz,110.197*u.GHz)]).

        """
        pass

    def list_to_spectral_region(self, inlist):
        # @todo utility code to convert a input list of channels or quantities to a spectral region with units of self.spectral_axis.unit.
        # This could go in core.py combine this with _set_exclude_regions
        pass

    def bshow(self):
        """Show the baseline model"""
        print(f"baseline model {self._baseline_model}")

    def plot(self, **kwargs):
        if self._plotter is None:
            self._plotter = sp.SpectrumPlot(self, **kwargs)
        self._plotter.plot(**kwargs)

    @property
    def obstime(self):
        return self._obstime

    @property
    def plotter(self):
        return self._plotter

    def stats(self, roll=0, qac=False):
        """
        Compute some statistics of this `Spectrum`.  The mean, rms, median,
        data minimum and data maximum are calculated.  Note this works
        with slicing, so, e.g.,  `myspectrum[45:153].stats()` will return
        the statistics of the slice.

        Parameters
        ----------
        roll : int
            Return statistics on a 'rolled' array differenced with the
            original array. If there is no correllaton between channels,
            a roll=1 would return an RMS sqrt(2) larger than that of the
            input array. Another advantage of rolled statistics it will
            remove most slow variations, thus RMS/sqrt(2) might be a better
            indication of the underlying RMS.
            Default: 0
        qac : bool
            If set, the returned simple string contains mean,rms,datamin,datamax
            for easier visual regression. Based on some legacy code.
            Default: False

        Returns
        -------
        stats : dict
            Dictionary consisting of (mean,median,rms,datamin,datamax)

        """

        if roll == 0:
            mean = self.mean()
            median = self.median()
            rms = np.nanstd(self.flux)
            dmin = self.min()
            dmax = self.max()
        else:
            d = self[roll:] - self[:-roll]
            mean = d.mean()
            median = d.median()
            rms = np.nanstd(d.flux)
            dmin = d.min()
            dmax = d.max()

        if qac:
            out = f"{mean.value} {rms.value} {dmin.value} {dmax.value}"
            return out

        out = {"mean": mean, "median": median, "rms": rms, "min": dmin, "max": dmax}

        return out

    def decimate(self, n):
        """
        Decimate the `Spectrum` by n pixels.

        Parameters
        ----------
        n : int
            Decimation factor of the spectrum by returning every n-th channel.

        Returns
        -------
        s : `Spectrum`
            The decimated `Spectrum`.
        """

        if not float(n).is_integer():
            raise ValueError(f"`n` ({n}) must be an integer.")

        nchan = len(self._data)
        new_meta = deepcopy(self.meta)
        idx = np.arange(0, nchan, n)
        new_cdelt1 = self.meta["CDELT1"] * n
        cell_shift = 0.5 * (n - 1) * (self._spectral_axis.value[1] - self._spectral_axis.value[0])
        new_data = self.data[idx] * self.flux.unit
        new_meta["CDELT1"] = new_cdelt1
        new_meta["CRPIX1"] = 1.0 + (self.meta["CRPIX1"] - 1) / n + 0.5 * (n - 1) / n
        new_meta["CRVAL1"] += cell_shift

        s = Spectrum.make_spectrum(new_data, meta=new_meta)

        if self._baseline_model is not None:
            s._baseline_model = None

        return s

    @log_call_to_history
    def smooth(self, method="hanning", width=1, decimate=0, kernel=None):
        """
        Smooth or Convolve the `Spectrum`, optionally decimating it.

        Default smoothing is hanning.

        Parameters
        ----------
        method : string, optional
            Smoothing method. Valid are: 'hanning', 'boxcar' and
            'gaussian'. Minimum match applies.
            The default is 'hanning'.
        width : int, optional
            Effective width of the convolving kernel.  Should ideally be an
            odd number.
            For 'hanning' this should be 1, with a 0.25,0.5,0.25 kernel.
            For 'boxcar' an even value triggers an odd one with half the
            signal at the edges, and will thus not reproduce GBTIDL.
            For 'gaussian' this is the FWHM of the final frequency response.
            That is, the smoothed `Spectrum` will have an effective frequency resolution
            equal to CDELT1*`width`.
            The default is 1.
        decimate : int, optional
            Decimation factor of the spectrum by returning every decimate channel.
            -1:   no decimation
            0:    use the width parameter
            >1:   user supplied decimation (use with caution)
            The default is 0, meaning decimation is by `width`
        kernel : `~numpy.ndarray`, optional
            A numpy array which is the kernel by which the signal is convolved.
            Use with caution, as it is assumed the kernel is normalized to
            one, and is symmetric. Since width is ill-defined here, the user
            should supply an appropriate number manually.
            NOTE: not implemented yet.
            The default is None.

        Raises
        ------
        Exception
            If no valid smoothing method is given.
        ValueError
            If `width` is less than one.
            If `width` is less than the spectral resolution (in channels).
            If `decimate` is not an integer.

        Returns
        -------
        s : `Spectrum`
            The new, possibly decimated, convolved `Spectrum`.
        """
        nchan = len(self._data)
        # decimate = int(decimate) # Should we change this value and tell the user, or just error out?
        # For now, we'll error out if decimate is not an integer..

        if width < 1:
            raise ValueError(f"`width` ({width}) must be >=1.")

        # @todo  see also core.smooth() for valid_methods
        valid_methods = ["hanning", "boxcar", "gaussian"]
        this_method = minimum_string_match(method, valid_methods)
        if this_method == None:
            raise Exception(f"smooth({method}): valid methods are {valid_methods}")

        if not float(decimate).is_integer():
            raise ValueError("`decimate` must be an integer.")

        # All checks for smoothing should be completed by this point.
        # Create a new metadata dictionary to modify by smooth.
        new_meta = deepcopy(self.meta)
        md = np.ma.masked_array(self._data, self.mask)
        if this_method == "gaussian":
            if width <= self._resolution:
                raise ValueError(
                    f"`width` ({width} channels) cannot be less than the current resolution ({self._resolution} channels)."
                )
            kwidth = np.sqrt(width**2 - self._resolution**2)  # Kernel effective width.
            stddev = kwidth / 2.35482

            s1 = core.smooth(md, this_method, stddev)
        else:
            kwidth = width
            s1 = core.smooth(md, this_method, width)
        # mask = np.full(s1.shape, False)
        # in core.smooth, we fill masked values with np.nan.
        # astropy.convolve does not return a new mask, so we recreate
        # a decimated mask where values are nan
        # mask[np.where(s1 == np.nan)] = True
        # new_data = Masked(s1 * self.flux.unit, mask)
        new_data = s1 * self.flux.unit
        new_meta["FREQRES"] = np.sqrt((kwidth * self.meta["CDELT1"]) ** 2 + self.meta["FREQRES"] ** 2)

        s = Spectrum.make_spectrum(new_data, meta=new_meta)
        s._baseline_model = self._baseline_model

        # Now decimate if needed.
        if decimate >= 0:

            if decimate == 0:
                # Take the default decimation by `width`.
                decimate = int(abs(width))
                if not float(width).is_integer():
                    print(f"Adjusting decimation factor to be a natural number. Will decimate by {decimate}")

            s = s.decimate(decimate)

        # Update the spectral resolution in channel units.
        s._resolution = s.meta["FREQRES"] / abs(s.meta["CDELT1"])

        return s

    def shift(self, s, remove_wrap=True, fill_value=np.nan, method="fft"):
        """
        Shift the `Spectrum` by `s` channels in place.

        Parameters
        ----------
        s : float
            Number of channels to shift the `Spectrum` by.
        remove_wrap : bool
            If `False` keep channels that wrap around the edges.
            If `True` fill channels that wrap with `fill_value`.
        fill_value : float
            If `remove_wrap=True` fill channels that wrapped with this value.
        method : "fft"
            Method used to perform the fractional channel shift.
            "fft" uses a phase shift.
        """

        new_spec = self._copy()
        new_data = core.data_shift(new_spec.data, s, remove_wrap=remove_wrap, fill_value=fill_value, method=method)

        # Update data values.
        new_spec._data = new_data

        # Update metadata.
        new_spec.meta["CRPIX1"] += s

        # Update WCS.
        new_spec.wcs.wcs.crpix[0] += s

        # Update `SpectralAxis` values.
        # Radial velocity needs to be copied by hand.
        radial_velocity = deepcopy(new_spec._spectral_axis._radial_velocity)
        new_spectral_axis_values = new_spec.wcs.spectral.pixel_to_world(np.arange(new_spec.flux.shape[-1]))
        new_spec._spectral_axis = new_spec.spectral_axis.replicate(value=new_spectral_axis_values)
        new_spec._spectral_axis._radial_velocity = radial_velocity

        return new_spec

    def find_shift(self, other, units=None, frame=None):
        """
        Find the shift required to align this `Spectrum` with `other`.

        Parameters
        ----------
        other : `Spectrum`
            Target `Spectrum` to align to.
        units : {None, `astropy.units.Quantity`}
            Find the shift to align the two `Spectra` in these units.
            If `None`, the `Spectra` will be aligned using the units of
            `other`.
        frame : {None, str}
            Find the shift in this reference frame.
            If `None` will use the frame of `other`.

        Returns
        -------
        shift : float
            Number of channels that this `Spectrum` must be shifted to
            be aligned with `other`.
        """

        if not isinstance(other, Spectrum):
            raise ValueError("`other` must be a `Spectrum`.")

        if frame is not None and frame not in astropy_frame_dict.keys():
            raise ValueError(
                f"`frame` ({frame}) not recognized. Frame must be one of {', '.join(list(astropy_frame_dict.keys()))}"
            )
        else:
            frame = other._velocity_frame

        sa = self.spectral_axis.with_observer_stationary_relative_to(frame)
        tgt_sa = other.spectral_axis.with_observer_stationary_relative_to(frame)

        if units is None:
            units = tgt_sa.unit

        sa = sa.to(units)
        tgt_sa = tgt_sa.to(units)

        cdelt1 = sa[1] - sa[0]
        shift = ((sa[0] - tgt_sa[0]) / cdelt1).value

        return shift

    def align_to(self, other, units=None, frame=None, remove_wrap=True, fill_value=np.nan, method="fft"):
        """
        Align the `Spectrum` with respect to `other`.

        Parameters
        ----------
        other : `Spectrum`
            Target `Spectrum` to align to.
        units : {None, `astropy.units.Quantity`}
            Find the shift to align the two `Spectra` in these units.
            If `None`, the `Spectra` will be aligned using the units of
            `other`.
        frame : {None, str}
            Find the shift in this reference frame.
            If `None` will use the frame of `other`.
        remove_wrap : bool
            If `True` allow spectrum to wrap around the edges.
            If `False` fill channels that wrap with `fill_value`.
        fill_value : float
            If `wrap=False` fill channels that wrapped with this value.
        method : "fft"
            Method used to perform the fractional channel shift.
            "fft" uses a phase shift.
        """

        s = self.find_shift(other, units=units, frame=frame)
        return self.shift(s, remove_wrap=remove_wrap, fill_value=fill_value, method=method)

    @property
    def equivalencies(self):
        """Get the spectral axis equivalencies that can be used in converting the axis
        between km/s and frequency or wavelength"""
        equiv = u.spectral()
        sa = self.spectral_axis
        if sa.doppler_rest is not None:
            rfq = sa.doppler_rest
        elif "RESTFREQ" in self.meta:
            cunit1 = self.meta.get("CUNIT1", self.wcs.wcs.cunit[0])
            # @todo this could be done with a dict str->function
            rfq = self.meta["RESTFREQ"] * cunit1  # WCS wants no E
        else:
            rfq = None
        if rfq is not None:
            equiv.extend(get_spectral_equivalency(rfq, self.velocity_convention))
        return equiv

    @property
    def target(self):
        return self._target

    @property
    def observer(self):
        """
        Returns
        -------
            observer : `~astropy.coordinates.BaseCoordinateFrame` or derivative
            The coordinate frame of the observer if present.
        """
        if self._observer is None and self._observer_location is not None:
            return SpectralCoord._validate_coordinate(self._observer_location.get_itrs(obstime=self._obstime))
        else:
            return self._observer

    @property
    def velocity_frame(self):
        """String representation of the velocity frame"""
        return self._velocity_frame

    @property
    def doppler_convention(self):
        """String representation of the velocity (Doppler) convention"""
        return self.velocity_convention

    def axis_velocity(self, unit=KMS):
        """Get the spectral axis in velocity units.
        *Note*: This is not the same as `Spectrum.velocity`, which includes the source radial velocity.

        Parameters
        ----------
        unit : `~astropy.units.Quantity` or str that can be converted to Quantity
                The unit to which the axis is to be converted
        Returns
        -------
        velocity : `~astropy.units.Quantity`
                The converted spectral axis velocity
        """
        return self._spectral_axis.to(unit)

    def velocity_axis_to(self, unit=KMS, toframe=None, doppler_convention=None):
        """
        Parameters
        ----------
        unit : `~astropy.units.Quantity` or str that can be converted to Quantity
            The unit to which the axis is to be converted

        toframe : str
            The coordinate frame to convert to, e.g. 'hcrs', 'icrs'

        doppler_convention : str
            The Doppler velocity covention to use, one of 'optical', 'radio', or 'rest'

        Returns
        -------
        test_spectrum.pyvelocity : `~astropy.units.Quantity`
            The converted spectral axis velocity
        """
        if toframe is not None and toframe != self.velocity_frame:
            self.set_frame(toframe)
        if doppler_convention is not None:
            return self._spectral_axis.to(unit=unit, doppler_convention=doppler_convention).to(unit)
        else:
            return self.axis_velocity(unit)

    def get_velocity_shift_to(self, toframe):
        if self._target is None:
            raise Exception("Can't calculate velocity because Spectrum.target is None")
        return get_velocity_in_frame(self._target, toframe, self._observer, self._obstime)

    @log_call_to_history
    def set_frame(self, toframe):
        # @todo VELDEF should be changed as well?
        """Set the sky coordinate and doppler tracking reference frame of this Spectrum. The header 'CTYPE1' will be changed accordingly.

        To make a copy of this Spectrum with new coordinate referece frmae instead, use `with_frame`.

        Parameters
        ----------
        toframe - str
            The coordinate reference frame identifying string, as used by astropy, e.g. 'hcrs', 'icrs', etc.
        """
        if "topo" in toframe:
            actualframe = self.observer
        else:
            actualframe = astropy_frame_dict.get(toframe, toframe)
<<<<<<< HEAD
        new_spectral_axis = self._spectral_axis.with_observer_stationary_relative_to(actualframe)
        print(f"{actualframe=} {all(new_spectral_axis.value == self._spectral_axis.value)=}")
        a_spectral_axis = self._spectral_axis.with_observer_stationary_relative_to(toframe)
        print(f"{self._velocity_frame=} {toframe=} {all(a_spectral_axis.value == self._spectral_axis.value)=}")
        self._spectral_axis = new_spectral_axis
        self._observer = self._spectral_axis.observer
=======
        self._spectral_axis = self._spectral_axis.with_observer_stationary_relative_to(actualframe)
        # This line is commented because:
        # SDFITS defines CTYPE1 as always being the TOPO frequency.
        # See Issue #373 on GitHub.
        # self._meta["CTYPE1"] = change_ctype(self._meta["CTYPE1"], toframe)
>>>>>>> 422097ad
        if isinstance(actualframe, str):
            self._velocity_frame = actualframe
        else:
            self._velocity_frame = actualframe.name
        print(f"final {self._velocity_frame=} {self.observer=}")

    def with_frame(self, toframe):
        """Return a copy of this Spectrum with a new coordinate reference frame.

        Parameters
        ----------
        toframe - str
            The coordinate reference frame identifying string, as used by astropy, e.g. 'hcrs', 'icrs', etc.

        Returns
        -------
        spectrum : `~dysh.spectra.Spectrum`
            A new Spectrum object
        """

        s = self._copy()
        print(f"{all(s.spectral_axis ==self.spectral_axis)=}")
        s.set_frame(toframe)
        return s

    @log_call_to_history
    def set_convention(self, doppler_convention):
        """Set the velocity convention of this Spectrum.  The spectral axis of this Spectrum will be replaced
        with a new spectral axis with the input velocity convention.  The header 'VELDEF' value will
        be changed accordingly.

        To make a copy of this Spectrum with a new velocity convention instead, use `with_velocity_convention`.

        Parameters
        ----------
        doppler_convention - str
            The velocity convention, one of 'radio', 'optical', 'relativistic'

        """
        # replicate() gives the same asnwer as
        # self._spectral_axis.to(unit=self._spectral_axis.unit, doppler_convention=doppler_convention)
        new_sp_axis = self.spectral_axis.replicate(doppler_convention=doppler_convention)
        self._spectral_axis = new_sp_axis
        self.meta["VELDEF"] = replace_convention(self.meta["VELDEF"], doppler_convention)

    def with_velocity_convention(self, doppler_convention):
        """Returns a copy of this Spectrum with the input velocity convention.  The header 'VELDEF' value will
        be changed accordingly.

        Parameters
        ----------
        doppler_convention - str
            The velocity convention, one of 'radio', 'optical', 'relativistic'

        Returns
        -------
        spectrum : `~dysh.spectra.Spectrum`
            A new Spectrum object
        """
        if False:
            # this doesn't work.
            # for some reason, the axis velocity
            # still contains the difference between TOPO and observed frame
            s = self.__class__(
                flux=self.flux,
                wcs=self.wcs,
                meta=self.meta,
                velocity_convention=doppler_convention,
                target=self._target,
                observer=self._spectral_axis.observer,
            )
            s.meta["VELDEF"] = replace_convention(self.meta["VELDEF"], doppler_convention)
        s = self._copy(velocity_convention=doppler_convention)
        s.set_convention(doppler_convention)
        return s

    def savefig(self, file, **kwargs):
        """Save the plot"""
        if self._plotter is None:
            raise Exception("You have to invoke plot() first")
        self._plotter.figure.savefig(file, **kwargs)

    def _write_table(self, fileobj, format, **kwargs):
        """
        Write this `Spectrum` as an ~astropy.table.Table. The output columns will be
            - frequency or velocity - in  the Spectrum's spectral axis units, or converted with `xaxis_unit` keyword
            - flux - in the Spectrum's flux units, or converted with `yaxis_unit` keyword
            - uncertainty - The channel-based uncertainty or zeroes if uncertainty was not defined
            - weights - the channel weights
            - mask - 0 is unmasked ('good'), 1 is masked ('bad')
            - baseline model value - the value of the baseline model at each x axis point, regardless of whether it
              has been subtracted from the Spectrum or not. This will be all zeroes if no baseline model
              has been computed.

        Parameters
        ----------
        fileobj : str, file-like or `pathlib.Path`
            File to write to.  If a file object, must be opened in a
            writeable mode.
        format : str
            The output format. Must be a format supported by ~astropy.table.Table.write
        kwargs : variable
            Additional keyword arguments supported by ~astropy.table.Table.write

        """
        # @todo support xaxis_unit, yaxis_unit, flux_unit
        # xaxis_unit : str or :class:`astropy.units.Unit`
        # yaxis_unit : str or :class:`astropy.units.Unit`
        # flux_unit : str or :class:`astropy.units.Unit`
        if self._baseline_model is None:
            bl = np.zeros_like(self.flux)
            bldesc = "Fitted baseline value at given channel (was not defined)"
        else:
            bl = self._baseline_model(self._spectral_axis)
            bldesc = "Fitted baseline value at given channel"
        mask = self.mask * 1
        if self.uncertainty is None:
            unc = np.zeros(self.flux.shape)  # , mask=False)
            udesc = "Flux uncertainty (was not defined)"
        else:
            unc = self.uncertainty.quantity
            udesc = "Flux uncertainty"
        outarray = [self.spectral_axis, self.flux, unc, self.weights, mask, bl]
        description = ["Spectral axis", "Flux", udesc, "Channel weights", "Mask 0=unmasked, 1=masked", bldesc]
        # remove FITS reserve keywords
        meta = deepcopy(self.meta)
        meta.pop("NAXIS1", None)
        meta.pop("TDIM7", None)
        meta.pop("TUNIT7", None)
        meta["HISTORY"] = self.history  # use property not _history to ensure ascii
        meta["COMMENT"] = self.comments
        if format == "mrt":
            ulab = "e_flux"  # MRT convention that error on X is labeled e_X
        else:
            ulab = "uncertainty"
        outnames = ["spectral_axis", "flux", ulab, "weight", "mask", "baseline"]
        if "ipac" in format:
            # IPAC format wants a crazy dictionary style.
            d = {}
            for k, v in meta.items():
                d[k] = {"value": v}
            t = Table(outarray, names=outnames, meta={"keywords": d}, descriptions=description)
        else:
            t = Table(outarray, names=outnames, meta=meta, descriptions=description)
        # for now ignore complaints about keywords until we clean them up.
        # There are some that are more than 8 chars that should be fixed in GBTFISLOAD
        warnings.simplefilter("ignore", VerifyWarning)
        t.write(fileobj, format=format, **kwargs)

    def _copy(self, **kwargs):
        """
        Perform deep copy operations on each attribute of the ``Spectrum``
        object.
        This overrides the ``specutils.Spectrum1D`` method so that
        target and observer attributes get copied.
        """
        alt_kwargs = dict(
            flux=deepcopy(self.flux),
            spectral_axis=deepcopy(self.spectral_axis),
            uncertainty=deepcopy(self.uncertainty),
            wcs=deepcopy(self.wcs),
            mask=deepcopy(self.mask),
            meta=deepcopy(self.meta),
            unit=deepcopy(self.unit),
            velocity_convention=deepcopy(self.velocity_convention),
            rest_value=deepcopy(self.rest_value),
            target=deepcopy(self.target),
            observer=deepcopy(self.observer),
        )

        alt_kwargs.update(kwargs)

        s = self.__class__(**alt_kwargs)
        # s.topocentric = is_topocentric(meta["CTYPE1"])  # GBT-specific to use CTYPE1 instead of VELDEF
        return s

    @classmethod
    def fake_spectrum(cls, nchan=1024, seed=None, **kwargs):
        """
        Create a fake spectrum, useful for simple testing. A default header is
        created, which may be modified with kwargs.

        Parameters
        ----------
        nchan : int, optional
            Number of channels. The default is 1024.

        seed : {None, int, array_like[ints], `numpy.random.SeedSequence`, `numpy.random.BitGenerator`, `numpy.random.Generator`}, optional
            A seed to initialize the `BitGenerator`. If None, then fresh, unpredictable entropy will be pulled from the OS.
            If an int or array_like[ints] is passed, then all values must be non-negative and will be passed to
            `SeedSequence` to derive the initial `BitGenerator` state. One may also pass in a `SeedSequence` instance.
            Additionally, when passed a `BitGenerator`, it will be wrapped by `Generator`. If passed a `Generator`, it will
            be returned unaltered.
            The default is `None`.

        **kwargs: dict or key=value
            Metadata to put in the header.  If the key exists already in
            the default header, it will be replaced. Otherwise the key and value will be
            added to the header. Keys are case insensitive.

        Returns
        -------
        spectrum : `~dysh.spectra.Spectrum`
            The spectrum object
        """

        rng = np.random.default_rng(seed)
        data = rng.random(nchan) * u.K
        meta = {
            "OBJECT": "NGC2415",
            "BANDWID": 23437500.0,
            "DATE-OBS": "2021-02-10T07:38:37.50",
            "DURATION": 0.9982445,
            "EXPOSURE": 732.1785161896237,
            "TSYS": 17.930595470605255,
            "CTYPE1": "FREQ-OBS",
            "CRVAL1": 1402544936.7749996,
            "CRPIX1": float(nchan) / 2.0,
            "CDELT1": -715.2557373046875,
            "CTYPE2": "RA",
            "CRVAL2": 114.23878994411744,
            "CTYPE3": "DEC",
            "CRVAL3": 35.24315395841497,
            "CRVAL4": -6,
            "OBSERVER": "Michael Fanelli",
            "OBSID": "unknown",
            "SCAN": 152,
            "OBSMODE": "OnOff:PSWITCHON:TPWCAL",
            "FRONTEND": "Rcvr1_2",
            "TCAL": 1.4551637172698975,
            "VELDEF": "OPTI-HEL",
            "VFRAME": 15264.39118499772,
            "RVSYS": 3775382.910954342,
            "OBSFREQ": 1402544936.7749996,
            "LST": 42101.90296246562,
            "AZIMUTH": 285.9514963267411,
            "ELEVATIO": 42.100623613548194,
            "TAMBIENT": 270.4,
            "PRESSURE": 696.2290227048372,
            "HUMIDITY": 0.949,
            "RESTFREQ": 1420405751.7,
            "FREQRES": 715.2557373046875,
            "EQUINOX": 2000.0,
            "RADESYS": "FK5",
            "TRGTLONG": 114.2375,
            "TRGTLAT": 35.24194444444444,
            "SAMPLER": "A2_0",
            "FEED": 1,
            "SRFEED": 0,
            "FEEDXOFF": 0.0,
            "FEEDEOFF": 0.0,
            "SUBREF_STATE": 1,
            "SIDEBAND": "L",
            "PROCSEQN": 1,
            "PROCSIZE": 2,
            "PROCSCAN": "ON",
            "PROCTYPE": "SIMPLE",
            "LASTON": 152,
            "LASTOFF": 0,
            "TIMESTAMP": "2021_02_10_07:38:37",
            "QD_BAD": -1,
            "QD_METHOD": "",
            "VELOCITY": 3784000.0,
            "DOPFREQ": 1420405751.7,
            "ADCSAMPF": 3000000000.0,
            "VSPDELT": 65536.0,
            "VSPRVAL": 19.203125,
            "VSPRPIX": 16385.0,
            "SIG": "T",
            "CAL": "F",
            "CALTYPE": "LOW",
            "CALPOSITION": "Unknown",
            "IFNUM": 0,
            "PLNUM": 0,
            "FDNUM": 0,
            "HDU": 1,
            "BINTABLE": 0,
            "ROW": 2,
            "DATE": "2022-02-14T17:25:01",
            "ORIGIN": "NRAO Green Bank",
            "TELESCOP": "NRAO_GBT",
            "INSTRUME": "VEGAS",
            "SDFITVER": "sdfits ver1.22",
            "FITSVER": "1.9",
            "CTYPE4": "STOKES",
            "PROJID": "TGBT21A_501_11",
            "BACKEND": "VEGAS",
            "SITELONG": -79.83983,
            "SITELAT": 38.43312,
            "SITEELEV": 824.595,
            "EXTNAME": "SINGLE DISH",
            "FITSINDEX": 0,
            "PROC": "OnOff",
            "OBSTYPE": "PSWITCHON",
            "SUBOBSMODE": "TPWCAL",
            "INTNUM": 0,
            "CUNIT1": "Hz",
            "CUNIT2": "deg",
            "CUNIT3": "deg",
            "RESTFRQ": 1420405751.7,
            "MEANTSYS": 17.16746070048293,
            "WTTSYS": 17.16574907094451,
        }
        for k, v in kwargs.items():
            meta[k.upper()] = v
        return Spectrum.make_spectrum(data, meta, observer_location=Observatory["GBT"])

    # @todo allow observer or observer_location.  And/or sort this out in the constructor.
    @classmethod
    def make_spectrum(cls, data, meta, use_wcs=True, observer_location=None):
        # , shift_topo=False):
        """Factory method to create a Spectrum object from a data and header.  The the data are masked,
        the Spectrum mask will be set to the data mask.

        Parameters
        ----------
        data :  `~numpy.ndarray`
            The data array. See `~specutils.Spectrum1D`
        meta : dict
            The metadata, typically derived from an SDFITS header.
            Required items in `meta` are 'CTYPE[123]','CRVAL[123]', 'CUNIT[123]', 'VELOCITY', 'EQUINOX', 'RADESYS'
        use_wcs : bool
            If True, create a WCS object from `meta`
            Default: True
        observer_location : `~astropy.coordinates.EarthLocation` or str
            Location of the observatory. See `~dysh.coordinates.Observatory`.
            This will be transformed to `~astropy.coordinates.ITRS` using the time of observation DATE-OBS or MJD-OBS in `meta`.
            If this parameter is given the special str value 'from_meta', then an observer_location
            will be created from SITELONG, SITELAT, and SITEELEV in the meta dictionary.

        Returns
        -------
        spectrum : `~dysh.spectra.Spectrum`
            The spectrum object
        """
        # @todo add resolution being the channel separation, unless we use the FREQRES column
        # @todo generic check_required method since I now have this code in two places (coordinates/core.py).
        # @todo requirement should be either DATE-OBS or MJD-OBS, but make_target() needs to be updated
        # in that case as well.
        _required = set(
            [
                "CRVAL1",
                "CRVAL2",
                "CRVAL3",
                "CTYPE1",
                "CTYPE2",
                "CTYPE3",
                "CUNIT1",
                "CUNIT2",
                "CUNIT3",
                "VELOCITY",
                "EQUINOX",
                "RADESYS",
                "DATE-OBS",
                "VELDEF",
                "RESTFRQ",
            ]
        )

        if not _required <= meta.keys():
            raise ValueError(f"Header (meta) is missing one or more required keywords: {_required}")

        # @todo WCS is expensive.
        # Possibly figure how to calculate spectral_axis instead.
        # @todo allow fix=False in WCS constructor?
        if use_wcs:
            with warnings.catch_warnings():
                # Skip warnings about DATE-OBS being converted to MJD-OBS.
                warnings.filterwarnings("ignore", category=FITSFixedWarning)
                # Skip warnings FITS keywords longer than 8 chars or containing
                # illegal characters (like _).
                warnings.filterwarnings("ignore", category=VerifyWarning)
                # lists are problematic in constructor to WCS
                # so temporarily remove history and comment values
                savehist = meta.pop("HISTORY", None)
                savecomment = meta.pop("COMMENT", None)
                if savecomment is None:
                    savecomment = meta.pop("comments", None)
                wcs = WCS(header=meta)
                if savehist is not None:
                    meta["HISTORY"] = savehist
                if savecomment is not None:
                    meta["COMMENT"] = savecomment
                # It would probably be safer to add NAXISi to meta.
                if wcs.naxis > 3:
                    wcs.array_shape = (0, 0, 0, len(data))
                # For some reason these aren't identified while creating the WCS object.
                if "SITELONG" in meta.keys():
                    wcs.wcs.obsgeo[:3] = meta["SITELONG"], meta["SITELAT"], meta["SITEELEV"]
                # Reset warnings.
        else:
            wcs = None
        # is_topo = is_topocentric(meta["CTYPE1"])  # GBT-specific to use CTYPE1 instead of VELDEF
        target = make_target(meta)
        vc = veldef_to_convention(meta["VELDEF"])
        # vf = astropy_frame_dict[decode_veldef(meta["VELDEF"])[1]]
        # could be clever:
        # obstime = Time(meta.get("DATE-OBS",meta.get("MJD-OBS",None)))
        # if obstime is not None: blah blah
        if "DATE-OBS" in meta:
            obstime = Time(meta["DATE-OBS"])
        elif "MJD-OBS" in meta:
            obstime = Time(meta["MJD-OBS"])
        if "DATE-OBS" in meta or "MJD-OBS" in meta:
            if observer_location == "from_meta":
                try:
                    observer_location = Observatory.get_earth_location(
                        meta["SITELONG"], meta["SITELAT"], meta["SITEELEV"]
                    )
                except KeyError as ke:
                    raise Exception(f"Not enough info to create observer_location: {ke}")
            if observer_location is None:
                obsitrs = None
            else:
                obsitrs = SpectralCoord._validate_coordinate(
                    attach_zero_velocities(observer_location.get_itrs(obstime=obstime))
                )
        else:
            warnings.warn(
                "'meta' does not contain DATE-OBS or MJD-OBS. Spectrum won't be convertible to certain coordinate"
                " frames"
            )
            obsitrs = None

        if np.ma.is_masked(data):
            s = cls(
                flux=data,
                wcs=wcs,
                meta=meta,
                velocity_convention=vc,
                radial_velocity=target.radial_velocity,
                rest_value=meta["RESTFRQ"] * u.Hz,
                observer=obsitrs,
                target=target,
                mask=data.mask,
            )
        else:
            s = cls(
                flux=data,
                wcs=wcs,
                meta=meta,
                velocity_convention=vc,
                radial_velocity=target.radial_velocity,
                rest_value=meta["RESTFRQ"] * u.Hz,
                observer=obsitrs,
                target=target,
            )
        # For some reason, Spectrum1D.spectral_axis created with WCS do not inherit
        # the radial velocity. In fact, they get no radial_velocity attribute at all!
        # This method creates a new spectral_axis with the given radial velocity.
        if observer_location is None:
            s.set_radial_velocity_to(target.radial_velocity)  # open
        return s

    def _arithmetic_apply(self, other, op, handle_meta, **kwargs):
        if isinstance(other, NDCube):
            result = op(other, **{"handle_meta": handle_meta})
        else:
            result = op(other, **{"handle_meta": handle_meta, "meta_other_meta": False})
        self._copy_attributes(result)
        return result

    def _copy_attributes(self, other):
        """
        Copy `Spectrum` attributes after
        an arithmetic operation.
        Only copy attributes that are not modified by the arithmetic.
        I.e., do not copy the "_flux" attribute.
        """
        for k, v in vars(self).items():
            if k not in IGNORE_ON_COPY:
                vars(other)[k] = deepcopy(v)

    def __add__(self, other):
        op = self.add
        handle_meta = self._add_meta
        if not isinstance(other, (NDCube, u.Quantity)):
            try:
                other = u.Quantity(other, unit=self.unit)
            except TypeError:
                return NotImplemented
        result = self._arithmetic_apply(other, op, handle_meta)
        return result

    __radd__ = __add__

    def __sub__(self, other):
        op = self.subtract
        handle_meta = self._add_meta
        if not isinstance(other, (NDCube, u.Quantity)):
            try:
                other = u.Quantity(other, unit=self.unit)
            except TypeError:
                return NotImplemented
        result = self._arithmetic_apply(other, op, handle_meta)
        return result

    def __rsub__(self, other):
        return -1 * (self - other)

    def __mul__(self, other):
        op = self.multiply
        handle_meta = self._mul_meta
        if not isinstance(other, NDCube):
            other = u.Quantity(other)
        result = self._arithmetic_apply(other, op, handle_meta)
        return result

    __rmul__ = __mul__

    def __div__(self, other):
        op = self.divide
        handle_meta = self._div_meta
        if not isinstance(other, NDCube):
            other = u.Quantity(other)
        result = self._arithmetic_apply(other, op, handle_meta)
        return result

    def __truediv__(self, other):
        op = self.divide
        handle_meta = self._div_meta
        if not isinstance(other, NDCube):
            other = u.Quantity(other)
        result = self._arithmetic_apply(other, op, handle_meta)
        return result

    def _add_meta(self, operand, operand2, **kwargs):
        kwargs.setdefault("other_meta", True)
        meta = deepcopy(operand)
        if kwargs["other_meta"]:
            meta["EXPOSURE"] = operand["EXPOSURE"] + operand2["EXPOSURE"]
            meta["DURATION"] = operand["DURATION"] + operand2["DURATION"]

        return meta

    def _mul_meta(self, operand, operand2=None, **kwargs):
        # TBD
        return deepcopy(operand)

    def _div_meta(self, operand, operand2=None, **kwargs):
        # TBD
        return deepcopy(operand)

    def __getitem__(self, item):

        def q2idx(q, wcs, spectral_axis, coo, sto):
            """Quantity to index."""
            if "velocity" in u.get_physical_type(q):
                # Convert from velocity to channel.
                idx = vel2idx(q, wcs, spectral_axis, coo, sto)
            elif "length" in u.get_physical_type(q):
                # Convert wavelength to channel.
                idx = wav2idx(q, wcs, spectral_axis, coo, sto)
            elif "frequency" in u.get_physical_type(q):
                # Convert from frequency to channel.
                idxs = wcs.world_to_pixel(coo, q, sto)
                idx = int(np.round(idxs[0]))
            return idx

        def vel2idx(vel, wcs, spectral_axis, coo, sto):
            eq = get_spectral_equivalency(spectral_axis.doppler_rest, spectral_axis.doppler_convention)
            # Make `vel` a `SpectralCoord`.
            vel_sp = spectral_axis.to(unit=vel.unit).replicate(value=vel.value, unit=vel.unit)
            with u.set_enabled_equivalencies(eq):
                idxs = wcs.world_to_pixel(coo, vel_sp, sto)
            return int(np.round(idxs[0]))

        def wav2idx(wav, wcs, spectral_axis, coo, sto):
            with u.set_enabled_equivalencies(u.spectral()):
                wav_sp = spectral_axis.to(unit=wav.unit).replicate(value=wav.value, unit=wav.unit)
                idxs = wcs.world_to_pixel(coo, wav_sp, sto)
            return int(np.round(idxs[0]))

        # Only slicing along the spectral coordinate.
        # Assumes that the WCS is in frequency.
        if isinstance(item, slice):
            if item.step is not None and item.step != 1:
                raise NotImplementedError(
                    "Cannot slice with a step other than 1. Try smoothing and decimating if you want to downsample."
                )

            spectral_axis = self.spectral_axis
            # Use the WCS to convert from world to pixel values.
            wcs = self.wcs
            # We need a sky location to convert incorporating velocity shifts.
            coo = SkyCoord(
                wcs.wcs.crval[wcs.wcs.lng] * wcs.wcs.cunit[wcs.wcs.lng],
                wcs.wcs.crval[wcs.wcs.lat] * wcs.wcs.cunit[wcs.wcs.lat],
                frame="fk5",
            )
            # Same for the Stokes axis.
            sto = StokesCoord(0)
            start = item.start
            stop = item.stop

            # Start.
            if isinstance(start, u.Quantity):
                start_idx = q2idx(start, wcs, spectral_axis, coo, sto)
            else:
                start_idx = start

            # Stop.
            if isinstance(stop, u.Quantity):
                stop_idx = q2idx(stop, wcs, spectral_axis, coo, sto)
            else:
                stop_idx = stop

        else:
            raise NotImplementedError("Use a slice for slicing.")

        # Slicing uses NumPY ordering by default.
        sliced_wcs = wcs[0:1, 0:1, 0:1, start_idx:stop_idx]

        # Update meta.
        meta = self.meta.copy()
        head = sliced_wcs.to_header()
        for k in ["CRPIX1", "CRVAL1"]:
            meta[k] = head[k]

        # New Spectrum.
        return self.make_spectrum(
            Masked(self.flux[start_idx:stop_idx], self.mask[start_idx:stop_idx]),
            meta=meta,
            observer_location=Observatory[meta["TELESCOP"]],
        )


# @todo figure how how to document write()
####################################################################
# There is probably a less brute-force way to do this but I haven't
# been able to figure it out.  astropy.io.registry tools are not
# well explained.  register_writer 'consumes' the format keyword, so
# it cannot be passed along via a single overaarching write method,
# e.g., spectrum_writer()
####################################################################
def ascii_spectrum_writer_basic(spectrum, fileobj, **kwargs):
    spectrum._write_table(fileobj, format="ascii.basic", **kwargs)


def ascii_spectrum_writer_commented_header(spectrum, fileobj, **kwargs):
    spectrum._write_table(fileobj, format="ascii.commented_header", **kwargs)


def ascii_spectrum_writer_fixed_width(spectrum, fileobj, **kwargs):
    spectrum._write_table(fileobj, format="ascii.fixed_width", **kwargs)


def ascii_spectrum_writer_ipac(spectrum, fileobj, **kwargs):
    spectrum._write_table(fileobj, format="ascii.ipac", **kwargs)


def spectrum_writer_votable(spectrum, fileobj, **kwargs):
    spectrum._write_table(fileobj, format="votable", **kwargs)


def spectrum_writer_ecsv(spectrum, fileobj, **kwargs):
    spectrum._write_table(fileobj, format="ascii.ecsv", **kwargs)


def spectrum_writer_mrt(spectrum, fileobj, **kwargs):
    spectrum._write_table(fileobj, format="mrt", **kwargs)


def spectrum_writer_fits(spectrum, fileobj, **kwargs):
    spectrum._write_table(fileobj, format="fits", **kwargs)


def _read_table(fileobj, format, **kwargs):
    # GBTIDL format example:
    #    Scan:    152          NGC2415 2021-02-10 +07 38 37.5
    #                             Ta
    #     GHz-HEL                 YY
    #   1.4143356980054205     -0.1042543
    #   1.4143349827132639      0.0525000
    #
    # Note we don't get the full coordinates, just RA!
    if format == "gbtidl":
        # Read it into a pandas dataframe, which will have one column
        # with a name like 'Scan:    152          NGC2415 2021-02-10 +07 38 37.5'
        # We can split out the data array
        # We do not use e.g., Table.read(fileobs,data_start=3) because we need to
        # get the header info and don't want to open the file twice.
        # Note that functions like Table.read, pandas.read*, np.load_txt also natively
        # recognize compressed files, which is why we aren't using raw Python I/O
        # which does not.
        # t = Table.read(fileobj, format="ascii.fixed_width")  # ,data_start=3,header_start=3)
        df = pd.read_table(fileobj)
        df2 = df[df.columns[0]][2:].str.split(expand=True).astype(float).add_prefix("col")
        spectral_axis = df2["col0"]
        flux = df2["col1"]
        # Parse the first line of the header and put into meta
        tmp, scan, target, date, ra = df.columns[0].split(maxsplit=4)
        meta = {}
        meta["SCAN"] = int(scan)
        meta["OBJECT"] = target
        meta["DATE-OBS"] = Time(date).to_string()
        c = SkyCoord(ra + " 0 0 0.0", unit=(u.hour, u.deg))
        meta["RA"] = c.ra.degree
        # Parse the 2nd link of the header to get the veldef and flux unit
        # Sometimes velocity_convention isn't there!
        h2 = df[df.columns[0]][0].split()
        if len(h2) == 2:
            velocity_convention = h2[0][0:4]
            flux_unit = h2[1]
        else:
            velocity_convention = "None"
            flux_unit = h2[0]
        if flux_unit == "Ta":
            fu = u.K
        elif flux_unit == "Counts":
            fu = u.ct
        else:
            fu = u.dimensionless_unscaled
        # parse the 3rd line column names, We only care about the ferquency axis
        h3 = df[df.columns[0]][1].split()
        units, vd = h3[0].split("-")
        spectral_axis = spectral_axis.values * u.Unit(units)
        meta["VELDEF"] = velocity_convention + "-" + vd
        meta["POL"] = h3[1]

        s = Spectrum(flux=flux.values * fu, spectral_axis=spectral_axis, meta=meta)
        return s

    t = Table.read(fileobj, format=format, **kwargs)
    f = t["flux"].value * t["flux"].unit
    return Spectrum.make_spectrum(f, meta=t.meta, observer_location="from_meta")


def spectrum_reader_ecsv(fileobj, **kwargs):
    return _read_table(fileobj, format="ascii.ecsv", **kwargs)


def spectrum_reader_fits(fileobj, **kwargs):
    return _read_table(fileobj, format="fits", **kwargs)


def spectrum_reader_gbtidl(fileobj, **kwargs):
    return _read_table(fileobj, format="gbtidl", **kwargs)


with registry.delay_doc_updates(Spectrum):
    # WRITERS
    registry.register_writer("ascii.basic", Spectrum, ascii_spectrum_writer_basic)
    registry.register_writer("basic", Spectrum, ascii_spectrum_writer_basic)
    registry.register_writer("ascii.commented_header", Spectrum, ascii_spectrum_writer_commented_header)
    registry.register_writer("commented_header", Spectrum, ascii_spectrum_writer_commented_header)
    registry.register_writer("ascii.fixed_width", Spectrum, ascii_spectrum_writer_fixed_width)
    registry.register_writer("fixed_width", Spectrum, ascii_spectrum_writer_fixed_width)
    registry.register_writer("ascii.ipac", Spectrum, ascii_spectrum_writer_ipac)
    registry.register_writer("ipac", Spectrum, ascii_spectrum_writer_ipac)
    registry.register_writer("votable", Spectrum, spectrum_writer_votable)
    registry.register_writer("ecsv", Spectrum, spectrum_writer_ecsv)
    # UnifiedOutputRegistry.write uses all caps if format not specified
    # and it believes the desired output is ecsv
    registry.register_writer("ECSV", Spectrum, spectrum_writer_ecsv)
    registry.register_writer("mrt", Spectrum, spectrum_writer_mrt)
    registry.register_writer("fits", Spectrum, spectrum_writer_fits)
    # UnifiedOutputRegistry.write uses retrurns tabular-fits if format
    # not specified and it believes the desired output is fits.
    registry.register_writer("tabular-fits", Spectrum, spectrum_writer_fits)

    # READERS
    registry.register_reader("fits", Spectrum, spectrum_reader_fits)
    registry.register_reader("gbtidl", Spectrum, spectrum_reader_gbtidl)
    registry.register_reader("ascii.ecsv", Spectrum, spectrum_reader_ecsv)
    registry.register_reader("ecsv", Spectrum, spectrum_reader_ecsv)

    # We aren't going to support these since they don't have easily digestible metadata
    # if they have metadata at all.
    # registry.register_writer("ascii.basic", Spectrum, ascii_spectrum_reader_basic)
    # registry.register_writer("basic", Spectrum, ascii_spectrum_reader_basic)
    # registry.register_writer("ascii.commented_header", Spectrum, ascii_spectrum_reader_commented_header)
    # registry.register_writer("commented_header", Spectrum, ascii_spectrum_reader_commented_header)
    # registry.register_writer("ascii.fixed_width", Spectrum, ascii_spectrum_reader_fixed_width)
    # registry.register_writer("fixed_width", Spectrum, ascii_spectrum_reader_fixed_width)
    # registry.register_writer("ascii.ipac", Spectrum, ascii_spectrum_reader_ipac)
    # registry.register_writer("ipac", Spectrum, ascii_spectrum_reader_ipac)
    # registry.register_writer("votable", Spectrum, spectrum_reader_votable)
    # registry.register_writer("mrt", Spectrum, spectrum_reader_mrt)


def average_spectra(spectra, weights="tsys", align=False):
    r"""
    Average `spectra`. The resulting `average` will have an exposure equal to the sum of the exposures,
    and coordinates and system temperature equal to the weighted average of the coordinates and system temperatures.

    Parameters
    ----------
    spectra : list of `Spectrum`
        Spectra to be averaged. They must have the same number of channels.
        No checks are done to ensure they are aligned.
    weights: str
        'tsys' or None.  If 'tsys' the weight will be calculated as:

         :math:`w = t_{exp} \times \delta\nu/T_{sys}^2`

        Default: 'tsys'
    align : bool
        If `True` align the `spectra` to the first element.
        This uses `Spectrum.align_to`.

    Returns
    -------
    average : `Spectrum`
        Averaged spectra.
    """

    nspec = len(spectra)
    nchan = len(spectra[0].data)
    shape = (nspec, nchan)
    data_array = np.ma.empty(shape, dtype=float)
    wts = np.empty(shape, dtype=float)
    exposures = np.empty(nspec, dtype=float)
    tsyss = np.empty(nspec, dtype=float)
    xcoos = np.empty(nspec, dtype=float)
    ycoos = np.empty(nspec, dtype=float)
    obs_location = spectra[0]._observer_location
    units = spectra[0].flux.unit

    for i, s in enumerate(spectra):
        if not isinstance(s, Spectrum):
            raise ValueError(f"Element {i} of `spectra` is not a `Spectrum`. {type(s)}")
        if units != s.flux.unit:
            raise ValueError(
                f"Element {i} of `spectra` has units {s.flux.unit}, but the first element has units {units}."
            )
        if align:
            if i > 0:
                s = s.align_to(spectra[0])
        data_array[i] = s.data
        data_array[i].mask = s.mask

        if weights == "tsys":
            wts[i] = core.tsys_weight(s.meta["EXPOSURE"], s.meta["CDELT1"], s.meta["TSYS"])
        else:
            wts[i] = 1.0
        exposures[i] = s.meta["EXPOSURE"]
        tsyss[i] = s.meta["TSYS"]
        xcoos[i] = s.meta["CRVAL2"]
        ycoos[i] = s.meta["CRVAL3"]

    data_array = np.ma.MaskedArray(data_array, mask=np.isnan(data_array) | data_array.mask, fill_value=np.nan)
    data = np.ma.average(data_array, axis=0, weights=wts)
    tsys = np.ma.average(tsyss, axis=0, weights=wts[:, 0])
    xcoo = np.ma.average(xcoos, axis=0, weights=wts[:, 0])
    ycoo = np.ma.average(ycoos, axis=0, weights=wts[:, 0])
    exposure = exposures.sum(axis=0)

    new_meta = deepcopy(spectra[0].meta)
    new_meta["TSYS"] = tsys
    new_meta["EXPOSURE"] = exposure
    new_meta["CRVAL2"] = xcoo
    new_meta["CRVAL3"] = ycoo

    averaged = Spectrum.make_spectrum(Masked(data * units, data.mask), meta=new_meta, observer_location=obs_location)

    return averaged<|MERGE_RESOLUTION|>--- conflicted
+++ resolved
@@ -741,31 +741,29 @@
 
         Parameters
         ----------
-        toframe - str
-            The coordinate reference frame identifying string, as used by astropy, e.g. 'hcrs', 'icrs', etc.
-        """
-        if "topo" in toframe:
-            actualframe = self.observer
-        else:
-            actualframe = astropy_frame_dict.get(toframe, toframe)
-<<<<<<< HEAD
-        new_spectral_axis = self._spectral_axis.with_observer_stationary_relative_to(actualframe)
-        print(f"{actualframe=} {all(new_spectral_axis.value == self._spectral_axis.value)=}")
+        toframe - str, or ~astropy.coordinates.BaseCoordinateFrame, or ~astropy.coordinates.SkyCoord
+            The coordinate reference frame identifying string, as used by astropy, e.g. 'hcrs', 'icrs', etc.,
+            or an actual coordinate system instance
+        """
+        # if "topo" in toframe:
+        #    actualframe = self.observer
+        # else:
+        #    actualframe = astropy_frame_dict.get(toframe, toframe)
+        # new_spectral_axis = self._spectral_axis.with_observer_stationary_relative_to(actualframe)
+        # print(f"{actualframe=} {all(new_spectral_axis.value == self._spectral_axis.value)=}")
         a_spectral_axis = self._spectral_axis.with_observer_stationary_relative_to(toframe)
         print(f"{self._velocity_frame=} {toframe=} {all(a_spectral_axis.value == self._spectral_axis.value)=}")
-        self._spectral_axis = new_spectral_axis
+        self._spectral_axis = a_spectral_axis
         self._observer = self._spectral_axis.observer
-=======
-        self._spectral_axis = self._spectral_axis.with_observer_stationary_relative_to(actualframe)
+        # self._spectral_axis = self._spectral_axis.with_observer_stationary_relative_to(actualframe)
         # This line is commented because:
         # SDFITS defines CTYPE1 as always being the TOPO frequency.
         # See Issue #373 on GitHub.
         # self._meta["CTYPE1"] = change_ctype(self._meta["CTYPE1"], toframe)
->>>>>>> 422097ad
-        if isinstance(actualframe, str):
-            self._velocity_frame = actualframe
-        else:
-            self._velocity_frame = actualframe.name
+        if isinstance(toframe, str):
+            self._velocity_frame = toframe
+        else:
+            self._velocity_frame = toframe.name
         print(f"final {self._velocity_frame=} {self.observer=}")
 
     def with_frame(self, toframe):
@@ -773,8 +771,9 @@
 
         Parameters
         ----------
-        toframe - str
-            The coordinate reference frame identifying string, as used by astropy, e.g. 'hcrs', 'icrs', etc.
+        toframe - str, ~astropy.coordinates.BaseCoordinateFrame, or ~astropy.coordinates.SkyCoord
+            The coordinate reference frame identifying string, as used by astropy, e.g. 'hcrs', 'icrs', etc.,
+            or an actual coordinate system instance
 
         Returns
         -------
@@ -783,7 +782,6 @@
         """
 
         s = self._copy()
-        print(f"{all(s.spectral_axis ==self.spectral_axis)=}")
         s.set_frame(toframe)
         return s
 
