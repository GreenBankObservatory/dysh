"""
The Spectrum class to contain and manipulate spectra.
"""

import warnings
from copy import deepcopy

import astropy.units as u
import numpy as np
import pandas as pd
from astropy.coordinates import ITRS, SkyCoord, SpectralCoord, StokesCoord
from astropy.coordinates.spectral_coordinate import attach_zero_velocities
from astropy.io import registry
from astropy.io.fits.verify import VerifyWarning
from astropy.modeling.fitting import LinearLSQFitter

# from astropy.nddata.ccddata import fits_ccddata_writer
from astropy.table import Table
from astropy.time import Time
from astropy.utils.masked import Masked
from astropy.wcs import WCS, FITSFixedWarning
from ndcube import NDCube
from specutils import Spectrum1D

from dysh.spectra import core

from ..coordinates import (  # is_topocentric,; topocentric_velocity_to_frame,
    KMS,
    Observatory,
    astropy_convenience_frame_names,
    astropy_frame_dict,
    change_ctype,
    get_velocity_in_frame,
    make_target,
    replace_convention,
    sanitize_skycoord,
    veldef_to_convention,
)
from ..log import HistoricalBase, log_call_to_history  # , logger
from ..plot import specplot as sp
from ..util import minimum_string_match
from . import baseline, get_spectral_equivalency

# from astropy.nddata import StdDevUncertainty

# Spectrum attributes to be ignored by Spectrum._copy_attributes
IGNORE_ON_COPY = [
    "_data",
    "_flux",
    "_meta",
    "_mask",
    "_weights",
    "_baseline_model",
    "_plotter",
    "_uncertainty",
    "_unit",
]


class Spectrum(Spectrum1D, HistoricalBase):
    """
    This class contains a spectrum and its attributes. It is built on
    `~specutils.Spectrum1D` with added attributes like baseline model.
    Note that `~specutils.Spectrum1D` can contain multiple spectra but
    we probably will not use that because the restriction that it can
    have only one spectral axis conflicts with slight Doppler shifts.
    See `~specutils.Spectrum1D` for the instantiation arguments.
    """

    @log_call_to_history
    def __init__(self, *args, **kwargs):
        HistoricalBase.__init__(self)
        self._target = kwargs.pop("target", None)
        if self._target is not None:
            self._target = sanitize_skycoord(self._target)
            self._velocity_frame = self._target.frame.name
        else:
            self._velocity_frame = None
        self._observer = kwargs.pop("observer", None)
        Spectrum1D.__init__(self, *args, **kwargs)
        # Try making a target from meta. If it fails, don't worry about it.
        if False:
            if self._target is None:
                try:
                    self._target = make_target(self.meta)
                    self._velocity_frame = self._target.frame.name
                except Exception:
                    pass
        self._spectral_axis._target = self._target
        if self.velocity_convention is None and "VELDEF" in self.meta:
            self._spectral_axis._doppler_convention = veldef_to_convention(self.meta["VELDEF"])
        # if "uncertainty" not in kwargs:
        # self._uncertainty = StdDevUncertainty(np.ones_like(self.data), unit=self.flux.unit)
        # Weights are Non here because can be defined
        # separately from uncertainty by the user. Not really recommended
        # but they can do so. See self.weights()
        # self._weights = None
        self._weights = np.ones(self.flux.shape)
        #  Get observer quantity from observer location.
        if "DATE-OBS" in self.meta:
            self._obstime = Time(self.meta["DATE-OBS"])
        elif "MJD-OBS" in self.meta:
            self._obstime = Time(self.meta["MJD-OBS"])
        else:
            self._obstime = None
        self._spectral_axis._observer = self.observer
        if self._spectral_axis._observer is not None:
            self._velocity_frame = self._spectral_axis._observer.name

        # if mask is not set via the flux input (NaNs in flux or flux.mask),
        # then set the mask to all False == good
        if self.mask is None:
            self._mask = np.full(np.shape(self.flux), False)
        self._baseline_model = None
        self._subtracted = False
        self._normalized = False
        self._exclude_regions = None
        self._include_regions = None  # do we really need this?
        self._plotter = None
        # `self._resolution` is the spectral resolution in channels.
        # This will be 1 for VEGAS, and >1 for the ACS.
        if "FREQRES" in self.meta and "CDELT1" in self.meta:
            self._resolution = self.meta["FREQRES"] / abs(self.meta["CDELT1"])
        else:
            self._resolution = 1

    def _len(self):
        """return the size of the Spectrum in the spectral dimension.
        @todo __len__  has unintended consquences, yuck.
        """
        return len(self.frequency)

    @property
    def weights(self):
        """The channel weights of this spectrum"""
        # Cannot take power of NDUncertainty, so convert
        # to a Quanity first.
        # if self._weights is None:
        #    return self._uncertainty.quantity**-2
        return self._weights

    @property
    def exclude_regions(self):
        """The baseline exclusion region(s) of this spectrum"""
        return self._exclude_regions

    ##@todo
    # def exclude_region(self,region):
    # where region is SpectralRegion, channels, velocity, etc.  See core.py baseline method.
    #
    # def region_to_mask():
    #  set spectrum mask to True inside exclude_regions. normally we don't do this for baselining

    @property
    def baseline_model(self):
        """Returns the computed baseline model or None if it has not yet been computed."""
        return self._baseline_model

    @log_call_to_history
    def baseline(self, degree, exclude=None, include=None, **kwargs):
        # fmt: off
        """
        Compute and optionally remove a baseline. The model for the
        baseline can be either a
        `1D polynomial model <https://docs.astropy.org/en/latest/api/astropy.modeling.polynomial.Polynomial1D.html>`_ or a
        `1D Chebyshev polynomial of the first kind <https://docs.astropy.org/en/latest/api/astropy.modeling.polynomial.Chebyshev1D.html>`_.
        The code uses `~astropy.modeling`
        and `~astropy.fitter` to compute the baseline. See the documentation for those modules.
        This method will set the `baseline_model` attribute to the fitted model function which can be evaluated over a domain.

        Note that `include` and `exclude` are mutually exclusive. If both are present, only `include` will be used.

        Parameters
        ----------
<<<<<<< HEAD
        degree : int
            The degree of the polynomial series, a.k.a. baseline order
        exclude : list of 2-tuples of int or ~astropy.units.Quantity, or ~specutils.SpectralRegion
            List of region(s) to exclude from the fit.  The tuple(s) represent a range in the form [lower,upper], inclusive.
            In channel units.
=======
            degree : int
                The degree of the polynomial series, a.k.a. baseline order
            exclude : list of 2-tuples of int or `~astropy.units.Quantity`, or `~specutils.SpectralRegion`
                List of region(s) to exclude from the fit.  The tuple(s) represent a range in the form [lower,upper], inclusive.
                If both `exclude` and `include` are given, only `include` is used.

                Examples:

                One channel-based region: [11,51]

                Two channel-based regions: [(11,51),(99,123)].

                One `~astropy.units.Quantity` region: [110.198*u.GHz,110.204*u.GHz].

                One compound `~specutils.SpectralRegion`: SpectralRegion([(110.198*u.GHz,110.204*u.GHz),(110.196*u.GHz,110.197*u.GHz)]).

                Default: no `exclude` region

            include: list of 2-tuples of int or `~astropy.units.Quantity`, or `~specutils.SpectralRegion`
                List of region(s) to include in the fit.  The tuple(s) represent a range in the form [lower,upper], inclusive.
                If both `exclude` and `include` are given, only `include` is used.

                Examples:
>>>>>>> da4f28b7

            Examples:

            One channel-based region: [11,51]

<<<<<<< HEAD
            Two channel-based regions: [(11,51),(99,123)].
=======
                One `~astropy.units.Quantity` region: [110.198*u.GHz,110.204*u.GHz].
>>>>>>> da4f28b7

            One ~astropy.units.Quantity region: [110.198*u.GHz,110.204*u.GHz].

<<<<<<< HEAD
            One compound `~specutils.SpectralRegion`: SpectralRegion([(110.198*u.GHz,110.204*u.GHz),(110.196*u.GHz,110.197*u.GHz)]).

            Default: no exclude region
=======
                Default: no `include` region

>>>>>>> da4f28b7

        include: list of 2-tuples of int (currently units not supported yet, pending issue 251/260)

        model : str
            One of 'polynomial' 'chebyshev', 'legendre', or 'hermite'
            Default: 'chebyshev'
        fitter  :  `~astropy.fitting._FitterMeta`
            The fitter to use. Default: `~astropy.fitter.LinearLSQFitter` (with `calc_uncertaintes=True`).
            Be care when choosing a different fitter to be sure it is optimized for this problem.
        remove : bool
            If True, the baseline is removed from the spectrum. Default: False
        """
        # fmt: on
        # @todo: Are exclusion regions OR'd with the existing mask? make that an option?
        kwargs_opts = {
            "remove": False,
            "model": "chebyshev",
            "fitter": LinearLSQFitter(calc_uncertainties=True),
        }
        kwargs_opts.update(kwargs)

        # include= and exclude= are mutually exclusive, but we allow include=
        # if include is used, transform it to exclude=
        if include != None:
            if exclude != None:
                logger.info(f"Warning: ignoring exclude={exclude}")
            nchan = len(self._spectral_axis)
            exclude = core.include_to_exclude_spectral_region(include, self)

        self._baseline_model = baseline(self, degree, exclude, **kwargs)

        if kwargs_opts["remove"]:
            s = self.subtract(self._baseline_model(self.spectral_axis))
            self._data = s._data
            self._subtracted = True

    # baseline
    @log_call_to_history
    def undo_baseline(self):
        """
        Undo the most recently computed baseline. If the baseline
        has been subtracted, it will be added back. The `baseline_model`
        attribute is set to None. Exclude regions are untouched.
        """
        if self._baseline_model is None:
            return
        if self._subtracted:
            if self._normalized:
                warnings.warn("Cannot undo previously normalized baseline subtraction")
                return
            s = self.add(self._baseline_model(self.spectral_axis))
            self._data = s._data
            self._baseline_model = None

    def _set_exclude_regions(self, exclude):
        """
        Set the mask for the regions to exclude.

        Parameters
        ----------
            exclude : list of 2-tuples of int or ~astropy.units.Quantity, or ~specutils.SpectralRegion
                List of region(s) to exclude from the fit.  The tuple(s) represent a range in the form [lower,upper], inclusive.
                In channel units.

                Examples: One channel-based region: [11,51],
                          Two channel-based regions: [(11,51),(99,123)].
                          One ~astropy.units.Quantity region: [110.198*u.GHz,110.204*u.GHz].
                          One compound ~specutils.SpectralRegion: SpectralRegion([(110.198*u.GHz,110.204*u.GHz),(110.196*u.GHz,110.197*u.GHz)]).

        """
        pass

    def list_to_spectral_region(self, inlist):
        # @todo utility code to convert a input list of channels or quantities to a spectral region with units of self.spectral_axis.unit.
        # This could go in core.py combine this with _set_exclude_regions
        pass

    def bshow(self):
        """Show the baseline model"""
        print(f"baseline model {self._baseline_model}")

    def plot(self, **kwargs):
        if self._plotter is None:
            self._plotter = sp.SpectrumPlot(self, **kwargs)
        self._plotter.plot(**kwargs)

    @property
    def obstime(self):
        return self._obstime

    @property
    def plotter(self):
        return self._plotter

    def stats(self, roll=0, qac=False):
        """
        Compute some statistics of this `Spectrum`.  The mean, rms, median,
        data minimum and data maximum are calculated.  Note this works
        with slicing, so, e.g.,  `myspectrum[45:153].stats()` will return
        the statistics of the slice.

        Parameters
        ----------
        roll : int
            Return statistics on a 'rolled' array differenced with the
            original array. If there is no correllaton between channels,
            a roll=1 would return an RMS sqrt(2) larger than that of the
            input array. Another advantage of rolled statistics it will
            remove most slow variations, thus RMS/sqrt(2) might be a better
            indication of the underlying RMS.
            Default: 0
        qac : bool
            If set, the returned simple string contains mean,rms,datamin,datamax
            for easier visual regression. Based on some legacy code.
            Default: False

        Returns
        -------
        stats : dict
            Dictionary consisting of (mean,median,rms,datamin,datamax)

        """

        if roll == 0:
            mean = self.mean()
            median = self.median()
            rms = np.nanstd(self.flux)
            dmin = self.min()
            dmax = self.max()
        else:
            d = self[roll:] - self[:-roll]
            mean = d.mean()
            median = d.median()
            rms = np.nanstd(d.flux)
            dmin = d.min()
            dmax = d.max()

        if qac:
            out = f"{mean.value} {rms.value} {dmin.value} {dmax.value}"
            return out

        out = {"mean": mean, "median": median, "rms": rms, "min": dmin, "max": dmax}

        return out

    @log_call_to_history
    def decimate(self, n):
        """
        Decimate the `Spectrum` by n pixels.

        Parameters
        ----------
        n : int
            Decimation factor of the spectrum by returning every n-th channel.

        Returns
        -------
        s : `Spectrum`
            The decimated `Spectrum`.
        """

        if not float(n).is_integer():
            raise ValueError(f"`n` ({n}) must be an integer.")

        nchan = len(self._data)
        new_meta = deepcopy(self.meta)
        idx = np.arange(0, nchan, n)
        new_cdelt1 = self.meta["CDELT1"] * n
        cell_shift = 0.5 * (n - 1) * (self._spectral_axis.value[1] - self._spectral_axis.value[0])
        new_data = self.data[idx] * self.flux.unit
        new_meta["CDELT1"] = new_cdelt1
        new_meta["CRPIX1"] = 1.0 + (self.meta["CRPIX1"] - 1) / n + 0.5 * (n - 1) / n
        new_meta["CRVAL1"] += cell_shift

        s = Spectrum.make_spectrum(new_data, meta=new_meta, observer_location="from_meta")

        if self._baseline_model is not None:
            s._baseline_model = None

        return s

    @log_call_to_history
    def smooth(self, method="hanning", width=1, decimate=0, kernel=None):
        """
        Smooth or Convolve the `Spectrum`, optionally decimating it.

        Default smoothing is hanning.

        Parameters
        ----------
        method : string, optional
            Smoothing method. Valid are: 'hanning', 'boxcar' and
            'gaussian'. Minimum match applies.
            The default is 'hanning'.
        width : int, optional
            Effective width of the convolving kernel.  Should ideally be an
            odd number.
            For 'hanning' this should be 1, with a 0.25,0.5,0.25 kernel.
            For 'boxcar' an even value triggers an odd one with half the
            signal at the edges, and will thus not reproduce GBTIDL.
            For 'gaussian' this is the FWHM of the final frequency response.
            That is, the smoothed `Spectrum` will have an effective frequency resolution
            equal to CDELT1*`width`.
            The default is 1.
        decimate : int, optional
            Decimation factor of the spectrum by returning every decimate channel.
            -1:   no decimation
            0:    use the width parameter
            >1:   user supplied decimation (use with caution)
            The default is 0, meaning decimation is by `width`
        kernel : `~numpy.ndarray`, optional
            A numpy array which is the kernel by which the signal is convolved.
            Use with caution, as it is assumed the kernel is normalized to
            one, and is symmetric. Since width is ill-defined here, the user
            should supply an appropriate number manually.
            NOTE: not implemented yet.
            The default is None.

        Raises
        ------
        Exception
            If no valid smoothing method is given.
        ValueError
            If `width` is less than one.
            If `width` is less than the spectral resolution (in channels).
            If `decimate` is not an integer.

        Returns
        -------
        s : `Spectrum`
            The new, possibly decimated, convolved `Spectrum`.
        """
        nchan = len(self._data)
        # decimate = int(decimate) # Should we change this value and tell the user, or just error out?
        # For now, we'll error out if decimate is not an integer..

        if width < 1:
            raise ValueError(f"`width` ({width}) must be >=1.")

        # @todo  see also core.smooth() for valid_methods
        valid_methods = ["hanning", "boxcar", "gaussian"]
        this_method = minimum_string_match(method, valid_methods)
        if this_method == None:
            raise Exception(f"smooth({method}): valid methods are {valid_methods}")

        if not float(decimate).is_integer():
            raise ValueError("`decimate` must be an integer.")

        # All checks for smoothing should be completed by this point.
        # Create a new metadata dictionary to modify by smooth.
        new_meta = deepcopy(self.meta)
        md = np.ma.masked_array(self._data, self.mask)
        if this_method == "gaussian":
            if width <= self._resolution:
                raise ValueError(
                    f"`width` ({width} channels) cannot be less than the current resolution ({self._resolution} channels)."
                )
            kwidth = np.sqrt(width**2 - self._resolution**2)  # Kernel effective width.
            stddev = kwidth / 2.35482

            s1 = core.smooth(md, this_method, stddev)
        else:
            kwidth = width
            s1 = core.smooth(md, this_method, width)
        # mask = np.full(s1.shape, False)
        # in core.smooth, we fill masked values with np.nan.
        # astropy.convolve does not return a new mask, so we recreate
        # a decimated mask where values are nan
        # mask[np.where(s1 == np.nan)] = True
        # new_data = Masked(s1 * self.flux.unit, mask)
        new_data = s1 * self.flux.unit
        new_meta["FREQRES"] = np.sqrt((kwidth * self.meta["CDELT1"]) ** 2 + self.meta["FREQRES"] ** 2)

        s = Spectrum.make_spectrum(new_data, meta=new_meta, observer_location="from_meta")
        s._baseline_model = self._baseline_model

        # Now decimate if needed.
        if decimate >= 0:

            if decimate == 0:
                # Take the default decimation by `width`.
                decimate = int(abs(width))
                if not float(width).is_integer():
                    print(f"Adjusting decimation factor to be a natural number. Will decimate by {decimate}")

            s = s.decimate(decimate)

        # Update the spectral resolution in channel units.
        s._resolution = s.meta["FREQRES"] / abs(s.meta["CDELT1"])

        return s

    def shift(self, s, remove_wrap=True, fill_value=np.nan, method="fft"):
        """
        Shift the `Spectrum` by `s` channels in place.

        Parameters
        ----------
        s : float
            Number of channels to shift the `Spectrum` by.
        remove_wrap : bool
            If `False` keep channels that wrap around the edges.
            If `True` fill channels that wrap with `fill_value`.
        fill_value : float
            If `remove_wrap=True` fill channels that wrapped with this value.
        method : "fft"
            Method used to perform the fractional channel shift.
            "fft" uses a phase shift.
        """

        new_spec = self._copy()
        new_data = core.data_shift(new_spec.data, s, remove_wrap=remove_wrap, fill_value=fill_value, method=method)

        # Update data values.
        new_spec._data = new_data

        # Update metadata.
        new_spec.meta["CRPIX1"] += s

        # Update WCS.
        new_spec.wcs.wcs.crpix[0] += s

        # Update `SpectralAxis` values.
        # Radial velocity needs to be copied by hand.
        radial_velocity = deepcopy(new_spec._spectral_axis._radial_velocity)
        new_spectral_axis_values = new_spec.wcs.spectral.pixel_to_world(np.arange(new_spec.flux.shape[-1]))
        new_spec._spectral_axis = new_spec.spectral_axis.replicate(value=new_spectral_axis_values)
        new_spec._spectral_axis._radial_velocity = radial_velocity

        return new_spec

    def find_shift(self, other, units=None, frame=None):
        """
        Find the shift required to align this `Spectrum` with `other`.

        Parameters
        ----------
        other : `Spectrum`
            Target `Spectrum` to align to.
        units : {None, `astropy.units.Quantity`}
            Find the shift to align the two `Spectra` in these units.
            If `None`, the `Spectra` will be aligned using the units of
            `other`.
        frame : {None, str}
            Find the shift in this reference frame.
            If `None` will use the frame of `other`.

        Returns
        -------
        shift : float
            Number of channels that this `Spectrum` must be shifted to
            be aligned with `other`.
        """

        if not isinstance(other, Spectrum):
            raise ValueError("`other` must be a `Spectrum`.")

        if frame is not None and frame not in astropy_frame_dict.keys():
            raise ValueError(
                f"`frame` ({frame}) not recognized. Frame must be one of {', '.join(list(astropy_frame_dict.keys()))}"
            )
        else:
            frame = other._velocity_frame

        sa = self.spectral_axis.with_observer_stationary_relative_to(frame)
        tgt_sa = other.spectral_axis.with_observer_stationary_relative_to(frame)

        if units is None:
            units = tgt_sa.unit

        sa = sa.to(units)
        tgt_sa = tgt_sa.to(units)

        cdelt1 = sa[1] - sa[0]
        shift = ((sa[0] - tgt_sa[0]) / cdelt1).value

        return shift

    def align_to(self, other, units=None, frame=None, remove_wrap=True, fill_value=np.nan, method="fft"):
        """
        Align the `Spectrum` with respect to `other`.

        Parameters
        ----------
        other : `Spectrum`
            Target `Spectrum` to align to.
        units : {None, `astropy.units.Quantity`}
            Find the shift to align the two `Spectra` in these units.
            If `None`, the `Spectra` will be aligned using the units of
            `other`.
        frame : {None, str}
            Find the shift in this reference frame.
            If `None` will use the frame of `other`.
        remove_wrap : bool
            If `True` allow spectrum to wrap around the edges.
            If `False` fill channels that wrap with `fill_value`.
        fill_value : float
            If `wrap=False` fill channels that wrapped with this value.
        method : "fft"
            Method used to perform the fractional channel shift.
            "fft" uses a phase shift.
        """

        s = self.find_shift(other, units=units, frame=frame)
        return self.shift(s, remove_wrap=remove_wrap, fill_value=fill_value, method=method)

    @property
    def equivalencies(self):
        """Get the spectral axis equivalencies that can be used in converting the axis
        between km/s and frequency or wavelength"""
        equiv = u.spectral()
        sa = self.spectral_axis
        if sa.doppler_rest is not None:
            rfq = sa.doppler_rest
        elif "RESTFREQ" in self.meta:
            cunit1 = self.meta.get("CUNIT1", self.wcs.wcs.cunit[0])
            # @todo this could be done with a dict str->function
            rfq = self.meta["RESTFREQ"] * cunit1  # WCS wants no E
        else:
            rfq = None
        if rfq is not None:
            equiv.extend(get_spectral_equivalency(rfq, self.velocity_convention))
        return equiv

    @property
    def target(self):
        return self._target

    @property
    def observer(self):
        """
        Returns
        -------
            observer : `~astropy.coordinates.BaseCoordinateFrame` or derivative
            The coordinate frame of the observer if present.
        """
        return self._observer

    @property
    def velocity_frame(self):
        """String representation of the velocity frame"""
        return self._velocity_frame

    @property
    def doppler_convention(self):
        """String representation of the velocity (Doppler) convention"""
        return self.velocity_convention

    def axis_velocity(self, unit=KMS):
        """Get the spectral axis in velocity units.
        *Note*: This is not the same as `Spectrum.velocity`, which includes the source radial velocity.

        Parameters
        ----------
        unit : `~astropy.units.Quantity` or str that can be converted to Quantity
                The unit to which the axis is to be converted
        Returns
        -------
        velocity : `~astropy.units.Quantity`
                The converted spectral axis velocity
        """
        return self._spectral_axis.to(unit)

    def velocity_axis_to(self, unit=KMS, toframe=None, doppler_convention=None):
        """
        Parameters
        ----------
        unit : `~astropy.units.Quantity` or str that can be converted to Quantity
            The unit to which the axis is to be converted

        toframe : str
            The coordinate frame to convert to, e.g. 'hcrs', 'icrs'

        doppler_convention : str
            The Doppler velocity covention to use, one of 'optical', 'radio', or 'rest'

        Returns
        -------
        test_spectrum.pyvelocity : `~astropy.units.Quantity`
            The converted spectral axis velocity
        """
        if toframe is not None and toframe != self.velocity_frame:
            s = self.with_frame(toframe)
        else:
            s = self
        if doppler_convention is not None:
            return s._spectral_axis.to(unit=unit, doppler_convention=doppler_convention).to(unit)
        else:
            return s.axis_velocity(unit)

    def get_velocity_shift_to(self, toframe):
        if self._target is None:
            raise Exception("Can't calculate velocity because Spectrum.target is None")
        return get_velocity_in_frame(self._target, toframe, self._observer, self._obstime)

    @log_call_to_history
    def set_frame(self, toframe):
        """Set the sky coordinate and doppler tracking reference frame of this Spectrum. The header 'CTYPE1' will be changed accordingly.

        To make a copy of this Spectrum with new coordinate referece frmae instead, use `with_frame`.

        Parameters
        ----------
        toframe - str, or ~astropy.coordinates.BaseCoordinateFrame, or ~astropy.coordinates.SkyCoord
            The coordinate reference frame identifying string, as used by astropy, e.g. 'hcrs', 'icrs', etc.,
            or an actual coordinate system instance
        """

        tfl = toframe
        if isinstance(toframe, str):
            tfl = toframe.lower()
            tfl = astropy_convenience_frame_names.get(tfl, tfl)
            if "itrs" in tfl:
                if isinstance(self._observer, ITRS):
                    return  # nothing to be done, we already have the correct axis
                raise ValueError(
                    "For topographic or ITRS coordaintes, you must supply a full astropy Coordinate instance."
                )
            elif self._velocity_frame == tfl:
                return  # the frame is already the requested frame

        self._spectral_axis = self._spectral_axis.with_observer_stationary_relative_to(tfl)
        self._observer = self._spectral_axis.observer
        # This line is commented because:
        # SDFITS defines CTYPE1 as always being the TOPO frequency.
        # See Issue #373 on GitHub.
        # self._meta["CTYPE1"] = change_ctype(self._meta["CTYPE1"], toframe)
        if isinstance(tfl, str):
            self._velocity_frame = tfl
        else:
            self._velocity_frame = tfl.name
        # While it is incorrect to change CTYPE1, it is reasonable to change VELDEF.
        # SDFITS defines CTYPE1 as always being the TOPO frequency.
        # See Issue #373 on GitHub.
        self.meta["VELDEF"] = change_ctype(self.meta["VELDEF"], self._velocity_frame)

    def with_frame(self, toframe):
        """Return a copy of this Spectrum with a new coordinate reference frame.

        Parameters
        ----------
        toframe - str, ~astropy.coordinates.BaseCoordinateFrame, or ~astropy.coordinates.SkyCoord
            The coordinate reference frame identifying string, as used by astropy, e.g. 'hcrs', 'icrs', etc.,
            or an actual coordinate system instance

        Returns
        -------
        spectrum : `~dysh.spectra.Spectrum`
            A new Spectrum object
        """

        s = self._copy()
        s.set_frame(toframe)
        return s

    @log_call_to_history
    def set_convention(self, doppler_convention):
        """Set the velocity convention of this Spectrum.  The spectral axis of this Spectrum will be replaced
        with a new spectral axis with the input velocity convention.  The header 'VELDEF' value will
        be changed accordingly.

        To make a copy of this Spectrum with a new velocity convention instead, use `with_velocity_convention`.

        Parameters
        ----------
        doppler_convention - str
            The velocity convention, one of 'radio', 'optical', 'relativistic'

        """
        # replicate() gives the same asnwer as
        # self._spectral_axis.to(unit=self._spectral_axis.unit, doppler_convention=doppler_convention)
        new_sp_axis = self.spectral_axis.replicate(doppler_convention=doppler_convention)
        self._spectral_axis = new_sp_axis
        self.meta["VELDEF"] = replace_convention(self.meta["VELDEF"], doppler_convention)

    def with_velocity_convention(self, doppler_convention):
        """Returns a copy of this Spectrum with the input velocity convention.  The header 'VELDEF' value will
        be changed accordingly.

        Parameters
        ----------
        doppler_convention - str
            The velocity convention, one of 'radio', 'optical', 'relativistic'

        Returns
        -------
        spectrum : `~dysh.spectra.Spectrum`
            A new Spectrum object
        """
        if False:
            # this doesn't work.
            # for some reason, the axis velocity
            # still contains the difference between TOPO and observed frame
            s = self.__class__(
                flux=self.flux,
                wcs=self.wcs,
                meta=self.meta,
                velocity_convention=doppler_convention,
                target=self._target,
                observer=self._spectral_axis.observer,
            )
            s.meta["VELDEF"] = replace_convention(self.meta["VELDEF"], doppler_convention)
        s = self._copy(velocity_convention=doppler_convention)
        s.set_convention(doppler_convention)
        return s

    def savefig(self, file, **kwargs):
        """Save the plot"""
        if self._plotter is None:
            raise Exception("You have to invoke plot() first")
        self._plotter.figure.savefig(file, **kwargs)

    def _write_table(self, fileobj, format, **kwargs):
        """
        Write this `Spectrum` as an ~astropy.table.Table. The output columns will be
            - frequency or velocity - in  the Spectrum's spectral axis units, or converted with `xaxis_unit` keyword
            - flux - in the Spectrum's flux units, or converted with `yaxis_unit` keyword
            - uncertainty - The channel-based uncertainty or zeroes if uncertainty was not defined
            - weights - the channel weights
            - mask - 0 is unmasked ('good'), 1 is masked ('bad')
            - baseline model value - the value of the baseline model at each x axis point, regardless of whether it
              has been subtracted from the Spectrum or not. This will be all zeroes if no baseline model
              has been computed.

        Parameters
        ----------
        fileobj : str, file-like or `pathlib.Path`
            File to write to.  If a file object, must be opened in a
            writeable mode.
        format : str
            The output format. Must be a format supported by ~astropy.table.Table.write
        kwargs : variable
            Additional keyword arguments supported by ~astropy.table.Table.write

        """
        # @todo support xaxis_unit, yaxis_unit, flux_unit
        # xaxis_unit : str or :class:`astropy.units.Unit`
        # yaxis_unit : str or :class:`astropy.units.Unit`
        # flux_unit : str or :class:`astropy.units.Unit`
        if self._baseline_model is None:
            bl = np.zeros_like(self.flux)
            bldesc = "Fitted baseline value at given channel (was not defined)"
        else:
            bl = self._baseline_model(self._spectral_axis)
            bldesc = "Fitted baseline value at given channel"
        mask = self.mask * 1
        if self.uncertainty is None:
            unc = np.zeros(self.flux.shape)  # , mask=False)
            udesc = "Flux uncertainty (was not defined)"
        else:
            unc = self.uncertainty.quantity
            udesc = "Flux uncertainty"
        outarray = [self.spectral_axis, self.flux, unc, self.weights, mask, bl]
        description = ["Spectral axis", "Flux", udesc, "Channel weights", "Mask 0=unmasked, 1=masked", bldesc]
        # remove FITS reserve keywords
        meta = deepcopy(self.meta)
        meta.pop("NAXIS1", None)
        meta.pop("TDIM7", None)
        meta.pop("TUNIT7", None)
        meta["HISTORY"] = self.history  # use property not _history to ensure ascii
        meta["COMMENT"] = self.comments
        if format == "mrt":
            ulab = "e_flux"  # MRT convention that error on X is labeled e_X
        else:
            ulab = "uncertainty"
        outnames = ["spectral_axis", "flux", ulab, "weight", "mask", "baseline"]
        if "ipac" in format:
            # IPAC format wants a crazy dictionary style.
            d = {}
            for k, v in meta.items():
                d[k] = {"value": v}
            t = Table(outarray, names=outnames, meta={"keywords": d}, descriptions=description)
        else:
            t = Table(outarray, names=outnames, meta=meta, descriptions=description)
        # for now ignore complaints about keywords until we clean them up.
        # There are some that are more than 8 chars that should be fixed in GBTFISLOAD
        warnings.simplefilter("ignore", VerifyWarning)
        t.write(fileobj, format=format, **kwargs)

    def _copy(self, **kwargs):
        """
        Perform deep copy operations on each attribute of the ``Spectrum``
        object.
        This overrides the ``specutils.Spectrum1D`` method so that
        target and observer attributes get copied.
        """
        alt_kwargs = dict(
            flux=deepcopy(self.flux),
            spectral_axis=deepcopy(self.spectral_axis),
            uncertainty=deepcopy(self.uncertainty),
            wcs=deepcopy(self.wcs),
            mask=deepcopy(self.mask),
            meta=deepcopy(self.meta),
            unit=deepcopy(self.unit),
            velocity_convention=deepcopy(self.velocity_convention),
            rest_value=deepcopy(self.rest_value),
            target=deepcopy(self.target),
            observer=deepcopy(self.observer),
        )

        alt_kwargs.update(kwargs)

        s = self.__class__(**alt_kwargs)
        # s.topocentric = is_topocentric(meta["CTYPE1"])  # GBT-specific to use CTYPE1 instead of VELDEF
        return s

    @classmethod
    def fake_spectrum(cls, nchan=1024, seed=None, **kwargs):
        """
        Create a fake spectrum, useful for simple testing. A default header is
        created, which may be modified with kwargs.

        Parameters
        ----------
        nchan : int, optional
            Number of channels. The default is 1024.

        seed : {None, int, array_like[ints], `numpy.random.SeedSequence`, `numpy.random.BitGenerator`, `numpy.random.Generator`}, optional
            A seed to initialize the `BitGenerator`. If None, then fresh, unpredictable entropy will be pulled from the OS.
            If an int or array_like[ints] is passed, then all values must be non-negative and will be passed to
            `SeedSequence` to derive the initial `BitGenerator` state. One may also pass in a `SeedSequence` instance.
            Additionally, when passed a `BitGenerator`, it will be wrapped by `Generator`. If passed a `Generator`, it will
            be returned unaltered.
            The default is `None`.

        **kwargs: dict or key=value
            Metadata to put in the header.  If the key exists already in
            the default header, it will be replaced. Otherwise the key and value will be
            added to the header. Keys are case insensitive.

        Returns
        -------
        spectrum : `~dysh.spectra.Spectrum`
            The spectrum object
        """

        rng = np.random.default_rng(seed)
        data = rng.random(nchan) * u.K
        meta = {
            "OBJECT": "NGC2415",
            "BANDWID": 23437500.0,
            "DATE-OBS": "2021-02-10T07:38:37.50",
            "DURATION": 0.9982445,
            "EXPOSURE": 732.1785161896237,
            "TSYS": 17.930595470605255,
            "CTYPE1": "FREQ-OBS",
            "CRVAL1": 1402544936.7749996,
            "CRPIX1": float(nchan) / 2.0,
            "CDELT1": -715.2557373046875,
            "CTYPE2": "RA",
            "CRVAL2": 114.23878994411744,
            "CTYPE3": "DEC",
            "CRVAL3": 35.24315395841497,
            "CRVAL4": -6,
            "OBSERVER": "Michael Fanelli",
            "OBSID": "unknown",
            "SCAN": 152,
            "OBSMODE": "OnOff:PSWITCHON:TPWCAL",
            "FRONTEND": "Rcvr1_2",
            "TCAL": 1.4551637172698975,
            "VELDEF": "OPTI-HEL",
            "VFRAME": 15264.39118499772,
            "RVSYS": 3775382.910954342,
            "OBSFREQ": 1402544936.7749996,
            "LST": 42101.90296246562,
            "AZIMUTH": 285.9514963267411,
            "ELEVATIO": 42.100623613548194,
            "TAMBIENT": 270.4,
            "PRESSURE": 696.2290227048372,
            "HUMIDITY": 0.949,
            "RESTFREQ": 1420405751.7,
            "FREQRES": 715.2557373046875,
            "EQUINOX": 2000.0,
            "RADESYS": "FK5",
            "TRGTLONG": 114.2375,
            "TRGTLAT": 35.24194444444444,
            "SAMPLER": "A2_0",
            "FEED": 1,
            "SRFEED": 0,
            "FEEDXOFF": 0.0,
            "FEEDEOFF": 0.0,
            "SUBREF_STATE": 1,
            "SIDEBAND": "L",
            "PROCSEQN": 1,
            "PROCSIZE": 2,
            "PROCSCAN": "ON",
            "PROCTYPE": "SIMPLE",
            "LASTON": 152,
            "LASTOFF": 0,
            "TIMESTAMP": "2021_02_10_07:38:37",
            "QD_BAD": -1,
            "QD_METHOD": "",
            "VELOCITY": 3784000.0,
            "DOPFREQ": 1420405751.7,
            "ADCSAMPF": 3000000000.0,
            "VSPDELT": 65536.0,
            "VSPRVAL": 19.203125,
            "VSPRPIX": 16385.0,
            "SIG": "T",
            "CAL": "F",
            "CALTYPE": "LOW",
            "CALPOSITION": "Unknown",
            "IFNUM": 0,
            "PLNUM": 0,
            "FDNUM": 0,
            "HDU": 1,
            "BINTABLE": 0,
            "ROW": 2,
            "DATE": "2022-02-14T17:25:01",
            "ORIGIN": "NRAO Green Bank",
            "TELESCOP": "NRAO_GBT",
            "INSTRUME": "VEGAS",
            "SDFITVER": "sdfits ver1.22",
            "FITSVER": "1.9",
            "CTYPE4": "STOKES",
            "PROJID": "TGBT21A_501_11",
            "BACKEND": "VEGAS",
            "SITELONG": -79.83983,
            "SITELAT": 38.43312,
            "SITEELEV": 824.595,
            "EXTNAME": "SINGLE DISH",
            "FITSINDEX": 0,
            "PROC": "OnOff",
            "OBSTYPE": "PSWITCHON",
            "SUBOBSMODE": "TPWCAL",
            "INTNUM": 0,
            "CUNIT1": "Hz",
            "CUNIT2": "deg",
            "CUNIT3": "deg",
            "RESTFRQ": 1420405751.7,
            "MEANTSYS": 17.16746070048293,
            "WTTSYS": 17.16574907094451,
        }
        for k, v in kwargs.items():
            meta[k.upper()] = v
        return Spectrum.make_spectrum(data, meta, observer_location=Observatory["GBT"])

    # @todo allow observer or observer_location.  And/or sort this out in the constructor.
    @classmethod
    def make_spectrum(cls, data, meta, use_wcs=True, observer_location=None, observer=None):
        # , shift_topo=False):
        """Factory method to create a Spectrum object from a data and header.  The the data are masked,
        the Spectrum mask will be set to the data mask.

        Parameters
        ----------
        data :  `~numpy.ndarray`
            The data array. See `~specutils.Spectrum1D`
        meta : dict
            The metadata, typically derived from an SDFITS header.
            Required items in `meta` are 'CTYPE[123]','CRVAL[123]', 'CUNIT[123]', 'VELOCITY', 'EQUINOX', 'RADESYS'
        use_wcs : bool
            If True, create a WCS object from `meta`
            Default: True
        observer_location : `~astropy.coordinates.EarthLocation` or str
            Location of the observatory. See `~dysh.coordinates.Observatory`.
            This will be transformed to `~astropy.coordinates.ITRS` using the time of observation DATE-OBS or MJD-OBS in `meta`.
            If this parameter is given the special str value 'from_meta', then an observer_location
            will be created from SITELONG, SITELAT, and SITEELEV in the meta dictionary.
        observer : `~astropy.coordinates.BaseCoordinateFrame`
            Coordinate frame for the observer.
            Will be ignored if DATE-OBS or MJD-OBS are present in `meta` and `observer_location` is not `None`.

        Returns
        -------
        spectrum : `~dysh.spectra.Spectrum`
            The spectrum object
        """
        # @todo generic check_required method since I now have this code in two places (coordinates/core.py).
        # @todo requirement should be either DATE-OBS or MJD-OBS, but make_target() needs to be updated
        # in that case as well.
        _required = set(
            [
                "CRVAL1",
                "CRVAL2",
                "CRVAL3",
                "CTYPE1",
                "CTYPE2",
                "CTYPE3",
                "CUNIT1",
                "CUNIT2",
                "CUNIT3",
                "VELOCITY",
                "EQUINOX",
                "RADESYS",
                "DATE-OBS",
                "VELDEF",
                "RESTFRQ",
            ]
        )

        if not _required <= meta.keys():
            raise ValueError(f"Header (meta) is missing one or more required keywords: {_required}")

        # @todo WCS is expensive.
        # Possibly figure how to calculate spectral_axis instead.
        # @todo allow fix=False in WCS constructor?
        if use_wcs:
            with warnings.catch_warnings():
                # Skip warnings about DATE-OBS being converted to MJD-OBS.
                warnings.filterwarnings("ignore", category=FITSFixedWarning)
                # Skip warnings FITS keywords longer than 8 chars or containing
                # illegal characters (like _).
                warnings.filterwarnings("ignore", category=VerifyWarning)
                # lists are problematic in constructor to WCS
                # so temporarily remove history and comment values
                savehist = meta.pop("HISTORY", None)
                savecomment = meta.pop("COMMENT", None)
                if savecomment is None:
                    savecomment = meta.pop("comments", None)
                wcs = WCS(header=meta)
                if savehist is not None:
                    meta["HISTORY"] = savehist
                if savecomment is not None:
                    meta["COMMENT"] = savecomment
                # It would probably be safer to add NAXISi to meta.
                if wcs.naxis > 3:
                    wcs.array_shape = (0, 0, 0, len(data))
                # For some reason these aren't identified while creating the WCS object.
                if "SITELONG" in meta.keys():
                    wcs.wcs.obsgeo[:3] = meta["SITELONG"], meta["SITELAT"], meta["SITEELEV"]
                # Reset warnings.
        else:
            wcs = None
        # is_topo = is_topocentric(meta["CTYPE1"])  # GBT-specific to use CTYPE1 instead of VELDEF
        target = make_target(meta)
        vc = veldef_to_convention(meta["VELDEF"])

        # Define an observer as needed.
        if observer is not None:
            obsitrs = observer
        elif observer_location is not None and (meta.get("DATE-OBS") or meta.get("MJD-OBS")) is not None:
            obstime = Time(meta.get("DATE-OBS") or meta.get("MJD-OBS"))
            if observer_location == "from_meta":
                try:
                    observer_location = Observatory.get_earth_location(
                        meta["SITELONG"], meta["SITELAT"], meta["SITEELEV"]
                    )
                except KeyError as ke:
                    raise Exception(f"Not enough info to create observer_location: {ke}")
            obsitrs = SpectralCoord._validate_coordinate(
                attach_zero_velocities(observer_location.get_itrs(obstime=obstime))
            )
        else:
            warnings.warn(
                "'meta' does not contain DATE-OBS or MJD-OBS. Spectrum won't be convertible to certain coordinate"
                " frames"
            )
            obsitrs = None

        if np.ma.is_masked(data):
            s = cls(
                flux=data,
                wcs=wcs,
                meta=meta,
                velocity_convention=vc,
                radial_velocity=target.radial_velocity,
                rest_value=meta["RESTFRQ"] * u.Hz,
                observer=obsitrs,
                target=target,
                mask=data.mask,
            )
        else:
            s = cls(
                flux=data,
                wcs=wcs,
                meta=meta,
                velocity_convention=vc,
                radial_velocity=target.radial_velocity,
                rest_value=meta["RESTFRQ"] * u.Hz,
                observer=obsitrs,
                target=target,
            )
        # For some reason, Spectrum1D.spectral_axis created with WCS do not inherit
        # the radial velocity. In fact, they get no radial_velocity attribute at all!
        # This method creates a new spectral_axis with the given radial velocity.
        if observer_location is None and observer is None:
            s.set_radial_velocity_to(target.radial_velocity)  # open
        return s

    def _arithmetic_apply(self, other, op, handle_meta, **kwargs):
        if isinstance(other, NDCube):
            result = op(other, **{"handle_meta": handle_meta})
        else:
            result = op(other, **{"handle_meta": handle_meta, "meta_other_meta": False})
        self._copy_attributes(result)
        return result

    def _copy_attributes(self, other):
        """
        Copy `Spectrum` attributes after
        an arithmetic operation.
        Only copy attributes that are not modified by the arithmetic.
        I.e., do not copy the "_flux" attribute.
        """
        for k, v in vars(self).items():
            if k not in IGNORE_ON_COPY:
                vars(other)[k] = deepcopy(v)

    def __add__(self, other):
        op = self.add
        handle_meta = self._add_meta
        if not isinstance(other, (NDCube, u.Quantity)):
            try:
                other = u.Quantity(other, unit=self.unit)
            except TypeError:
                return NotImplemented
        result = self._arithmetic_apply(other, op, handle_meta)
        return result

    __radd__ = __add__

    def __sub__(self, other):
        op = self.subtract
        handle_meta = self._add_meta
        if not isinstance(other, (NDCube, u.Quantity)):
            try:
                other = u.Quantity(other, unit=self.unit)
            except TypeError:
                return NotImplemented
        result = self._arithmetic_apply(other, op, handle_meta)
        return result

    def __rsub__(self, other):
        return -1 * (self - other)

    def __mul__(self, other):
        op = self.multiply
        handle_meta = self._mul_meta
        if not isinstance(other, NDCube):
            other = u.Quantity(other)
        result = self._arithmetic_apply(other, op, handle_meta)
        return result

    __rmul__ = __mul__

    def __div__(self, other):
        op = self.divide
        handle_meta = self._div_meta
        if not isinstance(other, NDCube):
            other = u.Quantity(other)
        result = self._arithmetic_apply(other, op, handle_meta)
        return result

    def __truediv__(self, other):
        op = self.divide
        handle_meta = self._div_meta
        if not isinstance(other, NDCube):
            other = u.Quantity(other)
        result = self._arithmetic_apply(other, op, handle_meta)
        return result

    def _add_meta(self, operand, operand2, **kwargs):
        kwargs.setdefault("other_meta", True)
        meta = deepcopy(operand)
        if kwargs["other_meta"]:
            meta["EXPOSURE"] = operand["EXPOSURE"] + operand2["EXPOSURE"]
            meta["DURATION"] = operand["DURATION"] + operand2["DURATION"]

        return meta

    def _mul_meta(self, operand, operand2=None, **kwargs):
        # TBD
        return deepcopy(operand)

    def _div_meta(self, operand, operand2=None, **kwargs):
        # TBD
        return deepcopy(operand)

    def __getitem__(self, item):

        def q2idx(q, wcs, spectral_axis, coo, sto):
            """Quantity to index."""
            if "velocity" in u.get_physical_type(q):
                # Convert from velocity to channel.
                idx = vel2idx(q, wcs, spectral_axis, coo, sto)
            elif "length" in u.get_physical_type(q):
                # Convert wavelength to channel.
                idx = wav2idx(q, wcs, spectral_axis, coo, sto)
            elif "frequency" in u.get_physical_type(q):
                # Convert from frequency to channel.
                idxs = wcs.world_to_pixel(coo, q, sto)
                idx = int(np.round(idxs[0]))
            return idx

        def vel2idx(vel, wcs, spectral_axis, coo, sto):
            eq = get_spectral_equivalency(spectral_axis.doppler_rest, spectral_axis.doppler_convention)
            # Make `vel` a `SpectralCoord`.
            vel_sp = spectral_axis.to(unit=vel.unit).replicate(value=vel.value, unit=vel.unit)
            with u.set_enabled_equivalencies(eq):
                idxs = wcs.world_to_pixel(coo, vel_sp, sto)
            return int(np.round(idxs[0]))

        def wav2idx(wav, wcs, spectral_axis, coo, sto):
            with u.set_enabled_equivalencies(u.spectral()):
                wav_sp = spectral_axis.to(unit=wav.unit).replicate(value=wav.value, unit=wav.unit)
                idxs = wcs.world_to_pixel(coo, wav_sp, sto)
            return int(np.round(idxs[0]))

        # Only slicing along the spectral coordinate.
        # Assumes that the WCS is in frequency.
        if isinstance(item, slice):
            if item.step is not None and item.step != 1:
                raise NotImplementedError(
                    "Cannot slice with a step other than 1. Try smoothing and decimating if you want to downsample."
                )

            spectral_axis = self.spectral_axis
            # Use the WCS to convert from world to pixel values.
            wcs = self.wcs
            # We need a sky location to convert incorporating velocity shifts.
            coo = SkyCoord(
                wcs.wcs.crval[wcs.wcs.lng] * wcs.wcs.cunit[wcs.wcs.lng],
                wcs.wcs.crval[wcs.wcs.lat] * wcs.wcs.cunit[wcs.wcs.lat],
                frame="fk5",
            )
            # Same for the Stokes axis.
            sto = StokesCoord(0)
            start = item.start
            stop = item.stop

            # Start.
            if isinstance(start, u.Quantity):
                start_idx = q2idx(start, wcs, spectral_axis, coo, sto)
            else:
                start_idx = start

            # Stop.
            if isinstance(stop, u.Quantity):
                stop_idx = q2idx(stop, wcs, spectral_axis, coo, sto)
            else:
                stop_idx = stop

        else:
            raise NotImplementedError("Use a slice for slicing.")

        # Slicing uses NumPY ordering by default.
        sliced_wcs = wcs[0:1, 0:1, 0:1, start_idx:stop_idx]

        # Update meta.
        meta = self.meta.copy()
        head = sliced_wcs.to_header()
        for k in ["CRPIX1", "CRVAL1"]:
            meta[k] = head[k]

        # New Spectrum.
        return self.make_spectrum(
            Masked(self.flux[start_idx:stop_idx], self.mask[start_idx:stop_idx]),
            meta=meta,
            observer_location=Observatory[meta["TELESCOP"]],
        )

    def average(self, spectra, weights="tsys", align=False):
        r"""
        Average this `Spectrum` with `spectra`.
        The resulting `average` will have an exposure equal to the sum of the exposures,
        and coordinates and system temperature equal to the weighted average of the coordinates and system temperatures.

        Parameters
        ----------
        spectra : list of `Spectrum`
            Spectra to be averaged. They must have the same number of channels.
            No checks are done to ensure they are aligned.
        weights: str
            'tsys' or None.  If 'tsys' the weight will be calculated as:

             :math:`w = t_{exp} \times \delta\nu/T_{sys}^2`

            Default: 'tsys'
        align : bool
            If `True` align the `spectra` to itself.
            This uses `Spectrum.align_to`.

        Returns
        -------
        average : `Spectrum`
            Averaged spectra.
        """

        if type(spectra) is not list:
            spectra = [spectra]

        spectra += [self]

        return average_spectra(spectra, weights=weights, align=align)


# @todo figure how how to document write()
####################################################################
# There is probably a less brute-force way to do this but I haven't
# been able to figure it out.  astropy.io.registry tools are not
# well explained.  register_writer 'consumes' the format keyword, so
# it cannot be passed along via a single overaarching write method,
# e.g., spectrum_writer()
####################################################################
def ascii_spectrum_writer_basic(spectrum, fileobj, **kwargs):
    spectrum._write_table(fileobj, format="ascii.basic", **kwargs)


def ascii_spectrum_writer_commented_header(spectrum, fileobj, **kwargs):
    spectrum._write_table(fileobj, format="ascii.commented_header", **kwargs)


def ascii_spectrum_writer_fixed_width(spectrum, fileobj, **kwargs):
    spectrum._write_table(fileobj, format="ascii.fixed_width", **kwargs)


def ascii_spectrum_writer_ipac(spectrum, fileobj, **kwargs):
    spectrum._write_table(fileobj, format="ascii.ipac", **kwargs)


def spectrum_writer_votable(spectrum, fileobj, **kwargs):
    spectrum._write_table(fileobj, format="votable", **kwargs)


def spectrum_writer_ecsv(spectrum, fileobj, **kwargs):
    spectrum._write_table(fileobj, format="ascii.ecsv", **kwargs)


def spectrum_writer_mrt(spectrum, fileobj, **kwargs):
    spectrum._write_table(fileobj, format="mrt", **kwargs)


def spectrum_writer_fits(spectrum, fileobj, **kwargs):
    spectrum._write_table(fileobj, format="fits", **kwargs)


def _read_table(fileobj, format, **kwargs):
    # GBTIDL format example:
    #    Scan:    152          NGC2415 2021-02-10 +07 38 37.5
    #                             Ta
    #     GHz-HEL                 YY
    #   1.4143356980054205     -0.1042543
    #   1.4143349827132639      0.0525000
    #
    # Note we don't get the full coordinates, just RA!
    if format == "gbtidl":
        # Read it into a pandas dataframe, which will have one column
        # with a name like 'Scan:    152          NGC2415 2021-02-10 +07 38 37.5'
        # We can split out the data array
        # We do not use e.g., Table.read(fileobs,data_start=3) because we need to
        # get the header info and don't want to open the file twice.
        # Note that functions like Table.read, pandas.read*, np.load_txt also natively
        # recognize compressed files, which is why we aren't using raw Python I/O
        # which does not.
        # t = Table.read(fileobj, format="ascii.fixed_width")  # ,data_start=3,header_start=3)
        df = pd.read_table(fileobj)
        df2 = df[df.columns[0]][2:].str.split(expand=True).astype(float).add_prefix("col")
        spectral_axis = df2["col0"]
        flux = df2["col1"]
        # Parse the first line of the header and put into meta
        tmp, scan, target, date, ra = df.columns[0].split(maxsplit=4)
        meta = {}
        meta["SCAN"] = int(scan)
        meta["OBJECT"] = target
        meta["DATE-OBS"] = Time(date).to_string()
        c = SkyCoord(ra + " 0 0 0.0", unit=(u.hour, u.deg))
        meta["RA"] = c.ra.degree
        # Parse the 2nd link of the header to get the veldef and flux unit
        # Sometimes velocity_convention isn't there!
        h2 = df[df.columns[0]][0].split()
        if len(h2) == 2:
            velocity_convention = h2[0][0:4]
            flux_unit = h2[1]
        else:
            velocity_convention = "None"
            flux_unit = h2[0]
        if flux_unit == "Ta":
            fu = u.K
        elif flux_unit == "Counts":
            fu = u.ct
        else:
            fu = u.dimensionless_unscaled
        # parse the 3rd line column names, We only care about the ferquency axis
        h3 = df[df.columns[0]][1].split()
        units, vd = h3[0].split("-")
        spectral_axis = spectral_axis.values * u.Unit(units)
        meta["VELDEF"] = velocity_convention + "-" + vd
        meta["POL"] = h3[1]

        s = Spectrum(flux=flux.values * fu, spectral_axis=spectral_axis, meta=meta)
        return s

    t = Table.read(fileobj, format=format, **kwargs)
    f = t["flux"].value * t["flux"].unit
    return Spectrum.make_spectrum(f, meta=t.meta, observer_location="from_meta")


def spectrum_reader_ecsv(fileobj, **kwargs):
    return _read_table(fileobj, format="ascii.ecsv", **kwargs)


def spectrum_reader_fits(fileobj, **kwargs):
    return _read_table(fileobj, format="fits", **kwargs)


def spectrum_reader_gbtidl(fileobj, **kwargs):
    return _read_table(fileobj, format="gbtidl", **kwargs)


with registry.delay_doc_updates(Spectrum):
    # WRITERS
    registry.register_writer("ascii.basic", Spectrum, ascii_spectrum_writer_basic)
    registry.register_writer("basic", Spectrum, ascii_spectrum_writer_basic)
    registry.register_writer("ascii.commented_header", Spectrum, ascii_spectrum_writer_commented_header)
    registry.register_writer("commented_header", Spectrum, ascii_spectrum_writer_commented_header)
    registry.register_writer("ascii.fixed_width", Spectrum, ascii_spectrum_writer_fixed_width)
    registry.register_writer("fixed_width", Spectrum, ascii_spectrum_writer_fixed_width)
    registry.register_writer("ascii.ipac", Spectrum, ascii_spectrum_writer_ipac)
    registry.register_writer("ipac", Spectrum, ascii_spectrum_writer_ipac)
    registry.register_writer("votable", Spectrum, spectrum_writer_votable)
    registry.register_writer("ecsv", Spectrum, spectrum_writer_ecsv)
    # UnifiedOutputRegistry.write uses all caps if format not specified
    # and it believes the desired output is ecsv
    registry.register_writer("ECSV", Spectrum, spectrum_writer_ecsv)
    registry.register_writer("mrt", Spectrum, spectrum_writer_mrt)
    registry.register_writer("fits", Spectrum, spectrum_writer_fits)
    # UnifiedOutputRegistry.write uses retrurns tabular-fits if format
    # not specified and it believes the desired output is fits.
    registry.register_writer("tabular-fits", Spectrum, spectrum_writer_fits)

    # READERS
    registry.register_reader("fits", Spectrum, spectrum_reader_fits)
    registry.register_reader("gbtidl", Spectrum, spectrum_reader_gbtidl)
    registry.register_reader("ascii.ecsv", Spectrum, spectrum_reader_ecsv)
    registry.register_reader("ecsv", Spectrum, spectrum_reader_ecsv)

    # We aren't going to support these since they don't have easily digestible metadata
    # if they have metadata at all.
    # registry.register_writer("ascii.basic", Spectrum, ascii_spectrum_reader_basic)
    # registry.register_writer("basic", Spectrum, ascii_spectrum_reader_basic)
    # registry.register_writer("ascii.commented_header", Spectrum, ascii_spectrum_reader_commented_header)
    # registry.register_writer("commented_header", Spectrum, ascii_spectrum_reader_commented_header)
    # registry.register_writer("ascii.fixed_width", Spectrum, ascii_spectrum_reader_fixed_width)
    # registry.register_writer("fixed_width", Spectrum, ascii_spectrum_reader_fixed_width)
    # registry.register_writer("ascii.ipac", Spectrum, ascii_spectrum_reader_ipac)
    # registry.register_writer("ipac", Spectrum, ascii_spectrum_reader_ipac)
    # registry.register_writer("votable", Spectrum, spectrum_reader_votable)
    # registry.register_writer("mrt", Spectrum, spectrum_reader_mrt)


def average_spectra(spectra, weights="tsys", align=False):
    r"""
    Average `spectra`. The resulting `average` will have an exposure equal to the sum of the exposures,
    and coordinates and system temperature equal to the weighted average of the coordinates and system temperatures.

    Parameters
    ----------
    spectra : list of `Spectrum`
        Spectra to be averaged. They must have the same number of channels.
        No checks are done to ensure they are aligned.
    weights: str
        'tsys' or None.  If 'tsys' the weight will be calculated as:

         :math:`w = t_{exp} \times \delta\nu/T_{sys}^2`

        Default: 'tsys'
    align : bool
        If `True` align the `spectra` to the first element.
        This uses `Spectrum.align_to`.

    Returns
    -------
    average : `Spectrum`
        Averaged spectra.
    """

    nspec = len(spectra)
    nchan = len(spectra[0].data)
    shape = (nspec, nchan)
    data_array = np.ma.empty(shape, dtype=float)
    wts = np.empty(shape, dtype=float)
    exposures = np.empty(nspec, dtype=float)
    tsyss = np.empty(nspec, dtype=float)
    xcoos = np.empty(nspec, dtype=float)
    ycoos = np.empty(nspec, dtype=float)
    observer = spectra[0].observer
    units = spectra[0].flux.unit

    for i, s in enumerate(spectra):
        if not isinstance(s, Spectrum):
            raise ValueError(f"Element {i} of `spectra` is not a `Spectrum`. {type(s)}")
        if units != s.flux.unit:
            raise ValueError(
                f"Element {i} of `spectra` has units {s.flux.unit}, but the first element has units {units}."
            )
        if align:
            if i > 0:
                s = s.align_to(spectra[0])
        data_array[i] = s.data
        data_array[i].mask = s.mask

        if weights == "tsys":
            wts[i] = core.tsys_weight(s.meta["EXPOSURE"], s.meta["CDELT1"], s.meta["TSYS"])
        else:
            wts[i] = 1.0
        exposures[i] = s.meta["EXPOSURE"]
        tsyss[i] = s.meta["TSYS"]
        xcoos[i] = s.meta["CRVAL2"]
        ycoos[i] = s.meta["CRVAL3"]

    data_array = np.ma.MaskedArray(data_array, mask=np.isnan(data_array) | data_array.mask, fill_value=np.nan)
    data = np.ma.average(data_array, axis=0, weights=wts)
    tsys = np.ma.average(tsyss, axis=0, weights=wts[:, 0])
    xcoo = np.ma.average(xcoos, axis=0, weights=wts[:, 0])
    ycoo = np.ma.average(ycoos, axis=0, weights=wts[:, 0])
    exposure = exposures.sum(axis=0)

    new_meta = deepcopy(spectra[0].meta)
    new_meta["TSYS"] = tsys
    new_meta["EXPOSURE"] = exposure
    new_meta["CRVAL2"] = xcoo
    new_meta["CRVAL3"] = ycoo

    averaged = Spectrum.make_spectrum(Masked(data * units, data.mask), meta=new_meta, observer=observer)

    return averaged<|MERGE_RESOLUTION|>--- conflicted
+++ resolved
@@ -172,61 +172,26 @@
 
         Parameters
         ----------
-<<<<<<< HEAD
         degree : int
             The degree of the polynomial series, a.k.a. baseline order
-        exclude : list of 2-tuples of int or ~astropy.units.Quantity, or ~specutils.SpectralRegion
+        exclude : list of 2-tuples of int or `~astropy.units.Quantity`, or `~specutils.SpectralRegion`
             List of region(s) to exclude from the fit.  The tuple(s) represent a range in the form [lower,upper], inclusive.
-            In channel units.
-=======
-            degree : int
-                The degree of the polynomial series, a.k.a. baseline order
-            exclude : list of 2-tuples of int or `~astropy.units.Quantity`, or `~specutils.SpectralRegion`
-                List of region(s) to exclude from the fit.  The tuple(s) represent a range in the form [lower,upper], inclusive.
-                If both `exclude` and `include` are given, only `include` is used.
-
-                Examples:
-
-                One channel-based region: [11,51]
-
-                Two channel-based regions: [(11,51),(99,123)].
-
-                One `~astropy.units.Quantity` region: [110.198*u.GHz,110.204*u.GHz].
-
-                One compound `~specutils.SpectralRegion`: SpectralRegion([(110.198*u.GHz,110.204*u.GHz),(110.196*u.GHz,110.197*u.GHz)]).
-
-                Default: no `exclude` region
-
-            include: list of 2-tuples of int or `~astropy.units.Quantity`, or `~specutils.SpectralRegion`
-                List of region(s) to include in the fit.  The tuple(s) represent a range in the form [lower,upper], inclusive.
-                If both `exclude` and `include` are given, only `include` is used.
-
-                Examples:
->>>>>>> da4f28b7
 
             Examples:
 
             One channel-based region: [11,51]
 
-<<<<<<< HEAD
             Two channel-based regions: [(11,51),(99,123)].
-=======
-                One `~astropy.units.Quantity` region: [110.198*u.GHz,110.204*u.GHz].
->>>>>>> da4f28b7
 
             One ~astropy.units.Quantity region: [110.198*u.GHz,110.204*u.GHz].
 
-<<<<<<< HEAD
             One compound `~specutils.SpectralRegion`: SpectralRegion([(110.198*u.GHz,110.204*u.GHz),(110.196*u.GHz,110.197*u.GHz)]).
 
             Default: no exclude region
-=======
-                Default: no `include` region
-
->>>>>>> da4f28b7
-
-        include: list of 2-tuples of int (currently units not supported yet, pending issue 251/260)
-
+
+        include: list of 2-tuples of int or `~astropy.units.Quantity`, or `~specutils.SpectralRegion`
+            List of region(s) to include in the fit.  The tuple(s) represent a range in the form [lower,upper], inclusive.
+            See `exclude` for examples.
         model : str
             One of 'polynomial' 'chebyshev', 'legendre', or 'hermite'
             Default: 'chebyshev'
