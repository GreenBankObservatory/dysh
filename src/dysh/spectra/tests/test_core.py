--- conflicted
+++ resolved
@@ -3,11 +3,8 @@
 import numpy as np
 import pytest
 from astropy.io import fits
-<<<<<<< HEAD
 
 from dysh import util
-=======
->>>>>>> 38cd9c8d
 from dysh.spectra import core
 
 LOCALDIR = os.path.dirname(os.path.realpath(__file__))
@@ -27,12 +24,7 @@
 
         path_to_file = f"{self.data_dir}/TGBT21A_501_11"
         filename = "TGBT21A_501_11_ifnum_0_int_0-2.fits"
-<<<<<<< HEAD
-        sdf_file = f"{path_to_file}/{filename}" 
-=======
-        sdf_file = f"{LOCALDIR}/{path_to_file}/{filename}"
-        # get_pkg_data_filename(f"{path_to_file}/{filename}")
->>>>>>> 38cd9c8d
+        sdf_file = f"{path_to_file}/{filename}"
 
         # Open and select data.
         hdu_sdf = fits.open(sdf_file)
