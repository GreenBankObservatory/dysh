import warnings
from unittest.mock import patch

import astropy.units as u
import numpy as np
import pytest
from astropy.io import fits

from dysh.fits.gbtfitsload import GBTFITSLoad
from dysh.spectra.spectrum import IGNORE_ON_COPY, Spectrum, average_spectra
from dysh.util import get_project_testdata


def fit_gauss(spectrum):
    """
    Fit a Gaussian.
    """

    from astropy.modeling import models
    from specutils.fitting import fit_lines

    g_init = models.Gaussian1D(
        amplitude=spectrum.flux.max(), mean=spectrum.spectral_axis.mean(), stddev=spectrum.meta["FREQRES"] * u.Hz
    )
    g_fit = fit_lines(spectrum, g_init)

    return g_fit


def compare_spectrum(one, other, ignore_history=False, ignore_comments=False):
    """ """

    for k, v in vars(one).items():
        if k in IGNORE_ON_COPY:
            continue
        if ignore_history and k == "_history":
            continue
        if ignore_history and k == "_comments":
            continue
        elif k in ["_wcs"]:
            v.to_header() == vars(other)[k].to_header()
        elif k in ["_spectral_axis"]:
            for k_, v_ in vars(v).items():
                assert v_ == vars(vars(other)[k])[k_]
        else:
            assert v == vars(other)[k]


def loadfits(fname):
    hdu = fits.open(fname)
    spec = hdu[1].data["DATA"][0]
    hdu.close()
    return spec


class TestSpectrum:
    def setup_method(self):
        data_dir = get_project_testdata() / "AGBT05B_047_01"
        sdf_file = data_dir / "AGBT05B_047_01.raw.acs"
        sdf = GBTFITSLoad(sdf_file)
        self.getps0 = sdf.getps(scan=51, plnum=0)
        self.ps0 = self.getps0.timeaverage()
        self.getps1 = sdf.getps(scan=51, plnum=1)
        self.ps1 = self.getps1.timeaverage()
        self.ss = self.ps0._copy()  # Synthetic one.
        x = np.arange(0, len(self.ss.data))
        fwhm = 5
        stdd = fwhm / 2.35482
        mean = int(x.mean())
        self.ss._data = 1 * np.exp(-0.5 * (x - mean) ** 2 / stdd**2)
        self.ss.meta["FREQRES"] = abs(self.ss.meta["CDELT1"])
        self.ss.meta["FWHM"] = fwhm
        self.ss.meta["CENTER"] = self.ss.spectral_axis[mean].value
        self.ss.meta["STDD"] = stdd

    def test_add(self):
        """Test that we can add two `Spectrum`."""
        addition = self.ps0 + self.ps1

        assert addition.meta["EXPOSURE"] == (self.ps0.meta["EXPOSURE"] + self.ps1.meta["EXPOSURE"])
        assert np.all(addition.flux.value == (self.ps0.flux.value + self.ps1.flux.value))
        assert addition.flux.unit == self.ps0.flux.unit
        assert addition.velocity_frame == self.ps0.velocity_frame
        compare_spectrum(self.ps0, addition)

    def test_add_scalar(self):
        """Test that we can add a scalar to a `Spectrum`."""
        addition = self.ps0 + 10.0

        assert addition.meta["EXPOSURE"] == self.ps0.meta["EXPOSURE"]
        assert np.all(addition.flux.value == (self.ps0.flux.value + 10.0))
        assert addition.flux.unit == self.ps0.flux.unit
        assert addition.velocity_frame == self.ps0.velocity_frame
        compare_spectrum(self.ps0, addition)

    def test_radd_scalar(self):
        """Test that we can add a scalar to a `Spectrum`."""
        addition = 10 + self.ps0

        assert addition.meta["EXPOSURE"] == self.ps0.meta["EXPOSURE"]
        assert np.all(addition.flux.value == (self.ps0.flux.value + 10.0))
        assert addition.flux.unit == self.ps0.flux.unit
        assert addition.velocity_frame == self.ps0.velocity_frame
        compare_spectrum(self.ps0, addition)

    def test_sub(self):
        """Test that we can subtract two `Spectrum`."""
        subtraction = self.ps0 - self.ps1

        assert subtraction.meta["EXPOSURE"] == (self.ps0.meta["EXPOSURE"] + self.ps1.meta["EXPOSURE"])
        assert np.all(subtraction.flux.value == (self.ps0.flux.value - self.ps1.flux.value))
        assert subtraction.flux.unit == self.ps0.flux.unit
        assert subtraction.velocity_frame == self.ps0.velocity_frame
        compare_spectrum(self.ps0, subtraction)

    def test_sub_scalar(self):
        """Test that we can subtract a scalar from a `Spectrum`."""
        subtraction = self.ps0 - 10.0

        assert subtraction.meta["EXPOSURE"] == self.ps0.meta["EXPOSURE"]
        assert np.all(subtraction.flux.value == (self.ps0.flux.value - 10.0))
        assert subtraction.flux.unit == self.ps0.flux.unit
        assert subtraction.velocity_frame == self.ps0.velocity_frame
        compare_spectrum(self.ps0, subtraction)

    def test_rsub_scalar(self):
        """Test that we can subtract a scalar from a `Spectrum`."""
        subtraction = 10.0 - self.ps0

        assert subtraction.meta["EXPOSURE"] == self.ps0.meta["EXPOSURE"]
        assert np.all(subtraction.flux.value == (10.0 - self.ps0.flux.value))
        assert subtraction.flux.unit == self.ps0.flux.unit
        assert subtraction.velocity_frame == self.ps0.velocity_frame
        compare_spectrum(self.ps0, subtraction)

    def test_mul(self):
        """Test that we can multiply two `Spectrum`."""
        multiplication = self.ps0 * self.ps1

        assert np.all(multiplication.flux.value == (self.ps0.flux.value * self.ps1.flux.value))
        assert multiplication.flux.unit == self.ps0.flux.unit * self.ps1.flux.unit
        assert multiplication.velocity_frame == self.ps0.velocity_frame
        compare_spectrum(self.ps0, multiplication)

    def test_mul_scalar(self):
        """Test that we can multiply a `Spectrum` and a scalar."""
        multiplication = self.ps0 * 1.0

        assert np.all(multiplication.flux.value == (self.ps0.flux.value))
        assert multiplication.flux.unit == self.ps0.flux.unit
        assert multiplication.velocity_frame == self.ps0.velocity_frame
        compare_spectrum(self.ps0, multiplication)

    def test_rmul_scalar(self):
        """Test that we can multiply a `Spectrum` and a scalar."""
        multiplication = 1.0 * self.ps0

        assert np.all(multiplication.flux.value == (self.ps0.flux.value))
        assert multiplication.flux.unit == self.ps0.flux.unit
        assert multiplication.velocity_frame == self.ps0.velocity_frame
        compare_spectrum(self.ps0, multiplication)

    def test_div(self):
        """Test that we can divide two `Spectrum`."""
        division = self.ps0 / self.ps1

        assert np.all(division.flux.value == (self.ps0.flux.value / self.ps1.flux.value))
        assert division.flux.unit == self.ps0.flux.unit / self.ps1.flux.unit
        compare_spectrum(self.ps0, division)

    def test_div_scalar(self):
        """Test that we can divide a `Spectrum` by a scalar."""
        division = self.ps0 / 1.0

        assert np.all(division.flux.value == (self.ps0.flux.value))
        assert division.flux.unit == self.ps0.flux.unit
        assert division.velocity_frame == self.ps0.velocity_frame
        compare_spectrum(self.ps0, division)

    def test_write_read_fits(self, tmp_path):
        """Test that we can read fits files written by dysh"""
        s = self.ps1
        o = tmp_path / "sub"
        o.mkdir()
        file = o / "test_spectrum_write.fits"
        s.write(file, format="fits", overwrite=True)
        s2 = Spectrum.read(file, format="fits")
        assert np.all(s.data == s2.data)
        assert s.target == s2.target
        assert np.all(s2.spectral_axis == s.spectral_axis)
        # This test will generally fail because SITELONG, SITELAT, SITEELEV
        # don't have enough precision to match exactly our known GBT coordinates.
        # @todo make a close_enough comparison by differencing the observer
        # attributes
        # if s2.observer is not None:
        #    assert s.observer == s2.observer

    def test_write_read_ascii(self, tmp_path):
        fmt = [
            "basic",
            "ascii.commented_header",
            "commented_header",
            "ascii.fixed_width",
            "ascii.ipac",
            "ipac",
            "votable",
            "ecsv",
            "mrt",
        ]
        s = self.ps1
        o = tmp_path / "sub"
        o.mkdir()
        for f in fmt:
            file = o / f"testwrite.{f}"
            s.write(file, format=f, overwrite=True)
            # ECSV is the only ascii format that can
            # complete a roundtrip unscathed.
            # (See https://docs.astropy.org/en/latest/io/unified.html#table-io)
            if f == "ecsv":
                s2 = Spectrum.read(file, format=f)
                assert np.all(s.data == s2.data)
                assert np.all(s.spectral_axis == s2.spectral_axis)
                assert s.target == s2.target
        # Test reading in a GBTIDL ascii file
        gbtidl_file = get_project_testdata() / "gbtidl_spectra/onoff-L_gettp_156_intnum_0_LSR.ascii"
        s2 = Spectrum.read(gbtidl_file, format="gbtidl")
        assert s2.meta["SCAN"] == 156
        assert s2.meta["OBJECT"] == "NGC2782"
        # veldef can't be determined from header.
        assert s2.flux.unit == u.ct
        assert s2.flux[0].value == 3608710.0
        assert s2.spectral_axis.unit == u.GHz
        # Now try a gbtidl file that is gzipped and Ta units
        gbtidl_file = get_project_testdata() / "gbtidl_spectra/onoff-L_getps_152_OPTI-HEL.ascii.gz"
        s2 = Spectrum.read(gbtidl_file, format="gbtidl")
        assert s2.meta["SCAN"] == 152
        assert s2.meta["OBJECT"] == "NGC2415"
        assert s2.meta["VELDEF"] == "OPTI-HEL"
        assert s2.flux.unit == u.K
        assert s2.flux[0].value == -0.1042543
        assert s2.spectral_axis.unit == u.Unit("km/s")

    def test_history_and_comments(self):
        s = self.ps1
        s.baseline(2, remove=True)
        print(s.comments)
        s.add_comment("I removed a baseline")
        # This tests that the baseline command self-logged to history
        # AND that order is preserved because
        # the baseline history should be the last entry
        # print(s.history)
        assert "baseline(2,remove=True,)" in s.history[-1]
        print(s.comments)
        assert "I removed a baseline" in s.comments

    @patch("dysh.plot.specplot.plt.show")
    def test_slice(self, mock_show, tmp_path):
        """
        Test that we can slice a `Spectrum` using channels or units.
        For units we only consider frequencies for now.
        """
        meta_ignore = ["CRPIX1", "CRVAL1"]
        spec_pars = ["_target", "_velocity_frame", "_observer", "_obstime"]
        s = slice(1000, 1100, 1)
        trimmed = self.ps0[s]
        assert trimmed.flux[0] == self.ps0.flux[s.start]
        assert trimmed.flux[-1] == self.ps0.flux[s.stop - 1]
        assert np.all(trimmed.flux == self.ps0.flux[s])
        # The slicing changes the values at the micro Hz level.
        assert np.all(trimmed.spectral_axis.value - self.ps0.spectral_axis[s].value < 1e-5)
        # Check meta values. The trimmed spectrum has an additional
        # key: 'original_wcs'.
        for k, v in self.ps0.meta.items():
            if k not in meta_ignore:
                assert trimmed.meta[k] == v
        # Check additional object properties.
        # Not all of them make sense, since their shapes will be different.
        for k in spec_pars:
            assert vars(trimmed)[k] == vars(self.ps0)[k]
        # Check that we can plot.
        trimmed.plot(xaxis_unit="km/s", yaxis_unit="mK", vel_frame="itrs")
        # Check that we can write.
        o = tmp_path / "sub"
        o.mkdir()
        out = o / "test_spec_slice_write.fits"
        trimmed.write(out, format="fits", overwrite=True)
        # Check that we can read it back.
        trimmed_read = Spectrum.read(out, format="fits")
        assert np.all(trimmed.flux == trimmed_read.flux)
        assert np.all(trimmed.spectral_axis == trimmed_read.spectral_axis)
        assert trimmed.target == trimmed_read.target

        # Now slice using units.
        # Hz.
        spec_ax = self.ps0.spectral_axis
        trimmed_nu = self.ps0[spec_ax[s.start].to("Hz") : spec_ax[s.stop].to("Hz")]
        assert np.all(trimmed_nu.flux == self.ps0.flux[s])
        assert np.all(trimmed_nu.spectral_axis.value - self.ps0.spectral_axis[s].value < 1e-5)
        for k, v in self.ps0.meta.items():
            if k not in meta_ignore:
                assert trimmed_nu.meta[k] == v
        for k in spec_pars:
            assert vars(trimmed_nu)[k] == vars(self.ps0)[k]
        trimmed_nu.plot(xaxis_unit="km/s", yaxis_unit="mK")

        # km/s.
        spec_ax = self.ps0.spectral_axis.to("km/s")
        trimmed_vel = self.ps0[spec_ax[s.start] : spec_ax[s.stop]]
        assert np.all(trimmed_vel.flux == self.ps0.flux[s])
        assert np.all(trimmed_vel.spectral_axis.value - self.ps0.spectral_axis[s].value < 1e-5)
        for k, v in self.ps0.meta.items():
            if k not in meta_ignore:
                assert trimmed_vel.meta[k] == v
        for k in spec_pars:
            assert vars(trimmed_vel)[k] == vars(self.ps0)[k]
        trimmed_vel.plot(xaxis_unit="MHz", yaxis_unit="mK")

        # m.
        spec_ax = self.ps0.spectral_axis.to("m")
        trimmed_wav = self.ps0[spec_ax[s.start] : spec_ax[s.stop]]
        assert np.all(trimmed_wav.flux == self.ps0.flux[s])
        assert np.all(trimmed_wav.spectral_axis.value - self.ps0.spectral_axis[s].value < 1e-5)

    def test_smooth(self):
        """Test for smooth with `decimate=0`"""
        width = 10
        ss = self.ps0.smooth("gauss", width)
        assert ss.meta["CDELT1"] == self.ps0.meta["CDELT1"] * width
        assert ss.meta["FREQRES"] == pytest.approx(abs(self.ps0.meta["CDELT1"]) * width)
        assert np.diff(ss.spectral_axis).mean().value == ss.meta["CDELT1"]
        assert ss._resolution == pytest.approx(1)
        assert ss.velocity_frame == self.ps0.velocity_frame
        assert ss.doppler_convention == self.ps0.doppler_convention
        assert ss.observer.frame_attributes == self.ps0.observer.frame_attributes

        # Now, change the reference frame and see if it still works.
        from dysh.coordinates import astropy_frame_dict

        s = Spectrum.fake_spectrum()
        for frame in astropy_frame_dict.keys():
            try:
                s.set_frame(frame)
            except Exception:
                print(f"set_frame fails for: {frame}")
                continue
            print(f"frame set to: {frame}")
            s.smooth("box", 3)

    def test_smooth_decimate(self):
        """Test for smooth with `decimate!=width`."""
        width = 10
        decimate = 8
        ss = self.ps0.smooth("gauss", width, decimate)
        assert ss.meta["CDELT1"] == self.ps0.meta["CDELT1"] * decimate
        assert ss.meta["FREQRES"] == pytest.approx(abs(self.ps0.meta["CDELT1"]) * width)
        assert np.diff(ss.spectral_axis).mean().value == ss.meta["CDELT1"]
        assert ss._resolution == pytest.approx(width / decimate)

        # Now with synthetic data.
        sss = self.ss.smooth("gauss", width, decimate)
        assert sss.meta["CDELT1"] == self.ss.meta["CDELT1"] * decimate
        assert sss.meta["FREQRES"] == pytest.approx(abs(self.ss.meta["CDELT1"]) * width, abs=100)
        assert np.diff(sss.spectral_axis).mean().value == sss.meta["CDELT1"]
        assert sss._resolution == pytest.approx(width / decimate, abs=1e-2)
        # Also check the line properties.
        g_fit = fit_gauss(sss)
        fwhm = g_fit.stddev.value * 2.35482
        assert g_fit.mean.value == pytest.approx(self.ss.meta["CENTER"])
        assert np.sqrt(fwhm**2 - sss.meta["FREQRES"] ** 2) == pytest.approx(
            abs(self.ss.meta["CDELT1"]) * self.ss.meta["FWHM"], abs=abs(self.ss.meta["CDELT1"]) / 9.0
        )
        assert ss.velocity_frame == self.ps0.velocity_frame
        assert ss.doppler_convention == self.ps0.doppler_convention
        assert ss.observer.frame_attributes == self.ps0.observer.frame_attributes

    def test_smooth_nodecimate(self):
        """Test for smooth without decimation."""
        width = 10
        decimate = -1
        ss = self.ps0.smooth("gauss", width, decimate)
        assert ss.meta["CDELT1"] == self.ps0.meta["CDELT1"]
        assert ss.meta["FREQRES"] == pytest.approx(abs(self.ps0.meta["CDELT1"]) * width)
        assert np.diff(ss.spectral_axis).mean().value == ss.meta["CDELT1"]
        assert ss._resolution == pytest.approx(width / abs(decimate))

    def test_smooth_multi(self):
        """Test for multiple passes of smooth."""
        widths = [10, 15, 15.1]
        decimate = -1

        # Check fitter first.
        g_fit = fit_gauss(self.ss)
        assert g_fit.stddev.value * 2.35482 == pytest.approx(
            abs(self.ss.meta["CDELT1"]) * self.ss.meta["FWHM"], g_fit.stddev.std * 2.35482
        )

        # Now smooth the same Spectrum multiple times.
        sss = self.ss._copy()
        for w in widths:
            sss = sss.smooth("gauss", w, decimate=decimate)
            g_fit = fit_gauss(sss)
            fwhm = g_fit.stddev.value * 2.35482
            assert sss.meta["FREQRES"] == pytest.approx(abs(self.ss.meta["CDELT1"]) * w)
            assert np.sqrt(fwhm**2 - sss.meta["FREQRES"] ** 2) == pytest.approx(
                abs(self.ss.meta["CDELT1"]) * self.ss.meta["FWHM"], abs=abs(self.ss.meta["CDELT1"]) / 9.0
            )
            assert g_fit.mean.value == pytest.approx(self.ss.meta["CENTER"])

    def test_smooth_and_slice(self):
        """Test for slicing after smoothing."""
        width = 10
        decimate = 8
        s = slice(-500 * u.km / u.s, 500 * u.km / u.s)
        sss = self.ss.smooth("gauss", width, decimate)
        ssss = sss[s]
        g_fit = fit_gauss(sss)
        fwhm = g_fit.stddev.value * 2.35482
        assert ssss.meta["CDELT1"] == self.ss.meta["CDELT1"] * decimate
        assert ssss.meta["FREQRES"] == pytest.approx(abs(self.ss.meta["CDELT1"]) * width, abs=100)
        assert np.diff(sss.spectral_axis).mean().value == sss.meta["CDELT1"]
        assert sss._resolution == pytest.approx(width / decimate, abs=1e-2)
        assert g_fit.mean.value == pytest.approx(self.ss.meta["CENTER"])
        assert np.sqrt(fwhm**2 - sss.meta["FREQRES"] ** 2) == pytest.approx(
            abs(self.ss.meta["CDELT1"]) * self.ss.meta["FWHM"], abs=abs(self.ss.meta["CDELT1"]) / 9.0
        )

    def test_shift(self):
        """Test the shift method against the results produced by GBTIDL"""

        # Prepare test data.
        filename = get_project_testdata() / "TGBT21A_501_11/TGBT21A_501_11_ifnum_0_int_0-2_getps_152_plnum_0.fits"
        sdf = GBTFITSLoad(filename)
        nchan = sdf["DATA"].shape[-1]
        spec = Spectrum.fake_spectrum(nchan=nchan, seed=1)
        spec.data[nchan // 2 - 5 : nchan // 2 + 6] = 10
        org_spec = spec._copy()
        # The next two lines were used to create the input for GBTIDL.
        # sdf["DATA"] = [spec.data]
        # sdf.write("shift_testdata.fits")

        # Apply method to be tested.
        shift = 5.5
        spec = spec.shift(shift)

        # Internal tests.
        assert np.all(np.isnan(spec[: int(np.round(shift))].data))

        # Load GBTIDL answer.
        with fits.open(get_project_testdata() / "gshift_box.fits") as hdu:
            table = hdu[1].data
        gbtidl = table["DATA"][0]

        # Compare.
        # Ignore the edge channels to avoid edge effects.
        diff = (spec.data - gbtidl)[10:-10]
        assert np.all(abs(diff) < 5e-4)

        assert spec.meta["CRPIX1"] == org_spec.meta["CRPIX1"] + shift
        assert spec.spectral_axis[0].to("Hz").value == (
            org_spec.spectral_axis[0].to("Hz").value - spec.meta["CDELT1"] * shift
        )

    def test_find_shift(self):
        """
        Test the find_shift method.
        * Test that the shift with respect to itself is zero.
        * Test that it can find an integer shift.
        * Test that it can find a fractional shift.
        * Test that it can find a shift in velocity units.
        * Test that it can find a shift in a different frame.
        """
        spec = Spectrum.fake_spectrum(seed=1)

        # Shift should be zero.
        assert spec.find_shift(spec) == pytest.approx(0)

        chan_wid = np.mean(np.diff(spec._spectral_axis))

        # Shift by one channel.
        spec2 = spec._copy()
        spec2._spectral_axis = spec2.spectral_axis.replicate(value=spec2.spectral_axis + chan_wid)
        assert spec.find_shift(spec2) == pytest.approx(-1)

        # Shift by one and a half channels.
        spec3 = spec._copy()
        spec3._spectral_axis = spec3.spectral_axis.replicate(value=spec3.spectral_axis + chan_wid * 1.5)
        assert spec.find_shift(spec3) == pytest.approx(-1.5)

        # Shift in velocity.
        spec4 = spec._copy()
        velo = spec4.spectral_axis.replicate(value=spec4.spectral_axis.to("km/s"))
        dvel = velo[1] - velo[0]
        spec4._spectral_axis = spec4.spectral_axis.replicate(value=velo + dvel * 0.5)
        assert spec.find_shift(spec4) == pytest.approx(-0.5)

        # Shift in a different frame.
        assert spec.find_shift(spec4, frame="lsrk") == pytest.approx(-0.5)

    def test_align_to(self):
        """
        Tests for align_to method.
        * Test that align_to itself does not change the spectrum.
        * Test that aligning to a spectrum with a integer shift preserves the data.
        * Test that aligning to a spectrum with a fractional shift preserves signal amplitude within errorbars.
        """

        spec = Spectrum.fake_spectrum(nchan=1024, seed=1)
        org_spec = spec._copy()

        # Align to itself.
        spec = spec.align_to(spec)
        compare_spectrum(spec, org_spec, ignore_history=True)
        assert np.all((spec - org_spec).data == 0)

        # Align to a shifted version.
        shift = 5
        spec = spec.shift(shift)
        assert np.all((spec.data[shift:] - org_spec.data[:-shift]) == 0.0)

        # Align to a shifted version with signal.
        fshift = 0.5
        spec = self.ss._copy()
        org_spec = spec._copy()
        spec = spec.shift(shift + fshift)
        # The amplitude of the signal will decrease because of the sampling.
        tol = np.sqrt(
            (1 - np.exp(-0.5 * (fshift) ** 2 / spec.meta["STDD"] ** 2)) ** 2.0
            + (np.nanstd(spec.data[: len(spec.data) - 50])) ** 2.0
        )
        assert spec.max().value == pytest.approx(org_spec.max().value, abs=3 * tol)

    def test_average_spectra(self):
        """
        Tests for average_spectra.
        Although not a class method of `Spectra` it is included here to reuse the setup method of the test.
        * Test that it does not crash.
        * Test that it does not crash whit alignment.
        """

        ps0_org = self.ps0._copy()
        ps1_org = self.ps1._copy()

        avg = average_spectra((self.ps0, self.ps1))
        avg2 = self.ps0.average((self.ps1))
        compare_spectrum(avg, avg2, ignore_history=True, ignore_comments=True)

        avg = average_spectra((self.ps0, self.ps1), align=True)
        compare_spectrum(ps0_org, self.ps0, ignore_history=True, ignore_comments=True)
        compare_spectrum(ps1_org, self.ps1, ignore_history=True, ignore_comments=True)

    def test_spectrum_with_frame(self):
        """Regression test for issue #401 to ensure Spectrum.with_frame functions as advertised.
        https://github.com/GreenBankObservatory/dysh/issues/401
        """
        spec = Spectrum.fake_spectrum()
        # Ensure that repeated changes of frame to the same frame do note
        # change after the first transform
        s1 = spec.with_frame("lsrk")
        s2 = s1.with_frame("lsrk")
        assert all(s1.spectral_axis == s2.spectral_axis)
        assert s2.velocity_frame == "lsrk"
        assert s2.meta["VELDEF"][4:] == "-LSR"

        # Test that topographic results in an Exception because
        # users must provide an ITRS coordinate instance in that case.
        # First change the spectrum frame to somthing else because
        # if it is already topo/itrs, then the error is circumvented
        spec2 = Spectrum.fake_spectrum()
        spec2.set_frame("gcrs")
        with pytest.raises(ValueError):
            spec2.set_frame("topo")

        # Setting a new frame to the old frame does NOT result in an
        # identical observer attribute on the resultant SpectralAxis.
        # See https://github.com/astropy/astropy/issues/17506
        # This test ensures that the difference remains small.

        location_diff = np.sqrt(
            (s1.observer.x - s2.observer.x) ** 2
            + (s1.observer.y - s2.observer.y) ** 2
            + (s1.observer.z - s2.observer.z) ** 2
        )
        velocity_diff = np.sqrt(
            (s1.observer.v_x - s2.observer.v_x) ** 2
            + (s1.observer.v_y - s2.observer.v_y) ** 2
            + (s1.observer.v_z - s2.observer.v_z) ** 2
        )
        assert location_diff < 1.0e-5 * u.m
        assert velocity_diff < 2e-8 * u.km / u.s

    def test_velocity_axis_to(self):
        """Regression test for issue 372 https://github.com/GreenBankObservatory/dysh/issues/372
        Calling velocity_axis_to should not change the object spectral axis.
        """
        spec = Spectrum.fake_spectrum()
        id1 = id(spec.spectral_axis)
        sa = spec.velocity_axis_to(toframe="lsrk")
        assert id(spec.spectral_axis) == id1
        assert id(sa) != id1
        # converting to identical frame should not change the values in the spectral axis
        sa = spec.velocity_axis_to(toframe="topo")
        assert all(sa == spec.spectral_axis)

    def test_baseline(self):
        """Test for comparing GBTIDL baseline to Dysh baselines"""

        def test_single_baseline(sdf, ex_reg, order, model, gbtidl_bmodel, exclude_region_upper_bounds=True):
            """For use with TestSpectrum.test_baseline()"""
            dysh_spec = sdf.getspec(0)
            temp_bmodel = np.copy(dysh_spec.data)
            dysh_spec.baseline(
                order, ex_reg, remove=True, model=model, exclude_region_upper_bounds=exclude_region_upper_bounds
            )
            dysh_bmodel = temp_bmodel - np.copy(dysh_spec.data)
            diff = np.sum(np.abs(dysh_bmodel - gbtidl_bmodel))
            assert diff < 1.5e-6

        data_dir = get_project_testdata() / "AGBT17A_404_01"
        sdf_file = data_dir / "AGBT17A_404_01_scan_19_prebaseline.fits"
        sdf = GBTFITSLoad(sdf_file)
        gbtidl_two_reg = loadfits(data_dir / "AGBT17A_404_01_scan_19_bmodel.fits")
        gbtidl_no_reg = loadfits(data_dir / "AGBT17A_404_01_scan_19_noregion_bmodel.fits")

        order = 3
        ex_reg = [(0, 99), (381, 449), (721, 819)]

        test_single_baseline(sdf, ex_reg, order, "chebyshev", gbtidl_two_reg)
        test_single_baseline(sdf, ex_reg, order, "legendre", gbtidl_two_reg)
        test_single_baseline(sdf, ex_reg, order, "hermite", gbtidl_two_reg)
        test_single_baseline(sdf, ex_reg, order, "polynomial", gbtidl_two_reg)

        ex_reg = None
        test_single_baseline(sdf, ex_reg, order, "chebyshev", gbtidl_no_reg)

<<<<<<< HEAD
        # Test that no warnings are issued.
        with warnings.catch_warnings():
            warnings.simplefilter("error")
            self.ps0.baseline(model="poly", degree=2)

        # Test baseline removal with velocity units and known anwser.
        s = Spectrum.fake_spectrum()
        s.spectral_axis.to("km/s")
        s._spectral_axis = s.spectral_axis.to("km/s")
        # Add a polynomial.
        pcoef = np.array([1, 5, 10])
        s += np.poly1d(pcoef)(np.linspace(1, -1, len(s.spectral_axis)))
        s.baseline(degree=2, model="poly", remove=True)
        for pn in s._baseline_model.unitless_model.param_names:
            fit_val = getattr(s._baseline_model.unitless_model, pn).value
            in_val = pcoef[::-1][int(pn[-1])]
            assert (in_val - fit_val) / in_val < 0.1
=======
        # Test with units. Nothing to compare to though.
        dysh_spec = sdf.getspec(0)
        kms = u.km / u.s
        ex_reg = [(0 * kms, 4200 * kms), (6000 * kms, 7000 * kms), (8800 * kms, 90000 * kms)]
        dysh_spec.baseline(order, ex_reg, model="chebyshev")
        ex_reg = [(1 * u.GHz, 1.38 * u.GHz), (1.388 * u.GHz, 1.392 * u.GHz), (1.4 * u.GHz, 2 * u.GHz)]
        dysh_spec.baseline(order, ex_reg, model="chebyshev")
        ex_reg = [21 * u.cm, 21.5 * u.cm]
        dysh_spec.baseline(order, ex_reg, model="chebyshev")

    def test_baseline_include(self):
        """
        Test for comparing GBTIDL baseline to dysh baselines
        using inclusion regions.
        """

        def test_single_baseline(sdf, in_reg, order, model, gbtidl_bmodel, exclude_region_upper_bounds=True):
            """For use with TestSpectrum.test_baseline()"""
            dysh_spec = sdf.getspec(0)
            temp_bmodel = np.copy(dysh_spec.data)
            dysh_spec.baseline(
                order, include=in_reg, remove=True, model=model, exclude_region_upper_bounds=exclude_region_upper_bounds
            )
            dysh_bmodel = temp_bmodel - np.copy(dysh_spec.data)
            diff = np.sum(np.abs(dysh_bmodel - gbtidl_bmodel))
            assert diff < 1.5e-6

        data_dir = get_project_testdata() / "AGBT17A_404_01"
        sdf_file = data_dir / "AGBT17A_404_01_scan_19_prebaseline.fits"
        sdf = GBTFITSLoad(sdf_file)
        gbtidl_two_reg = loadfits(data_dir / "AGBT17A_404_01_scan_19_bmodel.fits")
        gbtidl_no_reg = loadfits(data_dir / "AGBT17A_404_01_scan_19_noregion_bmodel.fits")

        order = 3
        in_reg = [(99, 381), (449, 721)]

        test_single_baseline(sdf, in_reg, order, "chebyshev", gbtidl_two_reg)
        test_single_baseline(sdf, in_reg, order, "legendre", gbtidl_two_reg)
        test_single_baseline(sdf, in_reg, order, "hermite", gbtidl_two_reg)

        # Test with units. Nothing to compare to though.
        dysh_spec = sdf.getspec(0)
        kms = u.km / u.s
        in_reg = [(4200 * kms, 6000 * kms), (7000 * kms, 8800 * kms)]
        dysh_spec.baseline(order, include=in_reg, model="chebyshev")
        in_reg = [(1.38 * u.GHz, 1.388 * u.GHz), (1.392 * u.GHz, 1.4 * u.GHz)]
        dysh_spec.baseline(order, include=in_reg, model="chebyshev")
        in_reg = [21 * u.cm, 21.5 * u.cm]
        dysh_spec.baseline(order, include=in_reg, model="chebyshev")
>>>>>>> da4f28b7
<|MERGE_RESOLUTION|>--- conflicted
+++ resolved
@@ -632,7 +632,6 @@
         ex_reg = None
         test_single_baseline(sdf, ex_reg, order, "chebyshev", gbtidl_no_reg)
 
-<<<<<<< HEAD
         # Test that no warnings are issued.
         with warnings.catch_warnings():
             warnings.simplefilter("error")
@@ -650,7 +649,7 @@
             fit_val = getattr(s._baseline_model.unitless_model, pn).value
             in_val = pcoef[::-1][int(pn[-1])]
             assert (in_val - fit_val) / in_val < 0.1
-=======
+        
         # Test with units. Nothing to compare to though.
         dysh_spec = sdf.getspec(0)
         kms = u.km / u.s
@@ -699,5 +698,4 @@
         in_reg = [(1.38 * u.GHz, 1.388 * u.GHz), (1.392 * u.GHz, 1.4 * u.GHz)]
         dysh_spec.baseline(order, include=in_reg, model="chebyshev")
         in_reg = [21 * u.cm, 21.5 * u.cm]
-        dysh_spec.baseline(order, include=in_reg, model="chebyshev")
->>>>>>> da4f28b7
+        dysh_spec.baseline(order, include=in_reg, model="chebyshev")