import os

import numpy as np
import pytest
from astropy import units as u
from astropy.io import fits

from dysh import util
from dysh.spectra import core

LOCALDIR = os.path.dirname(os.path.realpath(__file__))


class TestMeanTsys:
    """
    Tests for `dysh.spectra.core.dcmeantsys` function.
    """

    def setup_method(self):
        self.root_dir = util.get_project_root()
        self.data_dir = f"{self.root_dir}/testdata"

    def test_tsys(self):
        expected = np.array([17.24000345, 17.17140405, 17.15663698])

        path_to_file = f"{self.data_dir}/TGBT21A_501_11"
        filename = "TGBT21A_501_11_ifnum_0_int_0-2.fits"
        sdf_file = f"{path_to_file}/{filename}"

        # Open and select data.
        hdu_sdf = fits.open(sdf_file)
        table = hdu_sdf[1].data
        table_pl0 = table[table["PLNUM"] == 0]
        table_pl0_off = table_pl0[table_pl0["SCAN"] == 153]
        tcal = table_pl0_off["TCAL"][0]
        tsys_dysh = np.empty(table_pl0_off["DATA"].shape[0] // 2, dtype=float)
        for i in range(len(tsys_dysh)):
            tsys_dysh[i] = core.mean_tsys(
                calon=table_pl0_off["DATA"][1::2][i], caloff=table_pl0_off["DATA"][0::2][i], tcal=tcal
            )
        # Compare.
        assert tsys_dysh == pytest.approx(expected)

    def test_tsys2(self):
        path_to_file = f"{self.data_dir}/TGBT21A_501_11"
        filein = f"{path_to_file}/TGBT21A_501_11.raw.vegas.fits"
        gbtidl_file = f"{path_to_file}/TGBT21A_501_11_getps_scan_152_intnum_0_ifnum_0_plnum_0.fits"

        hdu = fits.open(filein)
        table = hdu[1].data
        mask = (table["SCAN"] == 153) & (table["IFNUM"] == 0) & (table["PLNUM"] == 0)
        mask_on = table[mask]["CAL"] == "T"
        mask_off = table[mask]["CAL"] == "F"
        table_on = table[mask][mask_on]
        table_off = table[mask][mask_off]
        nchan = table["DATA"].shape[1]
        tsys_dysh = core.mean_tsys(table_on["DATA"][0], table_off["DATA"][0], table_on["TCAL"][0])

        hdu = fits.open(gbtidl_file)
        gbtidl_table = hdu[1].data
        gbtidl_tsys = gbtidl_table["TSYS"]

        assert tsys_dysh == gbtidl_tsys
        
    def test_smooth(self):
        data0 = np.array([0,0,0,1,0,0,0])
        data0h = np.array([0,0,0.25,0.5,0.25,0,0])
        data0b = np.array([0,0.2,0.2,0.2,0.2,0.2,0])
        data0g = np.array([0, 1.3563e-5, 0.055554, 0.888865, 0.055554, 1.3563e-5, 0])
        data1h = core.smooth(data0,'hanning')
        assert data1h == pytest.approx(data0h)
        data1b = core.smooth(data0,'boxcar',5)
        assert data1b == pytest.approx(data0b)
        data1g = core.smooth(data0,'gaussian',1/2.35482)
<<<<<<< HEAD
=======
        
>>>>>>> 133ee2ce
        assert data1g == pytest.approx(data0g)

    def test_tsys_weight(self):
        """Test that `dysh.spectra.core.tsys_weight` works."""

        # Keys are the expected values, the rest the inputs.
        pairs = {
            1: {"exposure": 1, "delta_freq": 1, "tsys": 1},
            1: {"exposure": 1 * u.s, "delta_freq": 1 * u.Hz, "tsys": 1 * u.K},
            1: {"exposure": 1, "delta_freq": -1, "tsys": 1},
            2: {"exposure": 1, "delta_freq": -1, "tsys": 0.5**0.5},
        }

        for k, v in pairs.items():
            assert k == pytest.approx(core.tsys_weight(v["exposure"], v["delta_freq"], v["tsys"]))<|MERGE_RESOLUTION|>--- conflicted
+++ resolved
@@ -72,10 +72,7 @@
         data1b = core.smooth(data0,'boxcar',5)
         assert data1b == pytest.approx(data0b)
         data1g = core.smooth(data0,'gaussian',1/2.35482)
-<<<<<<< HEAD
-=======
         
->>>>>>> 133ee2ce
         assert data1g == pytest.approx(data0g)
 
     def test_tsys_weight(self):
