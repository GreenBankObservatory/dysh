--- conflicted
+++ resolved
@@ -254,13 +254,10 @@
     nchan = len(calon)
     if nedge == None:
         nedge = nchan // fedge    # 10 %
-<<<<<<< HEAD
-=======
     # Python uses exclusive array ranges while GBTIDL uses inclusive ones.
     # Therefore we have to add a channel to the upper edge of the range
     # below in order to reproduce exactly what GBTIDL gets for Tsys.  
     # See github issue #28
->>>>>>> f943b2b4
     if mode == 0:
         meanoff = np.mean(caloff[nedge:-(nedge-1)])
         meandiff = np.mean(calon[nedge:-(nedge-1)] - caloff[nedge:-(nedge-1)])
