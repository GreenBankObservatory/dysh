#import sys
#import copy
import numpy as np
from astropy.wcs import WCS
from astropy.io import fits
import astropy.units as u
#from astropy.table import Table
from astropy.modeling.polynomial import Polynomial1D,Chebyshev1D
from astropy.modeling.fitting import LevMarLSQFitter,LinearLSQFitter
from specutils import Spectrum1D, SpectrumList,SpectralRegion
from specutils.fitting import fit_continuum
import matplotlib.pyplot as plt
from ..util import uniq
import warnings

#def baseline_all(speclist,order,exclude=None,**kwargs):
#    kwargs_opts = {
#        'remove': False,
#        'show': False,
#        'model':'polynomial',
#        'fitter':  LinearLSQFitter(calc_uncertainties=True),
#    }
#    kwargs_opts.update(kwargs)
#    for p in speclist:
#        p.baseline(order,exclude,**kwargs)

def exclude_to_region(exclude,refspec,fix_exclude=False):
    """Convert an exclude list to a list of ~specutuls.SpectralRegion.

       Parameters
       ----------        

            exclude : list of 2-tuples of int or `~astropy.units.Quantity`, or `~specutils.SpectralRegion`
                List of region(s) to exclude from the fit.  The tuple(s) represent a range in the form [lower,upper], inclusive.  Examples:

                One channel-based region: 

                >>> [11,51] 

                Two channel-based regions: 

                >>> [(11,51),(99,123)] 

                One `~astropy.units.Quantity` region: 

                >>> [110.198*u.GHz,110.204*u.GHz]. 

                One compound `~specutils.SpectralRegion`: 

                >>> SpectralRegion([(110.198*u.GHz,110.204*u.GHz),(110.196*u.GHz,110.197*u.GHz)]).
                
            refspec: `~spectra.spectrum.Spectrum`
                The reference spectrum whose spectral axis will be used 
                when converting between exclude and axis units (e.g. channels to GHz).
            fix_exclude: bool
                If True, fix exclude regions that are out of bounds of the specctral axis to be within the spectral axis. Default:False
 
      Returns
      ----------        
            regionlist : list of `~specutil.SpectralRegion`
                A list of `~specutil.SpectralRegion` corresponding to `exclude` with units of the `refspec.spectral_axis`.

    """
    regionlist = [] 
    p = refspec
    sa = refspec.spectral_axis
    if exclude is not None:
        regionlist = [] 
        # a single SpectralRegion was given
        if isinstance(exclude,SpectralRegion):
            b = exclude.bounds
            if b[0]<sa[0] or b[1]>sa[1]:
                msg = f"Exclude limits {pair} are not fully within the spectral axis {sa}"
                raise Exception(msg)
            regionlist.append(exclude)
        # list of int or Quantity or SpectralRegion was given
        else:
            # if user provided a single list, we have to
            # add another set of brackets so we an iterate.
            # If SpectralRegion took a list argument, we wouldn't
            # have to do this.
            if len(np.shape(exclude[0])) == 0:
                exclude = [exclude]
            #NB: we are assuming that a SpectralAxis is always [lower...upper].  Is this true???
            for pair in exclude:
                if type(pair[0]) == int:
                # convert channel to spectral axis units
                    lastchan = len(sa)-1
                    msg = f"Exclude limits {pair} are not fully within the spectral axis [0,{lastchan}]." 
                    if pair[0] < 0 or pair[1] > lastchan:
                        if fix_exclude:
                            msg += f" Setting upper limit to {lastchan}."
                            pair[1] = lastchan
                            warnings.warn(msg) 
                        else:
                            raise Exception(msg)
                    pair = [sa[pair[0]],sa[pair[1]]]
                # if it is already a spectral region no additional
                # work is needed
                #@TODO we should test that the SpectralRegion is not out of bounds
                if isinstance(pair[0],SpectralRegion):
                    b = pair[0].bounds
                    if b[0]<sa[0] or b[1]>sa[1]:
                        msg = f"Exclude limits {pair} are not fully within the spectral axis {p.spectral_axis}"
                        raise Exception(msg)
                    regionlist.append(pair)
                else: # it is a Quantity that may need conversion to spectral_axis units
                    if pair[0].unit.is_equivalent("km/s"):
                        offset = p.rest_value - p.radial_velocity.to(sa.unit,equivalencies = p.equivalencies)
                    else:
                        offset = 0
                    pair[0] = offset + pair[0].to(sa.unit,equivalencies = p.equivalencies)
                    pair[1] = offset + pair[1].to(sa.unit,equivalencies = p.equivalencies)
                    pair = sorted(pair) # SpectralRegion requires sorted [lower,upper]
                    if pair[0] < sa[0] or pair[1] > sa[-1]:
                        msg = f"Exclude limits {pair} are not fully within the spectral axis {[sa[0],sa[-1]]}."
                        if fix_exclude:
                            msg += f" Setting upper limit to {p.spectral_axis[-1]}."
                            pair[1] = sa[-1]
                            warnings.warn(msg) 
                        else:
                            raise Exception(msg)
                    sr = SpectralRegion(pair[0],pair[1])
                    regionlist.append(sr)

            return regionlist

def region_to_axis_indices(region,refspec):
    """
        Parameters
        ----------
            region : `~specutils.SpectralRegion`
            refspec: `~spectra.spectrum.Spectrum`
                The reference spectrum whose spectral axis will be used 
                when converting between exclude and axis units (e.g., channels to GHz).

        Returns
        -------
            indices : 2-tuple of int
                The array indices in `refspec` corresponding to `region.bounds`
    """
    # Spectral region to indices in an input spectral axis.
    #@TODO needs to work for multiple spectral regions? or just loop outside this call
    p = refspec
    sa = refspec.spectral_axis
    if region.lower.unit != sa.unit:
        #@todo if they are conformable, then allow it and convert
        raise Exception(f"Axis units of region [{region.lower.unit}] and refspec [{sa.unit}] not identical")
    b = [x.value for x in region.bounds]
    indices = np.abs(np.subtract.outer(sa.value, b)).argmin(0)
    return indices

def exclude_to_mask(exclude,refspec):
    # set a mask based on an exclude region
    # mask ~ exclude_to_indices(exclude_to_region())
    pass

def baseline(spectrum,order,exclude=None,**kwargs):
    """Fit a baseline for a spectrum

       Parameters
       ----------        
       spectrum : `~spectra.spectrum.Spectrum`
           The input spectrum
       order : int
           The order of the polynomial series, a.k.a. baseline order
       exclude : list of 2-tuples of int or `~astropy.units.Quantity`, or `~specutils.SpectralRegion`
           List of region(s) to exclude from the fit.  The tuple(s) represent a range in the form [lower,upper], inclusive.  Examples:

           One channel-based region: 

           >>> [11,51] 

           Two channel-based regions: 

           >>> [(11,51),(99,123)] 

           One `~astropy.units.Quantity` region: 

           >>> [110.198*u.GHz,110.204*u.GHz]. 

           One compound `~specutils.SpectralRegion`: 

           >>> SpectralRegion([(110.198*u.GHz,110.204*u.GHz),(110.196*u.GHz,110.197*u.GHz)]).
           Default: no exclude region

       model : str
           One of 'polynomial' or 'chebyshev', Default: 'polynomial'
       fitter : `~astropy.fitting._FitterMeta`
           The fitter to use. Default: `~astropy.fitter.LinearLSQFitter` (with `calc_uncertaintes=True).  Be care when choosing a different fitter to be sure it is optimized for this problem.

       Returns
       -------
       models : list of `~astropy.modeling.Model`
           The list of models that contain the fitted model parameters.
           See `~specutuls.fitting.fit_continuum`.
           
    """
    kwargs_opts = {
        #'show': False,
        'model':'polynomial',
        'fitter':  LinearLSQFitter(calc_uncertainties=True),
        'fix_exclude': False,
        'exclude_action': 'replace', # {'replace','append',None}
    }
    kwargs_opts.update(kwargs)

    _valid_models = ["polynomial", "chebyshev"]
    _valid_exclude_actions = ['replace','append',None]
    # @todo replace with minimum_string_match
    if kwargs_opts["model"] not in _valid_models:
        raise ValueError(f'Unrecognized input model {kwargs["model"]}. Must be one of {_valid_models}')
    if kwargs_opts['model'] == "polynomial":
        model = Polynomial1D(degree=order)
    elif kwargs_opts['model'] == "chebyshev":
        model = Chebyshev1D(degree=order)
    else:
        # should never get here, unless we someday allow user to input a astropy.model
        raise ValueError(f'Unrecognized input model {kwargs["model"]}. Must be one of {_valid_models}')

    if kwargs_opts['exclude_action'] not in _valid_exclude_actions:
        raise ValueError(f'Unrecognized exclude region action {kwargs["exclude_region"]}. Must be one of {_valid_exclude_actions}')
    fitter = kwargs_opts['fitter']
    #print(f"MODEL {model} FITTER {fitter}")
    p = spectrum
    if np.isnan(p.data).all():
        #@Todo handle masks
        return None # or raise exception
    if exclude is not None:
        regionlist = exclude_to_region(exclude,spectrum,fix_exclude=kwargs_opts['fix_exclude'])
        if kwargs_opts['exclude_action'] == 'replace':
            p._exclude_regions = regionlist
        elif kwargs_opts['exclude_action'] == 'append':
            p._exclude_regions.extend(regionlist)
            regionlist = p._exclude_regions
    else:
        # use the spectrum's preset exclude regions if they
        # exist (they will be a list of SpectralRegions or None)
        regionlist = p._exclude_regions
    print(f"EXCLUDING {regionlist}")
    return fit_continuum(spectrum=p,
                model=model,
                fitter=fitter,
                exclude_regions=regionlist)

def dcmeantsys(calon, caloff, tcal, mode=0, fedge=10, nedge=None):
    """
    Following the GBTIDL routine with same name, get the system temperature from 
    the neighboring calon and caloff, which reflect the state of the noise diode.
    We define an extra way to set the edge size, nedge, if you prefer to use 
    number of edge channels instead of the inverse fraction.
    
    Parameters
    ----------
        calon : `~numpy.ndarray`-like 
            ON calibration

        caloff  :  `~numpy.ndarray`-like
            OFF calibration

        tcal  :  `~numpy.ndarray`-like
            calibration temperature
        
        mode : int 
            mode=0  Do the mean before the division
            mode=1  Do the mean after the division
            TODO: Ask PJT why the options?

        fedge : int
            Fraction of edge channels to exclude at each end, in percent. Default: 10, meaning the central 80% bandwidth is used

        nedge : int
            Number of edge channels to exclude. Default: None, meaning use `fedge`

    Returns
    -------
        meanTsys : `~numpy.ndarray`-like 
            The mean system temperature
    """
    #@todo Pedro thinks about a version that takes a spectrum with multiple SpectralRegions to exclude.
    nchan = len(calon)
    if nedge == None:
        nedge = nchan // fedge    # 10 %
    # Python uses exclusive array ranges while GBTIDL uses inclusive ones.
    # Therefore we have to add a channel to the upper edge of the range
    # below in order to reproduce exactly what GBTIDL gets for Tsys.  
<<<<<<< HEAD
    # See github issue #28.
    # Define the channel range once.
    chrng = slice(nedge,-(nedge-1),1)

    if mode == 0:  #mode = 0 matches GBTIDL output for Tsys values
        meanoff = np.mean(caloff[chrng])
        meandiff = np.mean(calon[chrng] - caloff[chrng])
=======
    # See github issue #28
    #print(f"DCMEANTSYS Tcal {tcal} MEAN TCAL {np.mean(tcal)}")
    if mode == 0:  #mode = 0 matches GBTIDL output for Tsys values
        meanoff = np.nanmean(caloff[nedge:-(nedge-1)])
        meandiff = np.nanmean(calon[nedge:-(nedge-1)] - caloff[nedge:-(nedge-1)])
        if False:
            if meandiff < 0  :
                print(f"moff {meanoff}, mdif {meandiff}, tc {tcal}")
                print(f"CALON: {calon[nedge:-(nedge-1)]}")
                print(f"CALOF: {caloff[nedge:-(nedge-1)]}")
                print(f"DIFF: {calon[nedge:-(nedge-1)]-caloff[nedge:-(nedge-1)]}")
                print(f"CALOF: {caloff[nedge:-(nedge-1)]}")
>>>>>>> cef91df0
        meanTsys = ( meanoff / meandiff * tcal + tcal/2.0 )
    else:
        meanTsys = np.mean( caloff[chrng] / (calon[chrng] - caloff[chrng]) )
        meanTsys = meanTsys * tcal + tcal/2.0
<<<<<<< HEAD

    return meanTsys
=======
    return np.abs(meanTsys)
>>>>>>> cef91df0

def veldef_to_convention(veldef):
    """given a VELDEF, return the velocity convention expected by Spectrum(1D)

        Parameters
        ----------
            veldef : str
                velocity definition from FITS header, e.g., 'OPTI-HELO', 'VELO-LSR'
        
        Returns
        -------
            convention : str
            velocity convention string, one of {'radio', 'optical', 'relativistic'}  or None if `velframe` can't be parsed
    """

    #@TODO GBT defines these wrong.  Need to sort out and have special version for GBT
    prefix = veldef[0:4].lower()
    if prefix == "opti":
        return 'optical'
    if prefix == "velo" or prefix == "radi":
        return 'radio'
    if prefix == "rela":
        return 'relativistic'
    return None

def average(data,axis=0,weights=None):
    """Average a group of spectra or scans.
       
       Parameters
       ----------
<<<<<<< HEAD
            data : ~numpy.ndarray
                The spectral data, typically with shape (nspect,nchan). 
            axis : int
                The axis over which to average the data.  Default axis=0 will return the average spectrum
                if shape is (nspect,nchan)
            weights : ~numpy.ndarray
                The weights to use in averaging.  These might typically be system temperature based. 
                The weights array must be the length of the axis over which the average is taken.
                Default: None will use equal weights
       Returns
       -------
            average : ~numpy.ndarray
                The average along the input axis
=======
       data : `~numpy.ndarray`
           The spectral data, typically with shape (nspect,nchan). 
       axis : int
           The axis over which to average the data.  Default axis=0 will return the average spectrum
           if shape is (nspect,nchan)
       weights : `~numpy.ndarray`
           The weights to use in averaging.  These might typically be system temperature based. 
           The weights array must be the length of the axis over which the average is taken.
           Default: None will use equal weights

       Returns
       -------
       average : `~numpy.ndarray`
           The average along the input axis
>>>>>>> cef91df0
    """
    return np.average(data,axis,weights)

def tsys_weight(exposure,delta_freq,tsys):
<<<<<<< HEAD
    """Compute the system temperature based weight(s).
       If exposure, delta_freq, or tsys parameters are given as ~astropy.unit.Quantity, 
       they will be converted to seconds, Hz, K, respectively for the calculation.
       (Not that this really matters since weights are relative to each other)
    
       *Note:*The parameters *cannot* be given as arrays of ~astropy.unit.Quantity, e.g. [3*~astropy.unit.Unit('s'), 4*~astropy.unit.Unit('s')].
       Rather, if using ~astropy.unit.Quantity, they have to be ~astropy.unit.Quantity objects, e.g. [3, 4]*~astropy.unit.Unit('s')

       Parameters
       ----------
            exposure: ~numpy.ndarray or float or ~astropy.unit.Quantity
                The exposure time, typically given in seconds
            delta_freq: ~numpy.ndarray or float or ~astropy.unit.Quantity
                The channel width in frequency units
            tsys: ~numpy.ndarray or float or ~astropy.unit.Quantity
                The system temperature, typically in K 
       Returns
       -------
            average : ~numpy.ndarray
                The average along the input axis
=======
    r"""Compute the system temperature based weight(s) using the expression:
        
        :math:`w = t_{exp} \times \delta_\nu / T_{sys}^2,`

       where :math:`t_{exp}` is the exposure time, :math:`\delta_\nu` is the frequency resolution, and :math:`T_{sys}` is the system temperature.

       If `exposure`, `delta_freq`, or `tsys` parameters are given as `~astropy.units.Quantity`,
       they will be converted to seconds, Hz, K, respectively for the calculation.
       (Not that this really matters since weights are relative to each other)
    
       **Note:** The parameters cannot be given as arrays of `~astropy.units.Quantity`, e.g., 

        >>> import astropy.units as u
        >>> [3*u.s, 4*u.s]   ### WRONG

       Rather, if using `~astropy.units.Quantity`, they have to be `~astropy.units.Quantity` objects, e.g., 

        >>> [3, 4]*u.s ### RIGHT!

       Parameters
       ----------
            exposure : `~numpy.ndarray`, float, or `~astropy.units.Quantity`
                The exposure time, typically given in seconds
            delta_freq : `~numpy.ndarray`, float, or `~astropy.units.Quantity`
                The channel width in frequency units
            tsys : `~numpy.ndarray`, float, or `~astropy.units.Quantity`
                The system temperature, typically in K 

       Returns
       -------
            weight : `~numpy.ndarray`
                The weights array
>>>>>>> cef91df0
    """

    # Quantitys work with abs and power!
    weight = abs(delta_freq)*exposure*np.power(tsys,-2)
    if type(weight) == u.Quantity:
        return weight.value
    else:
        return weight<|MERGE_RESOLUTION|>--- conflicted
+++ resolved
@@ -284,20 +284,13 @@
     # Python uses exclusive array ranges while GBTIDL uses inclusive ones.
     # Therefore we have to add a channel to the upper edge of the range
     # below in order to reproduce exactly what GBTIDL gets for Tsys.  
-<<<<<<< HEAD
     # See github issue #28.
     # Define the channel range once.
     chrng = slice(nedge,-(nedge-1),1)
 
     if mode == 0:  #mode = 0 matches GBTIDL output for Tsys values
-        meanoff = np.mean(caloff[chrng])
-        meandiff = np.mean(calon[chrng] - caloff[chrng])
-=======
-    # See github issue #28
-    #print(f"DCMEANTSYS Tcal {tcal} MEAN TCAL {np.mean(tcal)}")
-    if mode == 0:  #mode = 0 matches GBTIDL output for Tsys values
-        meanoff = np.nanmean(caloff[nedge:-(nedge-1)])
-        meandiff = np.nanmean(calon[nedge:-(nedge-1)] - caloff[nedge:-(nedge-1)])
+        meanoff = np.nanmean(caloff[chrng])
+        meandiff = np.nanmean(calon[chrng] - caloff[chrng])
         if False:
             if meandiff < 0  :
                 print(f"moff {meanoff}, mdif {meandiff}, tc {tcal}")
@@ -305,17 +298,13 @@
                 print(f"CALOF: {caloff[nedge:-(nedge-1)]}")
                 print(f"DIFF: {calon[nedge:-(nedge-1)]-caloff[nedge:-(nedge-1)]}")
                 print(f"CALOF: {caloff[nedge:-(nedge-1)]}")
->>>>>>> cef91df0
         meanTsys = ( meanoff / meandiff * tcal + tcal/2.0 )
     else:
         meanTsys = np.mean( caloff[chrng] / (calon[chrng] - caloff[chrng]) )
         meanTsys = meanTsys * tcal + tcal/2.0
-<<<<<<< HEAD
-
-    return meanTsys
-=======
-    return np.abs(meanTsys)
->>>>>>> cef91df0
+
+    #return meanTsys
+    return np.abs(meanTsys) #meandiff can sometimes be negative, which makes Tsys negative!
 
 def veldef_to_convention(veldef):
     """given a VELDEF, return the velocity convention expected by Spectrum(1D)
@@ -346,21 +335,6 @@
        
        Parameters
        ----------
-<<<<<<< HEAD
-            data : ~numpy.ndarray
-                The spectral data, typically with shape (nspect,nchan). 
-            axis : int
-                The axis over which to average the data.  Default axis=0 will return the average spectrum
-                if shape is (nspect,nchan)
-            weights : ~numpy.ndarray
-                The weights to use in averaging.  These might typically be system temperature based. 
-                The weights array must be the length of the axis over which the average is taken.
-                Default: None will use equal weights
-       Returns
-       -------
-            average : ~numpy.ndarray
-                The average along the input axis
-=======
        data : `~numpy.ndarray`
            The spectral data, typically with shape (nspect,nchan). 
        axis : int
@@ -375,33 +349,10 @@
        -------
        average : `~numpy.ndarray`
            The average along the input axis
->>>>>>> cef91df0
     """
     return np.average(data,axis,weights)
 
 def tsys_weight(exposure,delta_freq,tsys):
-<<<<<<< HEAD
-    """Compute the system temperature based weight(s).
-       If exposure, delta_freq, or tsys parameters are given as ~astropy.unit.Quantity, 
-       they will be converted to seconds, Hz, K, respectively for the calculation.
-       (Not that this really matters since weights are relative to each other)
-    
-       *Note:*The parameters *cannot* be given as arrays of ~astropy.unit.Quantity, e.g. [3*~astropy.unit.Unit('s'), 4*~astropy.unit.Unit('s')].
-       Rather, if using ~astropy.unit.Quantity, they have to be ~astropy.unit.Quantity objects, e.g. [3, 4]*~astropy.unit.Unit('s')
-
-       Parameters
-       ----------
-            exposure: ~numpy.ndarray or float or ~astropy.unit.Quantity
-                The exposure time, typically given in seconds
-            delta_freq: ~numpy.ndarray or float or ~astropy.unit.Quantity
-                The channel width in frequency units
-            tsys: ~numpy.ndarray or float or ~astropy.unit.Quantity
-                The system temperature, typically in K 
-       Returns
-       -------
-            average : ~numpy.ndarray
-                The average along the input axis
-=======
     r"""Compute the system temperature based weight(s) using the expression:
         
         :math:`w = t_{exp} \times \delta_\nu / T_{sys}^2,`
@@ -434,7 +385,6 @@
        -------
             weight : `~numpy.ndarray`
                 The weights array
->>>>>>> cef91df0
     """
 
     # Quantitys work with abs and power!
