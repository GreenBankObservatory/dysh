--- conflicted
+++ resolved
@@ -9,11 +9,7 @@
 import dysh.fits
 from dysh import __version__
 from dysh.fits.sdfitsload import SDFITSLoad
-<<<<<<< HEAD
-from dysh.log import config_logging, logger
-=======
 from dysh.log import init_logging
->>>>>>> 2fae609f
 
 # TODO: Derive URLs from pyproject.toml?
 BANNER = f"""--------------------------------------------------------------------------
@@ -56,10 +52,7 @@
     )
     parser.add_argument("-v", "--verbosity", help="Set logging verbosity", type=int, default=2, choices=[0, 1, 2, 3])
     parser.add_argument("--log", help="Specify log path", type=Path)
-<<<<<<< HEAD
-=======
     parser.add_argument("-q", "--quiet", help="Silence DEBUG- and INFO-level logs to stderr", action="store_true")
->>>>>>> 2fae609f
     return parser.parse_known_args()
 
 
@@ -73,11 +66,6 @@
     from dysh.fits.gbtfitsload import GBTFITSLoad
 
     user_ns = {"pd": pd, "np": np, "GBTFITSLoad": GBTFITSLoad, "Table": Table, "fits": fits}
-<<<<<<< HEAD
-    # if sdfits_files:
-    #     user_ns["sdfits_files"] = sdfits_files
-=======
->>>>>>> 2fae609f
 
     c.BaseIPythonApplication.profile = profile
     c.InteractiveShell.colors = colors
@@ -103,11 +91,7 @@
 
 def main():
     args, remaining_args = parse_args()
-<<<<<<< HEAD
-    config_logging(verbosity=args.verbosity, path=args.log)
-=======
     init_logging(verbosity=args.verbosity, path=args.log, quiet=args.quiet)
->>>>>>> 2fae609f
     sdfits_files = open_sdfits_files(args.paths, args.fits_loader)
     init_shell(*remaining_args, colors=args.colors, profile=args.profile, sdfits_files=sdfits_files)
 
