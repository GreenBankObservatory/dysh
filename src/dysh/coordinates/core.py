"""
Core functions/classes for spatial and velocity coordinates and reference frames
"""

import warnings

import astropy.constants as const
import astropy.coordinates as coord
import astropy.units as u
import numpy as np
from astropy.coordinates.spectral_coordinate import (
    DEFAULT_DISTANCE as _DEFAULT_DISTANCE,
)
from astropy.time import Time

_PMZERO = 0.0 * u.mas / u.yr
_PMZERORAD = 0.0 * u.rad / u.s
_VELZERO = 0.0 * u.km / u.s
_MPS = u.m / u.s
KMS = u.km / u.s

# Velocity frame conventions, partially stolen from pyspeckit.
# See also Section6.2.5.2 of the GBT observer's guide https://www.gb.nrao.edu/scienceDocs/GBTog.pdf

# string to astropy coordinate frame class
astropy_frame_dict = {
    "VLSR": coord.LSRK,
    "VRAD": coord.LSRK,
    "VELO": coord.LSRK,
    "VOPT": coord.LSRK,
    "LSRD": coord.LSRD,
    "lsrd": coord.LSRD,
    "LSRK": coord.LSRK,
    "lsrk": coord.LSRK,
    "-LSR": coord.LSRK,
    "-HEL": coord.HCRS,
    "-BAR": coord.ICRS,
    "BAR": coord.ICRS,
    "BARY": coord.ICRS,
    "icrs": coord.ICRS,
    "ICRS": coord.ICRS,
    "bary": coord.ICRS,
    "barycentric": coord.ICRS,
    "VHEL": coord.HCRS,
    "heliocentric": coord.HCRS,
    "helio": coord.HCRS,
    "hcrs": coord.HCRS,
    "HCRS": coord.HCRS,
    "VGEO": coord.GCRS,
    "geocentric": coord.GCRS,
    "gcrs": coord.GCRS,
    "GCRS": coord.GCRS,
    "-GAL": coord.Galactocentric,
    "galactocentric": coord.Galactocentric,
    "topocentric": coord.ITRS,  # but need to add observatory position
    "topo": coord.ITRS,  # but need to add observatory position
}

# astropy-sanctioned coordinate frame string to label
frame_to_label = {
    "itrs": "Topocentric",
    "topocentric": "Topocentric",
    "topo": "Topocentric",
    "hcrs": "Heliocentric",
    "gcrs": "Geocentric",
    "icrs": "Barycentric",
    "fk5": "Barycentric",
    "lsrk": "LSRK",
    "lsrd": "LSRD",
    "galactocentric": "Galactocentric",
}

# velframe string to label
frame_dict = {
    "VLSR": "LSRK",
    "VRAD": "LSRK",
    "VELO": "LSRK",
    "VOPT": "LSRK",
    "LSRD": "LSRD",
    "LSRK": "LSRK",
    "-LSR": "LSRK",
    "-HEL": "heliocentric",
    "-BAR": "barycentric",
    "BAR": "barycentric",
    "BARY": "barycentric",
    "-OBS": "topocentric",
    "VHEL": "heliocentric",
    "VGEO": "geocentric",
    "TOPO": "topocentric",
    "TRUE": "topocentric",
    "VREST": "rest",
    "Z": "rest",
    "FREQ": "rest",
    "WAV": "rest",
    "WAVE": "rest",
    "CMB": "cmb",
    "GALAC": "galactic",
    "GALA": "galactic",
    "ALAC": "galactic",  # in case of 'VELGALAC', last 4 chars.
}


# label to velframe string
reverse_frame_dict = {
    "bary": "-BAR",
    "barycentric": "-BAR",
    "icrs": "-BAR",
    "galactocentric": "-GAL",
    "gcrs": "-GEO",
    "geocentric": "-GEO",
    "heliocentric": "-HEL",
    "hcrs": "-HEL",
    "helio": "-HEL",
    "heli": "-HEL",
    "lsr": "-LSR",
    "lsrk": "-LSR",
    "lsrd": "LSRD",
    "itrs": "-OBS",
    "topo": "-OBS",
    "topocentric": "-OBS",
}
# Dictionary to convert from FITS velocity convention to specutils string.
# At GBT, VELO was written by sdfits filler for some unknown amount of
# time instead of RELA, so allow for it here
velocity_convention_dict = {
    "OPTI": "optical",
    "RADI": "radio",
    "RELA": "relativistic",
    "VELO": "relativistic",
}

# reverse of above
reverse_velocity_convention_dict = {"optical": "OPTI", "radio": "RADI", "relativistic": "VELO"}


def replace_convention(veldef, doppler_convention):
    return reverse_velocity_convention_dict[doppler_convention] + veldef[4:]


# This gives the wrong answer for GBT which always writes data as topocentric
# regardless of what VELDEF says.  Therefore the kludge for GBT: Instead of
# VELDEF, pass in CTYPE1  which is always 'FREQ-OBS'.
def is_topocentric(veldef):
    # fmt: off
    if veldef[0:4] == "FREQ":  # Workaround for GBT peculiarity described above.
                               # We don't expect other observatories will
                               # use GBT's convention.
        # fmt: on
        nvd = "VELO" + veldef[4:]
        return decode_veldef(nvd)[1] == "topocentric"
    else:
        return decode_veldef(veldef)[1] == "topocentric"


def decode_veldef(veldef):
    """
    Parse the SDFITS VELDEF value into its two components, the velocity
    definition and velocity reference frame.  This value must contain
    no more than 8 characters where the first 4 characters describe the velocity
    definition and the last 4 characters describe the reference frame.

    Parameters
    ----------
    veldef : str
        The definition string, consisting of a velocity convention and a velocity frame, e.g.,  'OPTI-LSR'

    Returns
    -------
    A str tuple of velocity convention and velocity frame type, e.g., ('radio', 'LSRK')
    """
    if len(veldef) > 8:
        # in future, possibly relax this requirement
        # if string not coming from FITS
        raise ValueError(f"VELDEF string {veldef} must be no more than 8 characters.")
    vconv = veldef[:4]
    try:
        velocity_convention = velocity_convention_dict[vconv]
    except KeyError:
        raise KeyError(f"Velocity convention {vconv} not recognized.")

    frame = veldef[4:]
    try:
        frame_type = frame_dict[frame]
    except KeyError:
        raise KeyError(f"Velocity frame {frame} not recognized.")

    return velocity_convention, frame_type


def veldef_to_convention(veldef):
    """given a VELDEF, return the velocity convention expected by Spectrum(1D)

    Parameters
    ----------
    veldef : str
        Velocity definition from FITS header, e.g., 'OPTI-HELO', 'VELO-LSR'

    Returns
    -------
    convention : str
        Velocity convention string, one of {'radio', 'optical', 'relativistic'}  or None if `velframe` can't be parsed
    """

    prefix = veldef[0:4].lower()
    if prefix == "opti":
        return "optical"
    if prefix == "velo" or prefix == "radi":
        return "radio"
    if prefix == "rela":
        return "relativistic"
    return None


def sanitize_skycoord(target):
    """Method to enforce certain attributes of input SkyCoordinate in
    order to workaround astropy bug that distance and proper motions
    need to be explicitly set for certain coordinate conversions, even
    if they are zero.  See
    https://community.openastronomy.org/t/exception-raised-when-converting-from-lsrk-to-other-frames/841/2


    Parameters
    ----------
        target : `~astropy.coordinates.SkyCoordinate`
        The input Sky Coordinate

    Returns
    -------
        sanitized_target : `~astropy.coordinates.SkyCoordinate`
        Target with distance, radial velocity, and proper motion set.

    """
    if not isinstance(target, coord.SkyCoord):
        raise TypeError("Target must be instance of astropy.coordinates.SkyCoord")
    if hasattr(target, "sanitized"):  # don't do it twice.
        if target.sanitized:
            return target
    try:
        # This will actually raise an exception
        # if radial velocity wasn't specified rather than
        # just return False!
        # (but only for Galactic!)
        if hasattr(target, "radial_velocity"):
            _rv = target.radial_velocity
        else:
            _rv = _VELZERO
    except Exception:
        _rv = _VELZERO

    # print(f"{type(target.distance)}, [{target.distance.unit}], {target.distance.unit == u.dimensionless_unscaled}")
    if target.distance.unit == u.dimensionless_unscaled and round(target.distance.value) == 1:
        # distance was unset and astropy set it to 1 with a dimensionless composite unit
        newdistance = _DEFAULT_DISTANCE
    else:
        newdistance = target.distance

    if hasattr(target, "ra"):  # RADEC based
        lon = target.ra
        lat = target.dec
        pm_lon = target.pm_ra_cosdec
        pm_lat = target.pm_dec
        # could probably be clever with kwargs
        # and avoid doing this twice
        _target = coord.SkyCoord(
            lon,
            lat,
            frame=target.frame,
            distance=newdistance,
            pm_ra_cosdec=pm_lon,
            pm_dec=pm_lat,
            radial_velocity=_rv,
        )
    # ====== GALACTIC COORDS HAVE NOT BEEN FULLY TESTED. USE WITH CAUTION ====
    elif hasattr(target, "l"):  # Galactic
        lon = target.l
        lat = target.b
        try:
            # This will actually raise an exception
            # if proper motions weren't specified rather than
            # just return False!
            # (but only for Galactic!)
            hasattr(target, "pm_l_cosb")
            # WTF. If distance was give but no PM, then units come out at 'km rad /s'
            if "km" in str(target.pm_l_cosb):
                pm_lon = _PMZERORAD
                pm_lat = _PMZERORAD
            else:
                pm_lon = target.pm_l_cosb
                pm_lat = target.pm_b
        except:
            pm_lon = _PMZERORAD
            pm_lat = _PMZERORAD
        # print(
        #    f"DEBUG\n: _target = SkyCoord( {lon}, {lat}, frame={target.frame}, distance={newdistance},"
        #    f" pm_l_cosb={pm_lon}, pm_b={pm_lat}, radial_velocity={_rv})"
        # )
        _target = coord.SkyCoord(
            lon,
            lat,
            frame=target.frame,
            distance=newdistance,
            pm_l_cosb=pm_lon,
            pm_b=pm_lat,
            radial_velocity=_rv,
        )
    elif hasattr(target, "az"):  # AzEl or AltAz
        lon = target.az
        lat = target.alt
        pm_lon = target.pm_az_cosalt
        pm_lat = target.pm_alt
        _target = coord.SkyCoord(
            lon,
            lat,
            frame=target.frame,
            distance=newdistance,
            pm_az_cosalt=pm_lon,
            pm_alt=pm_lat,
            radial_velocity=_rv,
        )
    elif hasattr(target, "ha"):  # HADec
        lon = target.ha
        lat = target.dec
        pm_lon = target.pm_ha_cosdec
        pm_lat = target.pm_dec
        _target = coord.SkyCoord(
            lon,
            lat,
            frame=target.frame,
            distance=newdistance,
            pm_ha_cosdec=pm_lon,
            pm_dec=pm_lat,
            radial_velocity=_rv,
        )
    else:
        warnings.warn(f"Can't sanitize {target}")
        return target

    _target.sanitized = True
    return _target


# @todo version that takes a SpectralCoord
def topocentric_velocity_to_frame(target, toframe, observer, obstime):
    """Compute the difference in topocentric velocity and the velocity in the input frame.
    Parameters
    ----------
        target: `~astropy.coordinates.SkyCoord`
            The sky coordinates of the object including proper motion and distance. Must be in ICRS
        target: `~astropy.coordinates.SkyCoord`
            The sky coordinates of the object including proper motion and distance. Must be in ICRS

        toframe: str
            The frame into which `coord` should be transformed, e.g.,  'icrs', 'lsrk', 'hcrs'.
            The string 'topo' is interpreted as 'itrs'.
            See astropy-supported reference frames (link)

        observer: `~astropy.coordinates.EarthLocation`
            The location of the observer

        obstime: `~astropy.time.Time`
            The time of the observation

    Returns
    -------
        radial_velocity : `~astropy.units.Quantity`
            The radial velocity of the source in `toframe`

    """
    if not isinstance(target.frame, coord.ICRS):
        _target = sanitize_skycoord(target.icrs)
    else:
        _target = sanitize_skycoord(target)
    # raise Exception("input frame must be ICRS")
    topocoord = observer.get_itrs(obstime=obstime)
    sc = coord.SpectralCoord(1 * u.Hz, observer=topocoord, target=_target)
    sc2 = sc.with_observer_stationary_relative_to(toframe)
    return sc.with_observer_stationary_relative_to(toframe).radial_velocity


def get_velocity_in_frame(target, toframe, observer=None, obstime=None):
    """Compute the radial velocity of a source in a new velocity frame.

    Parameters
    ----------
        target: `~astropy.coordinates.SkyCoord`
            The sky coordinates of the object including proper motion and distance.
            Note: In order to get around a bug in astropy (link), if the `target` frame or `toframe` is 'lsrk' (`~astropy.coordinates.LSRK`),

            done:

            * If proper motions attributes of `target` are not set, they will be set to zero.
            * Similarly, if distance attribute of `target` is not set, it will
            be set to a very large number.
            * This is done on a copy of the coordinate so as not to change the input object.

        toframe: str
            The frame into which `coord` should be transformed, e.g.,  'icrs', 'lsrk', 'hcrs'.
            The string 'topo' is interpreted as 'itrs'.
            See astropy-supported reference frames (link)

        observer: `~astropy.coordinates.EarthLocation`
            The location of the observer required for certain transformations (e.g. to/from GCRS or ITRS)

        obstime: `~astropy.time.Time`
            The time of the observation, required for for certain transformations (e.g. to/from GCRS or ITRS)

    Returns
    -------
        radial_velocity : `~astropy.units.Quantity`
            The radial velocity of the source in `toframe`

    """
    _target = sanitize_skycoord(target)

    if toframe == "topo":
        vshift = -topocentric_velocity_to_frame(_target, _target.frame, observer, obstime)
        return vshift
    elif isinstance(_target.frame, coord.ITRS):
        vshift = topocentric_velocity_to_frame(_target, _target.frame, observer, obstime)
        return vshift
    # really gcrs should raise an exception because astropy does it wrong.
    if toframe.lower() == "gcrs" and obstime is not None:
        _toframe = coord.GCRS(obstime=obstime)
    else:
        _toframe = toframe
    return _target.transform_to(_toframe).radial_velocity


# @todo have a SpectralCoord version of this?
def veltofreq(velocity, restfreq, veldef):
    """Convert velocity to frequency using the given rest frequency and velocity definition.

    Parameters
    ----------

    velocity: `~astropy.units.Quantity`
        The velocity values
    restfreq: `~astropy.units.Quantity`
        The rest frequency
    veldef : str
        Velocity definition from FITS header, e.g., 'OPTI-HELO', 'VELO-LSR'

    Returns
    -------
        frequency: `~astropy.units.Quantity`
            The velocity values converted to frequency using `restfreq` and `veldef'
    """

    vdef = veldef_to_convention(veldef)
    if vdef is None:
        raise ValueError(f"Unrecognized VELDEF: {veldef}")
    vc = velocity / const.c
    if vdef == "radio":
        radio = u.doppler_radio(restfreq)
        frequency = velocity.to(u.Hz, equivalencies=radio)
    elif vdef == "optical":
        optical = u.doppler_optical(restfreq)
        frequency = velocity.to(u.Hz, equivalencies=optical)
    elif vdef == "relativistic":
        relativistic = u.doppler_relativistic(restfreq)
        frequency = velocity.to(u.Hz, equivalencies=relativistic)
    else:
        # should never get here.
        raise ValueError(f"Unrecognized velocity convention: {vdef}")
    return frequency


def change_ctype(ctype, toframe):
    # when changing frame, we should also change CTYPE1. Pretty sure GBTIDL does not do this
    prefix = ctype[0:4]
    postfix = ctype[4:]
    newpostfix = reverse_frame_dict[toframe]
    newctype = prefix + newpostfix
    # print(f"changing {ctype} to {newctype}")
    return newctype


def make_target(header):
    """
    Create a SkyCoord object from a SDFITS header dictionary CRVAL2,
    CRVAL3 are assumed to be the latitude-like and longitude-like
    coordinates. VELOCITY is taken to be the radial velocity.  Coordinate
    frame is determined from RADESYS.

    Parameters
    ----------
    header : dict
        The SDFITS header keyword dictionary

    Returns
    -------
    target : `~astropy.coordinates.SkyCoord`
        A SkyCoord object based on the input coordinates and radial velocity
    """

    # should we also require DATE-OBS or MJD-OBS?
    _required = set(["CRVAL2", "CRVAL3", "CUNIT2", "CUNIT3", "VELOCITY", "EQUINOX", "RADESYS", "DATE-OBS"])

    # for k in _required:
    #    print(f"{k} {k in header}")
    if not _required <= header.keys():
        raise ValueError(f"Header is missing one or more required keywords: {_required}")

    t1 = coord.SkyCoord(
        header["CRVAL2"],
        header["CRVAL3"],
        unit=(header["CUNIT2"], header["CUNIT3"]),
        frame=header["RADESYS"].lower(),
        radial_velocity=header["VELOCITY"] * _MPS,
        distance=_DEFAULT_DISTANCE,  # need this or PMs get units m rad /s !
        obstime=Time(header["DATE-OBS"]),
        location=gbt_location(),
    )
    # print(f"{t1},{t1.pm_ra_cosdec},{t1.pm_dec},{t1.distance},{t1.radial_velocity}")
    target = sanitize_skycoord(t1)
    return target


def gb20m_location():
    """
    Create an astropy EarthLocation for the 20 Meter using the same established by GBO.

    Returns
    -------
    gb20m : `~astropy.coordinates.EarthLocation`
        astropy EarthLocation for the GBT.
    """
    gb20m_lat = 38.43685 * u.deg
    gb20m_lon = -79.82552 * u.deg
    gb20m_height = 835.0 * u.m
    gb20m = coord.EarthLocation.from_geodetic(lon=gb20m_lon, lat=gb20m_lat, height=gb20m_height)
    return gb20m


class GB20M:
    """Singleton Green Bank 20 Meter Telescope EarthLocation object, using the Green Bank Observatory's official coordinates for the site."""

    _instance = None

    def __new__(cls):
        if cls._instance is None:
            cls._instance = gb20m_location()
        return cls._instance


def gbt_location():
    """
    Create an astropy EarthLocation for the GBT using the same established by GBO.
    See: page 3: https://www.gb.nrao.edu/GBT/MC/doc/dataproc/gbtLOFits/gbtLOFits.pdf
        latitude    = 38d 25m 59.265s N
        longitude   = 79d 50m 23.419s W
        height      = 854.83 m

    Note these differ from astropy's "GBT" EarthLocation by several meters.

    Returns
    ----------
        gbt : `~astropy.coordinates.EarthLocation`
            astropy EarthLocation for the GBT
    """
    gbt_lat = 38.4331291667 * u.deg
    gbt_lon = -79.839838611 * u.deg
    gbt_height = 854.83 * u.m
    gbt = coord.EarthLocation.from_geodetic(lon=gbt_lon, lat=gbt_lat, height=gbt_height)
    return gbt


class GBT:
    """Singleton Green Bank Telescope EarthLocation object, using the Green Bank Observatory's official coordinates for the site."""

    _instance = None

    def __new__(cls):
        if cls._instance is None:
            cls._instance = gbt_location()
        return cls._instance


class Observatory:
    """Class that returns (latitude, longitude, altitude) of known
    observatories, using :class:`astropy.coordinates.EarthLocation`.
    This can be used for instance in transforming velocities between
    different reference frames.

    Example usage
    -------------
    .. code-block::
        obs = Observatory()
        print(obs['GBT'])
        print(obs['ALMA'])

    Alternatively, you can treat Observatory like a dict:

    .. code-block::
        gbt = Observatory["GBT"]

    """

    def __init__(self):
        # might be confusing API to have everyting as obs[string]
        # and just GBT as an attribute. Leave this unadvertised for now
        # in case I remove it.
        self.GBT = GBT()
        self.GB20M = GB20M()

    def __getitem__(self, key):
        # For GBT we want to use the GBO official location
        if key == "GBT":
            return self.GBT
        elif key == "GB20M":
            return self.GB20M
        return coord.EarthLocation.of_site(key)

    def __class_getitem__(self, key):
        # For GBT we want to use the GBO official location
        if key == "GBT":
            return GBT()
<<<<<<< HEAD
        return coord.EarthLocation.of_site(key)

    def get_earth_location(longitude, latitude, height=0.0, ellipsoid=None):
        """
        Location on Earth, initialized from geodetic coordinates.

        Parameters
        ----------
        lon : `~astropy.coordinates.Longitude` or float
            Earth East longitude.  Can be anything that initialises an
            `~astropy.coordinates.Angle` object (if float, in degrees).
        lat : `~astropy.coordinates.Latitude` or float
            Earth latitude.  Can be anything that initialises an
            `~astropy.coordinates.Latitude` object (if float, in degrees).
        height : `~astropy.units.Quantity` ['length'] or float, optional
            Height above reference ellipsoid (if float, in meters; default: 0).
        ellipsoid : str, optional
            Name of the reference ellipsoid to use (default: 'WGS84').
            Available ellipsoids are:  'WGS84', 'GRS80', 'WGS72'.

        Raises
        ------
        `~astropy.units.UnitsError`
            If the units on ``lon`` and ``lat`` are inconsistent with angular
            ones, or that on ``height`` with a length.
        ValueError
            If ``lon``, ``lat``, and ``height`` do not have the same shape, or
            if ``ellipsoid`` is not recognized as among the ones implemented.

        Notes
        -----
        See :meth:`~astropy.coordinates.EarthLocation.from_geodetic`
        """
        return coord.EarthLocation.from_geodetic(longitude, latitude, height, ellipsoid)
=======
        elif key == "GB20M":
            return GB20M()
        return coord.EarthLocation.of_site(key)
>>>>>>> 08c12663
<|MERGE_RESOLUTION|>--- conflicted
+++ resolved
@@ -615,7 +615,8 @@
         # For GBT we want to use the GBO official location
         if key == "GBT":
             return GBT()
-<<<<<<< HEAD
+        elif key == "GB20M":
+            return GB20M()
         return coord.EarthLocation.of_site(key)
 
     def get_earth_location(longitude, latitude, height=0.0, ellipsoid=None):
@@ -649,9 +650,4 @@
         -----
         See :meth:`~astropy.coordinates.EarthLocation.from_geodetic`
         """
-        return coord.EarthLocation.from_geodetic(longitude, latitude, height, ellipsoid)
-=======
-        elif key == "GB20M":
-            return GB20M()
-        return coord.EarthLocation.of_site(key)
->>>>>>> 08c12663
+        return coord.EarthLocation.from_geodetic(longitude, latitude, height, ellipsoid)