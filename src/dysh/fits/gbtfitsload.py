"""Load SDFITS files produced by the Green Bank Telescope"""

import copy
import itertools
import numbers
import os
import platform
import time
import warnings
from collections.abc import Sequence
from pathlib import Path

import numpy as np
import pandas as pd
from astropy import units as u
from astropy.io import fits
from astropy.units.quantity import Quantity

from dysh.log import logger

from ..coordinates import Observatory, decode_veldef, eq2hor, hor2eq
from ..log import HistoricalBase, log_call_to_history, log_call_to_result
from ..spectra.core import mean_data
from ..spectra.scan import (
    FSScan,
    NodScan,
    PSScan,
    ScanBase,
    ScanBlock,
    Spectrum,
    SubBeamNodScan,
    TPScan,
)
from ..spectra.tcal import TCal
from ..util import (
    Flag,
    Selection,
    calc_vegas_spurs,
    consecutive,
    convert_array_to_mask,
    eliminate_flagged_rows,
    keycase,
    select_from,
    show_dataframe,
    uniq,
)
from ..util.calibrator import Calibrator
from ..util.files import dysh_data
from ..util.gaincorrection import GBTGainCorrection
from ..util.selection import Flag, Selection  # noqa: F811
from ..util.weatherforecast import GBTWeatherForecast
from . import conf, core
from .sdfitsload import SDFITSLoad

# from GBT IDL users guide Table 6.7
# @todo what about the Track/OnOffOn in e.g. AGBT15B_287_33.raw.vegas  (EDGE HI data)
# _PROCEDURES = ["Track", "OnOff", "OffOn", "OffOnSameHA", "Nod", "SubBeamNod"]


class GBTFITSLoad(SDFITSLoad, HistoricalBase):
    """
    GBT-specific container to represent one or more SDFITS files

    Parameters
    ----------
    fileobj : str or `pathlib.Path`
        File to read or directory path.  If a directory, all
        FITS files within will be read in.
    source  : str
        target source to select from input file(s). Default: all sources
    hdu : int or list
        Header Data Unit to select from input file. Default: all HDUs

    skipflags: bool
        If True, do not read any flag files associated with these data. Default:False

    flag_vegas: bool
        If True, flag VEGAS spurs using the algorithm described in :meth:`~dysh.util.core.calc_vegas_spurs`
        and ignore VEGAS_SPUR flag rules in flag files. Note this parameter is independent of 'skip_flags', which
        controls only the reading of the flag file.  If you want no flags at all, use `skipflags=True, flag_vegas=False`.


        +---------+-----------+--------------------------------------------------------------------------------------------+
        |skipflags|flag_vegas | behavior                                                                                   |
        +=========+===========+============================================================================================+
        |False    | False     | VEGAS and other flags are created based on the flags file                                  |
        +---------+-----------+--------------------------------------------------------------------------------------------+
        |True     | False     | No flags are created                                                                       |
        +---------+-----------+--------------------------------------------------------------------------------------------+
        |True     | True      | VEGAS flags are created based on the FITS header                                           |
        +---------+-----------+--------------------------------------------------------------------------------------------+
        |False    | True      | VEGAS flags are created based on the FITS header.  Other flags are read from the flags file|
        +---------+-----------+--------------------------------------------------------------------------------------------+
    """

    @log_call_to_history
    def __init__(self, fileobj, source=None, hdu=None, skipflags=False, flag_vegas=True, **kwargs):
        kwargs_opts = {
            "index": True,
            "verbose": False,
            "fix_ka": True,
        }  # only set index to False for performance testing.
        HistoricalBase.__init__(self)
        kwargs_opts.update(kwargs)
        path = Path(fileobj)
        self._sdf = []
        self._selection = None
        self._tpnocal = None  # should become True or False once known
        self._flag = None

        self.GBT = Observatory["GBT"]
        if path.is_file():
            logger.debug(f"Treating given path {path} as a file")
            self._sdf.append(SDFITSLoad(path, source, hdu, **kwargs_opts))
            if not hasattr(self, "_filename"):
                self._filename = self._sdf[0].filename
        elif path.is_dir():
            logger.debug(f"Treating given path {path} as a directory")
            # Find all the FITS files in the directory and sort alphabetically
            # because e.g., VEGAS does A,B,C,D,E
            nf = 0  # performance testing
            for f in sorted(path.glob("*.fits")):
                logger.debug(f"Selecting {f} to load")
                if kwargs.get("verbose", None):
                    print(f"Loading {f}")
                if nf < kwargs.get("nfiles", 99999):  # performance testing limit number of files loaded
                    self._sdf.append(SDFITSLoad(f, source, hdu, **kwargs_opts))
                    nf += 1
            if len(self._sdf) == 0:  # fixes issue 381
                raise Exception(f"No FITS files found in {fileobj}.")
            if not hasattr(self, "_filename"):
                self._filename = self._sdf[0].filename.parent
            self.add_history(f"This GBTFITSLoad encapsulates the files: {self.filenames()}", add_time=True)
        else:
            raise Exception(f"{fileobj} is not a file or directory path")
        # Add in any history/comment that were in the previous file(s)
        for sdf in self._sdf:
            for h in sdf._hdu:
                self.add_history(h.header.get("HISTORY", []))
                self.add_comment(h.header.get("COMMENT", []))
        self._remove_duplicates()
        if kwargs_opts["index"]:
            self._create_index_if_needed(skipflags, flag_vegas)
            self._update_radesys()
            # This only works if the index was created.
            if kwargs_opts["fix_ka"]:
                self._fix_ka_rx_if_needed()
        # We cannot use this to get mmHg as it will disable all default astropy units!
        # https://docs.astropy.org/en/stable/api/astropy.units.cds.enable.html#astropy.units.cds.enable
        # cds.enable()  # to get mmHg

        # ushow/udata depend on the index being present, so check that index is created.
        if kwargs.get("verbose", None) and kwargs_opts["index"]:
            print(f"==GBTLoad {fileobj}")
            self.ushow("OBJECT", 0)
            self.ushow("SCAN", 0)
            self.ushow("SAMPLER", 0)
            self.ushow("PLNUM")
            self.ushow("IFNUM")
            self.ushow("FDNUM")
            self.ushow("SIG", 0)
            self.ushow("CAL", 0)
            self.ushow("PROCSEQN", 0)
            self.ushow("PROCSIZE", 0)
            self.ushow("OBSMODE", 0)
            self.ushow("SIDEBAND", 0)

        lsdf = len(self._sdf)
        if lsdf > 1:
            print(f"Loaded {lsdf} FITS files")
        if kwargs_opts["index"]:
            self.add_history(f"Project ID: {self.projectID}", add_time=True)
        else:
            print("Reminder: No index created; many functions won't work.")

        self._qd_corrected = False

    def __repr__(self):
        return str(self.files)

    def __str__(self):
        return str(self.filenames)

    @property
    def _index(self):
        # for backwards compatibility after removing _index
        # as a separate object
        return self._selection

    @property
    def projectID(self):
        """
        The project identification

        Returns
        -------
        str
            The project ID string
        """
        return uniq(self["PROJID"])[0]

    @property
    def total_rows(self):
        """Returns the total number of rows summed over all files and binary table HDUs"""
        return sum([s.total_rows for s in self._sdf])

    @property
    def columns(self):
        """The column names in the binary table, minus the DATA column

        Returns
        -------
        `~pandas.Index`
            The column names as a DataFrame Index
        """
        # return a list instead?
        return self._selection.columns

    @property
    def selection(self):
        """
        The data selection object

        Returns
        -------
        `~dysh.util.Selection`
            The Selection object

        """
        return self._selection

    @property
    def final_selection(self):
        """
        The merged selection rules in the Selection object.
        See :meth:`~dysh.util.Selection.final`

        Returns
        -------
        `~pandas.DataFrame`
            The final merged selection

        """
        return self._selection.final

    @property
    def files(self):
        """
        The list of SDFITS file(s) that make up this GBTFITSLoad object

        Returns
        -------
        files : list
            list of `~PosixPath` objects

        """
        files = []
        for sdf in self._sdf:
            files.append(sdf.filename)
        return files

    @property
    def flags(self):
        """
        The data flag object

        Returns
        -------
        `~dysh.util.Flag`
            The Flag object

        """
        return self._flag

    @property
    def final_flags(self):
        # this method is not particularly useful. consider removing it
        """
        The merged flag rules in the Flag object.
        See :meth:`~dysh.util.SelectionBase.final`

        Returns
        -------
        `~pandas.DataFrame`
            The final merged flags

        """
        # all_channels_flagged = np.where(self._table["CHAN"] == "")j
        return self._flag.final

    def filenames(self):
        """
        The list of SDFITS filenames(s) that make up this GBTFITSLoad object

        Returns
        -------
        filenames : list
            list of str filenames

        """
        return [p.as_posix() for p in self.files]

    def index(self, hdu=None, bintable: int = None, fitsindex=None):  # noqa: RUF013
        """
        Return The index table

        Parameters
        ----------
        hdu : int or list
            Header Data Unit to select from the index. Default: all HDUs
        bintable :  int
            The index of the `bintable` attribute, None means all bintables
        fitsindex: int
            The index of the FITS file contained in this GBTFITSLoad.
            Default:None meaning return one index over all files.

        Returns
        -------
        index : `~pandas.DataFrame`
            The index of this GBTFITSLoad

        """
        if fitsindex is None:
            df = self._selection
        else:
            df = self._sdf[fitsindex]._index

        if hdu is None and bintable is None:
            return df
        if hdu is not None:
            df = df[df["HDU"] == hdu]
        if bintable is not None:
            df = df[df["BINTABLE"] == bintable]
        return df

    def stats(self, bintable=0):
        """
        Return some basic statistics of the GBTFITSLoad.
        Useful for performance testing.  A dictionary with
        the following keys and values is returned:

            nfiles : number of FITS files
            nrows  : number of data rows
            fdnum  : number of unique feeds
            ifnum  : number of unique IFs
            plnum  : number of unique polarizations
            sig    : number of unique SIG integrations
            cal    : number of unique CAL integrations

        Parameters
        ----------
        bintable :  int
            The index of the `bintable` attribute to probe.

        Returns
        -------
        stats : dict
            A dictionary with keys
        """

        s = {}
        df = self.index(bintable=bintable)
        s["nrows"] = len(df)
        s["nfiles"] = len(self.files)
        for k in ["fdnum", "ifnum", "plnum", "intnum", "sig", "cal"]:
            s[k] = len(uniq(df[k.upper()]))
        s["nchan"] = self._sdf[0].nchan(0)
        return s

    # override sdfits version
    def rawspectra(self, bintable, fitsindex, setmask=False):
        """
        Get the raw (unprocessed) spectra from the input bintable.

        Parameters
        ----------
        bintable :  int
            The index of the `bintable` attribute
        fitsindex: int
            the index of the FITS file contained in this GBTFITSLoad.  Default:0
        setmask : boolean
            If True, set the mask according to the current flags. Default:False

        Returns
        -------
        rawspectra : `~numpy.ndarray`
            The DATA column of the input bintable, masked according to `setmask`

        """
        return self._sdf[fitsindex].rawspectra(bintable, setmask=setmask)

    def rawspectrum(self, i, bintable=0, fitsindex=0, setmask=False):
        """
        Get a single raw (unprocessed) spectrum from the input bintable.

        Parameters
        ----------
        i :  int
            The row index to retrieve.
        bintable :  int or None
            The index of the `bintable` attribute. If None, the underlying bintable is computed from i
        fitsindex: int
            the index of the FITS file contained in this GBTFITSLoad.  Default:0
        setmask : bool
            If True, set the data mask according to the current flags. Default:False
            Note: if :meth:`apply_flags` has not been called, flags will not yet be set.
        Returns
        -------
        rawspectrum : `~numpy.ma.MaskedArray`
            The i-th row of DATA column of the input bintable, masked according to `setmask`

        """
        return self._sdf[fitsindex].rawspectrum(i, bintable, setmask=setmask)

    def getspec(self, i, bintable=0, observer_location=Observatory["GBT"], fitsindex=0, setmask=False):
        """
        Get a row (record) as a Spectrum

        Parameters
        ----------
        i : int
            The record (row) index to retrieve
        bintable : int, optional
             The index of the `bintable` attribute. default is 0.
        observer_location : `~astropy.coordinates.EarthLocation`
            Location of the observatory. See `~dysh.coordinates.Observatory`.
            This will be transformed to `~astropy.coordinates.ITRS` using the time of
            observation DATE-OBS or MJD-OBS in
            the SDFITS header.  The default is the location of the GBT.
        fitsindex: int
            the index of the FITS file contained in this GBTFITSLoad.  Default:0
        setmask : bool
            If True, set the data mask according to the current flags. Default:False
            Note: if :meth:`apply_flags` has not been called, flags will not yet be set.
        Returns
        -------
        s : `~dysh.spectra.spectrum.Spectrum`
            The Spectrum object representing the data row.

        """
        return self._sdf[fitsindex].getspec(i, bintable, observer_location, setmask=setmask)

    def _validate_summary_columns(self, columns, col_defs, needed=None, verbose=False):
        """
        Sanitize `columns` for `~dysh.fits.gbtfitsload.GBTFITSLoad.get_summary`.

        Parameters
        ----------
        columns : list or str
            Columns to sanitize. If a string, multiple column names must be comma separated.
        col_defs : dict
            Dictionary with column definitions. See `~dysh.fits.core.summary_column_definitions` for the expected format.
        needed : list
            List of columns needed to build the index.
        verbose : bool
            `~dysh.fits.gbtfitsload.GBTFITSLoad.get_summary` verbose mode.
        """
        if isinstance(columns, str):
            # Remove spaces and split by commas.
            columns = "".join(columns.split()).split(",")
        # Check for any kind of list, and rule out str which is a type of Sequence.
        if isinstance(columns, (Sequence, np.ndarray)) and not isinstance(columns, str):
            cols_set = set(columns)
            if len(cols_set) == 0:
                raise ValueError("Empty 'columns'.")
        else:
            raise TypeError(f"columns must be list-like, got a {type(columns)} instead.")
        # Selected columns must be defined in col_defs.
        col_defs_set = set(col_defs.keys())
        diff = cols_set - col_defs_set
        if len(diff) > 0 and not verbose:
            raise ValueError(f"Column(s) {diff} are not handled yet. Known columns are: {', '.join(col_defs_set)}")
        # No duplicate columns.
        if len(cols_set) < len(columns):
            logger.warning("columns contains duplicated values. Removing them.")
        # Sort the columns back to their input order.
        columns = sorted(cols_set, key=columns.index)
        # Can't deal with only the columns used to group the index.
        if needed is not None:
            if set(needed) >= set(columns):
                raise ValueError(f"Can't show only {' and/or '.join(needed)} columns. Add another column.")

        return columns

    def get_summary(self, scan=None, verbose=False, columns=None, add_columns=None, col_defs=None):
        """
        Create a summary of the input dataset as a `~pandas.DataFrame`.

        Parameters
        ----------
        scan : int or 2-tuple
            The scan(s) to use. A 2-tuple represents (beginning, ending) scans. Default: show all scans
        verbose : bool
            If verbose=False (default), the records are grouped by scan number and project id and aggregated
            according to the column. For example, the records for columns RESTFREQ, AZIMUTH and ELEVATIO are
            averaged for every scan. For columns IFNUM, PLNUM and FDNUM it counts the unique number of records.
            For column OBJECT it shows the value of the first record for the scan. For more details and a full
            list of the supported columns see `~dysh.fits.core.summary_column_definitions`.
            If True, list every record.
        columns : list or str
            List of columns for the output summary. If not set and `verbose=False`, the default list will contain SCAN, OBJECT,
            VELOCITY, PROC, PROCSEQN, RESTFREQ, DOPFREQ, IFNUM (# IF), PLNUM (# POL), INTNUM (# INT), FDNUM (# FEED), AZIMUTH,
            and ELEVATIO (ELEVATION).
            If not set and `verbose=True`, it will contain SCAN, OBJECT, VELOCITY, PROC, PROCSEQN, PROCSIZE, RESTFREQ,
            DOPFREQ, IFNUM, FEED, AZIMUTH, ELEVATIO, FDNUM, INTNUM, PLNUM, SIG, CAL, and DATE-OBS.
            If a string, multiple column names must be comma separated.
        add_columns : list
            List of columns to be added to the default `columns`.
            If `columns` is not None, then this will be ignored.
            If a string, multiple column names must be comma separated.
        col_defs : dict
            Dictionary with column definitions. See `~dysh.fits.core.summary_column_definitions` for the expected format.

        Returns
        -------
        summary : `~pandas.DataFrame`
            Summary of the data as a DataFrame.

        Raises
        ------
        TypeError
            If `column` is not a list.
        ValueError
            If one of the column names in `column` is not defined.
        KeyError
            If one of the column names in `column` is not part of the index.
        """

        # @todo set individual format options on output by
        # changing these to dicts(?)

        if col_defs is None:
            col_defs = core.summary_column_definitions()

        needed = ["PROJID", "BINTABLE", "SCAN"]

        # Initial handling of `add_columns` keyword.
        if add_columns is not None and columns is not None:
            logger.warning("Both 'columns' and 'add_columns' set. Will ignore 'add_columns'.")
            add_columns = []
        elif add_columns is None:
            add_columns = []
        else:
            add_columns = self._validate_summary_columns(add_columns, col_defs, verbose=verbose)

        # Deafult columns to show.
        if columns is None:
            if verbose:
                columns = [
                    "SCAN",
                    "OBJECT",
                    "VELOCITY",
                    "PROC",
                    "PROCSEQN",
                    "PROCSIZE",
                    "RESTFREQ",
                    "DOPFREQ",
                    "IFNUM",
                    "PLNUM",
                    "FDNUM",
                    "FEED",
                    "SIG",
                    "CAL",
                    "INTNUM",
                    "AZIMUTH",
                    "ELEVATIO",
                    "DATE-OBS",
                ]
            else:
                columns = [
                    "SCAN",
                    "OBJECT",
                    "VELOCITY",
                    "PROC",
                    "PROCSEQN",
                    "RESTFREQ",
                    "DOPFREQ",
                    "IFNUM",
                    "PLNUM",
                    "INTNUM",
                    "FDNUM",
                    "AZIMUTH",
                    "ELEVATIO",
                ]
        else:
            # Check that the user input won't break anything.
            columns = self._validate_summary_columns(columns, col_defs, needed, verbose)
        ocols = columns + add_columns  # Output columns.
        ocols = sorted(set(ocols), key=ocols.index)  # Remove duplicates preserving order.
        _columns = ocols.copy()
        for n in needed:
            try:
                _columns.remove(n)
            except ValueError:
                continue
        cols = _columns + needed  # All columns to fetch.
        # skipflags and flag_vegas from the constructor have been lost at this
        # point, but if the user skipped the index with index=False, then the flags
        # including vegas flags would have been skipped as well. So we can set them
        # here reasonably.  If index=True in the constructor, then the index was already
        # created and this method is a no-op.
        self._create_index_if_needed(skipflags=True, flag_vegas=False)

        # Define column types.
        col_dtypes = {k: v.type for k, v in col_defs.items() if k in cols}

        # make a copy here because we can't guarantee if this is a
        # view or a copy without it. See https://pandas.pydata.org/pandas-docs/stable/user_guide/indexing.html#returning-a-view-versus-a-copy
        df = self[cols].copy().astype(col_dtypes)

        # Scale columns.
        for cn in columns:
            try:
                if col_defs[cn].scale != 1:
                    df[cn] *= col_defs[cn].scale
            except KeyError:
                logger.warning(f"Column {cn} undefined. Please submit an issue.")
                continue

        if scan is not None:
            if isinstance(scan, int):
                scan = [scan]
            if len(scan) == 1:
                scan = [scan[0], scan[0]]
            df = self._select_scans(scan, df)

        if not verbose:
            # Short summary version.
            # Set column operations for aggregation.
            col_ops = {k: v.operation for k, v in col_defs.items() if k in _columns}
            # We have to reset the index and column types.
            df = df.groupby(needed).agg(col_ops).reset_index().astype(col_dtypes)
            # Post operations.
            col_post_ops = {k: v.post for k, v in col_defs.items() if k in _columns and v.post is not None}
            if len(col_post_ops) > 0:
                df[list(col_post_ops.keys())] = df.apply(col_post_ops)
            # Sort rows.
            df = df.sort_values(by=needed)
            # Keep only the columns to be shown.
            df = df[ocols]
            # Set column names.
            col_names = {k: v.name if k in _columns and v.name is not None else k for k, v in col_defs.items()}
            new_columns = [col_defs[c].name if col_defs[c].name is not None else c for c in ocols]
            df = df.rename(columns=col_names)
            df = df[new_columns]
        else:
            # Ensure column order is preserved.
            df = df[ocols]

        return df

    def summary(self, scan=None, verbose=False, max_rows=-1, show_index=False, columns=None, add_columns=None):
        """
        Show a summary of the `~dysh.fits.GBTFITSLoad` object.
        To retrieve the underlying `~pandas.DataFrame` use
        `~dysh.fits.GBTFITSLoad.get_summary()`.

        Parameters
        ----------
        scan : int or 2-tuple
            The scan(s) to use. A 2-tuple represents (beginning, ending) scans.
            Default: show all scans
        verbose : bool
            If True, list every record, otherwise return a compact summary.
            The compact summary averages some of the columns over scan number (e.g.,
            RESTFREQ, AZIMUTH, ELEVATIO), and lists the number of spectral windows (IFs),
            polarizations (# POL), feeds (# FEED), and integrations (# INT).
        max_rows : int or None
            Maximum number of rows to display. If less than the total number of rows, then
            the first `max_rows/2` and last `max_rows/2` rows will be shown, separated
            by ellipsis. If set to -1 (Default), the value found in the dysh configuration
            file for `summary_max_rows` will be used. Set to `None` for unlimited rows.
        show_index : bool
            Show index of the `~pandas.DataFrame`.
        columns : list or str
            List of columns for the output summary. If not set and `verbose=False`, the default list will contain SCAN,
            OBJECT, VELOCITY, PROC, PROCSEQN, RESTFREQ, DOPFREQ, IFNUM (# IF), PLNUM (# POL), INTNUM (# INT), FDNUM (# FEED),
            AZIMUTH, and ELEVATIO (ELEVATION).
            If not set and `verbose=True`, it will contain SCAN, OBJECT, VELOCITY, PROC, PROCSEQN, PROCSIZE, RESTFREQ,
            DOPFREQ, IFNUM, FEED, AZIMUTH, ELEVATIO, FDNUM, INTNUM, PLNUM, SIG, CAL, and DATE-OBS.
            If a string, multiple column names must be comma separated.
        add_columns : list or str
            List of columns to be added to the default `columns`.
            If `columns` is not None, then this will be ignored.
            If a string, multiple column names must be comma separated.
        """

        df = self.get_summary(scan=scan, verbose=verbose, columns=columns, add_columns=add_columns)

        if max_rows == -1:
            max_rows = conf.summary_max_rows
        max_cols = 1500

        show_dataframe(df, show_index=show_index, max_rows=max_rows, max_cols=max_cols)

    def velocity_convention(self, veldef):
        """Given the GBT VELDEF FITS string return the specutils
        velocity convention, e.g., "doppler_radio"

        Parameters
        ----------
            veldef : str
                The FITS header VELDEF string

        Returns
        -------
            convention : str
                The velocity convention
        """
        (convention, _frame) = decode_veldef(veldef)
        return convention

    def velocity_frame(self, veldef):
        """Given the GBT VELDEF FITS string return the
        velocity frame, e.g., "heliocentric".

        Parameters
        ----------
            veldef : str
                The FITS header VELDEF string

        Returns
        -------
            frame: str
                The velocity frame
        """
        (_convention, frame) = decode_veldef(veldef)
        return frame

    def _select_scans(self, scans, df):
        return df[(df["SCAN"] >= scans[0]) & (df["SCAN"] <= scans[1])]

    # @todo maybe move all selection/flag methods to sdfitsload after adding Selection/Flag
    # to sdfitsload
    # @todo maybe write a Delegator class to autopass to Selection.
    # See, e.g., https://michaelcho.me/article/method-delegation-in-python/
    @log_call_to_history
    def select(self, tag=None, check=False, **kwargs):
        """Add one or more exact selection rules, e.g., `key1 = value1, key2 = value2, ...`
        If `value` is array-like then a match to any of the array members will be selected.
        For instance `select(object=['3C273', 'NGC1234'])` will select data for either of those
        objects and `select(ifnum=[0,2])` will select IF number 0 or IF number 2.
        See `~dysh.util.selection.Selection`.

        Parameters
        ----------
        tag : str
            An identifying tag by which the rule may be referred to later.
            If None, a  randomly generated tag will be created.
        check : bool
            If True, check that a previous selection does not give an identical result as this one.
        key : str
            The key  (SDFITS column name or other supported key)
        value : any
            The value to select

        """
        self._selection.select(tag=tag, check=check, **kwargs)

    @log_call_to_history
    def select_range(self, tag=None, check=False, **kwargs):
        """
        Select a range of inclusive values for a given key(s).
        e.g., `key1 = (v1,v2), key2 = (v3,v4), ...`
        will select data  `v1 <= data1 <= v2, v3 <= data2 <= v4, ... `
        Upper and lower limits may be given by setting one of the tuple values
        to None. e.g., `key1 = (None,v1)` for an upper limit `data1 <= v1` and
        `key1 = (v1,None)` for a lower limit `data >=v1`.  Lower
        limits may also be specified by a one-element tuple `key1 = (v1,)`.

        For time values, :class:`~astropy.time.Time`, :class:`~np.datetime64` and :class:`~datetime.datetime` are supported.
        See `~dysh.util.selection.Selection`.

        Parameters
        ----------
        tag : str, optional
            An identifying tag by which the rule may be referred to later.
            If None, a  randomly generated tag will be created.
        check : bool
            If True, check that a previous selection does not give an identical result as this one.
        key : str
            The key (SDFITS column name or other supported key)
        value : array-like
            Tuple or list giving the lower and upper limits of the range.

        Returns
        -------
        None.

        """
        self._selection.select_range(tag=tag, check=check, **kwargs)

    @log_call_to_history
    def select_within(self, tag=None, check=False, **kwargs):
        """
        Select a value within a plus or minus for a given key(s).
        e.g. `key1 = [value1,epsilon1], key2 = [value2,epsilon2], ...`
        Will select data

        `value1-epsilon1 <= data1 <= value1+epsilon1,`
        `value2-epsilon2 <= data2 <= value2+epsilon2,...`

        For time values, :class:`~astropy.time.Time`, :class:`~np.datetime64` and :class:`~datetime.datetime` are supported.
        See `~dysh.util.selection.Selection`.

        Parameters
        ----------
        tag : str, optional
            An identifying tag by which the rule may be referred to later.
            If None, a  randomly generated tag will be created.
        check : bool
            If True, check that a previous selection does not give an identical result as this one.
        key : str
            The key (SDFITS column name or other supported key)
        value : array-like
            Tuple or list giving the value and epsilon

        Returns
        -------
        None.

        """
        self._selection.select_within(tag=tag, check=check, **kwargs)

    @log_call_to_history
    def select_channel(self, channel, tag=None):
        """
        Select channels and/or channel ranges. These are NOT used in :meth:`final`
        but rather will be used to create a mask for calibration or
        flagging. Single arrays/tuples will be treated as channel lists;
        nested arrays will be treated as ranges, for instance

        .. code::

            # selects channels 1 and 10
            select_channel([1,10])
            # selects channels 1 thru 10 inclusive
            select_channel([[1,10]])
            # select channel ranges 1 thru 10 and 47 thru 56 inclusive, and channel 75
            select_channel([[1,10], [47,56], 75)])
            # tuples also work, though can be harder for a human to read
            select_channel(((1,10), [47,56], 75))


        See `~dysh.util.selection.Selection`.

        Parameters
        ----------
        channel : number, or array-like
            The channels to select

        Returns
        -------
        None.
        """
        self._selection.select_channel(tag=tag, channel=channel)

    @log_call_to_history
    def clear_selection(self):
        """Clear all selections for these data"""
        self._selection.clear()

    @log_call_to_history
    def flag(self, tag=None, check=False, **kwargs):
        """Add one or more exact flag rules, e.g., `key1 = value1, key2 = value2, ...`
        If `value` is array-like then a match to any of the array members will be flagged.
        For instance `flag(object=['3C273', 'NGC1234'])` will select data for either of those
        objects and `flag(ifnum=[0,2])` will flag IF number 0 or IF number 2.  Channels for selected data
        can be flagged using keyword `channel`, e.g., `flag(object='MBM12',channel=[0,23])`
        will flag channels 0 through 23 *inclusive* for object MBM12.
        See `~dysh.util.selection.Flag`.

        Parameters
        ----------
        tag : str
            An identifying tag by which the rule may be referred to later.
            If None, a  randomly generated tag will be created.
        check : bool
            If True, check that a previous selection does not give an identical result as this one.
        key : str
            The key  (SDFITS column name or other supported key)
        value : any
            The value to select

        """
        self._flag.flag(tag=tag, check=check, **kwargs)

    @log_call_to_history
    def flag_range(self, tag=None, check=False, **kwargs):
        """
        Flag a range of inclusive values for a given key(s).
        e.g., `key1 = (v1,v2), key2 = (v3,v4), ...`
        will select data  `v1 <= data1 <= v2, v3 <= data2 <= v4, ...`

        Upper and lower limits may be given by setting one of the tuple values
        to None. e.g., `key1 = (None,v1)` for an upper limit `data1 <= v1` and
        `key1 = (v1,None)` for a lower limit `data >=v1`.  Lower
        limits may also be specified by a one-element tuple `key1 = (v1,)`.

        For time values, :class:`~astropy.time.Time`, :class:`~np.datetime64` and :class:`~datetime.datetime` are supported.

        See `~dysh.util.selection.Flag`.

        Parameters
        ----------
        tag : str, optional
            An identifying tag by which the rule may be referred to later.
            If None, a  randomly generated tag will be created.
        check : bool
            If True, check that a previous selection does not give an identical result as this one.
        key : str
            The key (SDFITS column name or other supported key)
        value : array-like
            Tuple or list giving the lower and upper limits of the range.

        Returns
        -------
        None.

        """
        self._flag.flag_range(tag=tag, check=check, **kwargs)

    @log_call_to_history
    def flag_within(self, tag=None, check=False, **kwargs):
        """
        Flag a value within a plus or minus for a given key(s).
        e.g. `key1 = [value1,epsilon1], key2 = [value2,epsilon2], ...`
        Will select data

        `value1-epsilon1 <= data1 <= value1+epsilon1,`
        `value2-epsilon2 <= data2 <= value2+epsilon2,...`

        For time values, :class:`~astropy.time.Time`, :class:`~np.datetime64` and :class:`~datetime.datetime` are supported.

        See `~dysh.util.selection.Flag`.

        Parameters
        ----------
        tag : str, optional
            An identifying tag by which the rule may be referred to later.
            If None, a  randomly generated tag will be created.
        check : bool
            If True, check that a previous selection does not give an identical result as this one.
        key : str
            The key (SDFITS column name or other supported key)
        value : array-like
            Tuple or list giving the value and epsilon

        Returns
        -------
        None.

        """
        self._flag.flag_within(tag=tag, check=check, **kwargs)

    @log_call_to_history
    def flag_channel(self, channel, tag=None):
        """
        Select channels and/or channel ranges. These are NOT used in :meth:`final`
        but rather will be used to create a mask for
        flagging. Single arrays/tuples will be treated as channel lists;
        nested arrays will be treated as ranges, for instance

        .. code::

            # flag channel 128
            flag_channel(128)
            # flags channels 1 and 10
            flag_channel([1,10])
            # flags channels 1 thru 10 inclusive
            flag_channel([[1,10]])
            # flags channel ranges 1 thru 10 and 47 thru 56 inclusive, and channel 75
            flag_channel([[1,10], [47,56], 75)])
            # tuples also work, though can be harder for a human to read
            flag_channel(((1,10), [47,56], 75))


        See `~dysh.util.selection.Flag`.

        Parameters
        ----------
        channel : number, or array-like
            The channels to flag

        Returns
        -------
        None.
        """
        self._flag.flag_channel(tag=tag, channel=channel)

    def is_vegas(self):
        """Check if these data appear to use the VEGAS backend

        Returns
        -------
            True if FITS HEADER Keyword INSTRUME or BACKEND is present and equals 'VEGAS', False otherwise
        """
        if "INSTRUME" in self._selection:
            instrument = str(next(iter(set(self["INSTRUME"])))).upper()
        else:
            instrument = ""
        if "BACKEND" in self._selection:
            backend = str(next(iter(set(self["BACKEND"])))).upper()
        else:
            backend = ""
        if instrument == "VEGAS" or backend == "VEGAS":
            return True
        else:
            return False

    @log_call_to_history
    def flag_vegas_spurs(self, flag_central=False):
        """
        Flag VEGAS SPUR channels.

        Parameters
        ----------
        flag_central : bool, optional
            Whether to flag the central VEGAS spur location or not.
            The GBO SDFITS writer by default replaces the value at the central SPUR with the average of the
            two adjacent channels, and hence the central channel is not typically flagged.

        Returns
        -------
        None.

        """
        if not self.is_vegas():
            logger.warning(
                "This does not appear to be VEGAS data. Check if FITS Header keywords 'INSTRUME' or 'BACKEND' are present and equal 'VEGAS'. No channels will be flagged."
            )
            return
        try:
            df = self._selection.groupby(["FITSINDEX", "BINTABLE"])
            for _i, ((fi, bi), g) in enumerate(df):
                vsprval = g["VSPRVAL"].to_numpy()
                vspdelt = g["VSPDELT"].to_numpy()
                vsprpix = g["VSPRPIX"].to_numpy()
                rows = g["ROW"].to_numpy()
                maxnchan = self._sdf[fi].nchan(bi) - 1
                spurs = calc_vegas_spurs(vsprval, vspdelt, vsprpix, maxnchan, flag_central)
                if spurs.shape[0] != len(rows):
                    raise ValueError(f"spurs array length {spurs.shape[0]} != selected number of rows {len(rows)}")
                else:
                    p = []
                    # there should be a way to do this without a for loop.
                    for a in spurs:
                        mask = np.full(maxnchan + 1, False)
                        mask[a[~a.mask]] = True
                        p.append(mask)
                    self._sdf[fi]._additional_channel_mask[bi][rows] |= np.array(p)
        except KeyError as k:
            logger.warning(
                f"Can't determine VEGAS spur locations because one or more VSP keywords are missing from the FITS header {k}"
            )

    @log_call_to_history
    def apply_flags(self):
        """
        Set the channel flags according to the rules specified in the `flags` attribute.
        This sets numpy masks in the underlying `SDFITSLoad` objects.

        Returns
        -------
        None.

        """
        # Loop over the dict of flagged channels, which
        # have the same key as the flag rules.
        # For all SDFs in each flag rule, set the flag mask(s)
        # for their rows.  The index of the sdf._flagmask array is the bintable index
        for key, chan in self._flag._flag_channel_selection.items():
            selection = self._flag.get(key)
            # chan will be a list or a list of lists
            # If it is a single list, it is just a list of channels
            # if it is list of lists, then it is upper lower inclusive
            dfs = selection.groupby(["FITSINDEX", "BINTABLE"])
            # the dict key for the groups is a tuple (fitsindex,bintable)
            for _i, ((fi, bi), g) in enumerate(dfs):
                chan_mask = convert_array_to_mask(chan, self._sdf[fi].nchan(bi))
                rows = g["ROW"].to_numpy()
                logger.debug(f"Applying {chan} to {rows=}")
                logger.debug(f"{np.where(chan_mask)}")
                self._sdf[fi]._flagmask[bi][rows] |= chan_mask
        # now any additional channel flags, i.e. VEGAS flags
        self._apply_additional_flags()

    def _apply_additional_flags(self):
        """apply the additional channel flags created by, e.g., flag_vegas"""
        for k in self._sdf:
            if k._additional_channel_mask is not None and k._flagmask is not None:
                k._flagmask |= k._additional_channel_mask

    @log_call_to_history
    def clear_flags(self):
        """Clear all flags for these data"""
        for sdf in self._sdf:
            sdf._init_flags()
        self._flag.clear()

    def _create_index_if_needed(self, skipflags=False, flag_vegas=True):
        """
        Parameters
        ----------
        skipflags : bool, optional
            If True, do not read any flag files associated with these data.  The default is False.

        Returns
        -------
        None.

        """

        if self._selection is not None:
            return
        i = 0
        df = None
        if self._selection is None:
            for s in self._sdf:
                if s._index is None:
                    s.create_index()
                # add a FITSINDEX column
                s._index["FITSINDEX"] = i * np.ones(len(s._index), dtype=int)
                if df is None:
                    df = s._index
                else:
                    df = pd.concat([df, s._index], axis=0, ignore_index=True)
                i = i + 1
        self._selection = Selection(df)
        self._flag = Flag(df)
        self._construct_procedure()
        self._construct_integration_number()

        if flag_vegas and self.is_vegas():
            self.flag_vegas_spurs()

        if skipflags:
            return

        # for directories with multiple FITS files and possibly multiple FLAG files
        # we have to ensure the right flag file goes with the right FITS tile.
        # The GBT convention is the same filename with '.flag' instead of '.fits'.
        # We construct the flagfile and also pass in FITSINDEX column to ensure
        # only the data associated with that file are flagged.
        found_flags = False
        for s in self._sdf:
            p = Path(s.filename)
            flagfile = p.with_suffix(".flag")
            if flagfile.exists():
                fi = uniq(s["FITSINDEX"])[0]
                self.flags.read(flagfile, fitsindex=fi, ignore_vegas=flag_vegas)
                found_flags = True
        if found_flags and len(self.flags._table) != 0:
            logger.info("Flags were created from existing flag files. Use GBTFITSLoad.flags.show() to see them.")

    def _construct_procedure(self):
        """
        Construct the procedure string (PROC) from OBSMODE and add it to the index (i.e., a new SDFITS column).
        OBSTYPE and SUBOBSMODE are also created here.  OBSMODE has the form like 'PROC:OBSTYPE:SUBOBSMODE', e.g.
        OnOff:PSWITCHON:TPWCAL.

        """
        if self._selection is None:
            warnings.warn("Couldn't construct procedure string: index is not yet created.")  # noqa: B028
            return
        if "OBSMODE" not in self._index:
            warnings.warn("Couldn't construct procedure string: OBSMODE is not in index.")  # noqa: B028
            return
        df = self["OBSMODE"].str.split(":", expand=True)
        for obj in [self._index, self._flag]:
            obj["PROC"] = df[0]
            # Assign these to something that might be useful later,
            # since we have them
            obj["OBSTYPE"] = df[1]
            obj["SUBOBSMODE"] = df[2]
        for sdf in self._sdf:  # Note: sdf._index is a Dataframe, not a Selection
            df = sdf._index["OBSMODE"].str.split(":", expand=True)
            sdf._index["PROC"] = df[0]
            sdf._index["OBSTYPE"] = df[1]
            sdf._index["SUBOBSMODE"] = df[2]

    def _construct_integration_number(self):
        """Construct the integration number (INTNUM) for all scans and add it to the index (i.e., a new SDFITS column)
        Integration number starts at zero and is incremented when the DATE-OBS changes. It resets to
        zero when the scan number changes.
        """
        if self._index is None:
            warnings.warn("Couldn't construct integration number: index is not yet created.", stacklevel=2)
            return

        # check it hasn't been constructed before.
        if "INTNUM" in self._index:
            return
        # check that GBTIDL didn't write it out at some point.
        if "INT" in self._index:
            # This is faster than using
            # self._selection = Selection(self._selection.rename(columns={"INT": "INTNUM"}))
            # Keep, unless we find a faster way.
            self._index.rename(columns={"INT": "INTNUM"}, inplace=True)  # noqa: PD002
            for s in self._sdf:
                s._rename_binary_table_column("int", "intnum")
            return

        intnumarray = np.empty(len(self._selection), dtype=int)
        # Leverage pandas to group things by scan and observing time.
        dfs = self._selection.groupby(["SCAN"])
        for _, group in dfs:
            # Group by FITSINDEX since different banks can have different time stamps.
            dfsf = group.groupby("FITSINDEX")
            for _, fg in dfsf:
                dfsft = fg.groupby("DATE-OBS")
                intnums = np.arange(0, len(dfsft.groups))
                for i, (_, g) in enumerate(dfsft):
                    idx = g.index
                    intnumarray[idx] = intnums[i]
        self._selection["INTNUM"] = intnumarray
        self._flag["INTNUM"] = intnumarray

    def _common_selection(self, ifnum, plnum, fdnum, **kwargs):
        """Do selection and flag application common to all calibration methods.
        Flags are not applied unless selection results in non-zero length data selection.

        Parameters
        ----------
        fdnum: int
            The feed number
        ifnum : int
            The intermediate frequency (IF) number
        plnum : int
            The polarization number
        kwargs : dict
            Additional selections

        Returns
        -------
        scan_df : tuple
            A tuple consisting of a list of scan numbers selected and a `~pandas.DataFrame` of the selection.
        """

        kwargs = keycase(kwargs)
        apply_flags = kwargs.pop("APPLY_FLAGS", True)
        if len(self._selection._selection_rules) > 0:
            _final = self._selection.final
        else:
            _final = self._index
        scans = kwargs.get("SCAN", None)
        if scans is None:
            scans = uniq(_final["SCAN"])
        elif isinstance(scans, int):
            scans = list([scans])
        if "REF" in kwargs:
            scans.append(kwargs.pop("REF"))
            scans = uniq(scans)
        preselected = {}
        preselected["SCAN"] = scans
        preselected["FDNUM"] = fdnum
        preselected["IFNUM"] = ifnum
        preselected["PLNUM"] = plnum
        for k, v in preselected.items():
            if k not in kwargs:
                kwargs[k] = v
        # For PS and Nod scans we must find the full pairs of ON/OFF scans since the
        # user may have input only the ONs or OFFs.
        # _common_scan_list_selection returns a dict of scan numbers that contain all the ON/OFF pairs
        # This will replace the input list of scans.
        scans_to_add = []
        if "PROCKEY" in kwargs:
            missing = self._common_scan_list_selection(scans, _final, kwargs["PROCKEY"], kwargs["PROCVALS"], check=True)
            scans_to_add = set(missing["ON"]).union(missing["OFF"])
            logger.debug(f"after removing preselected {preselected['SCAN']}, scans_to_add={scans_to_add}")
            kwargs.pop("PROCKEY")
            kwargs.pop("PROCVALS")
        if len(scans_to_add) != 0:
            # add a rule selecting the missing scans :-)
            logger.debug(f"adding rule scan={scans_to_add}")
            kwargs["SCAN"] = list(scans_to_add)
        if len(_final[_final["SCAN"].isin(scans)]) == 0:
            raise ValueError(f"Scans {scans} not found in selected data")
        ps_selection = copy.deepcopy(self._selection)
        # now downselect with any additional kwargs
        ps_selection._select_from_mixed_kwargs(**kwargs)
        _sf = ps_selection.final
        # now remove rows that have been entirely flagged
        if apply_flags:
            _sf = eliminate_flagged_rows(_sf, self.flags.final)
        if len(_sf) == 0:
            raise Exception("Didn't find any unflagged scans matching the input selection criteria.")
        # Don't apply flags until we are sure that selection succeeded
        if apply_flags:
            self.apply_flags()
        return (scans, _sf)

    def info(self):
        """Return information on the HDUs contained in this object. See :meth:`~astropy.HDUList/info()`"""
        for s in self._sdf:
            s.info()

    @log_call_to_result
    def gettp(
        self,
        fdnum: int,
        ifnum: int,
        plnum: int,
        sig: bool | None = None,
        cal: bool | None = None,
        calibrate: bool = True,
        apply_flags: bool = True,
        t_sys=None,
        t_cal=None,
        **kwargs,
    ):
        """
        Get a total power scan, optionally calibrating it.

        Parameters
        ----------
        fdnum: int
            The feed number
        ifnum : int
            The intermediate frequency (IF) number
        plnum : int
            The polarization number
        sig : bool or None
            True to use only integrations where signal state is True, False to use reference state (signal state is False). None to use all integrations.
        cal: bool or None
            True to use only integrations where calibration (diode) is on, False if off. None to use all integrations regardless calibration state.
            The system temperature will be calculated from both states regardless of the value of this variable.
        calibrate: bool
            whether or not to calibrate the data.  If `True`, the data will be (calon + caloff)*0.5, otherwise it will be SDFITS row data.
            Default:True
        apply_flags : boolean, optional.  If True, apply flags before calibration.
            See :meth:`apply_flags`. Default: True
        t_sys : float
            System temperature. If provided, it overrides the value computed using the noise diode.
            If no noise diode is fired, and `t_sys=None`, then the column "TSYS" will be used instead.
        t_cal : None or float
            Noise diode temperature. If provided, this value is used instead of the value found in the
            TCAL column of the SDFITS file. If no value is provided, default, then the TCAL column is
            used.

        **kwargs : dict
            Optional additional selection  keyword arguments, typically
            given as key=value, though a dictionary works too.
            e.g., `source="NGC132", intnum=range(20)` etc.

        Returns
        -------
        data : `~dysh.spectra.scan.ScanBlock`
            A ScanBlock containing one or more `~dysh.spectra.scan.TPScan`

        """
        (scans, _sf) = self._common_selection(fdnum=fdnum, ifnum=ifnum, plnum=plnum, apply_flags=apply_flags, **kwargs)
        tsys = _parse_tsys(t_sys, scans)
        _tsys = None
        _tcal = t_cal
        _bintable = kwargs.get("bintable", None)
        TF = {True: "T", False: "F"}
        scanblock = ScanBlock()
        calrows = {}
        for i in range(len(self._sdf)):
            _df = select_from("FITSINDEX", i, _sf)
            if len(_df) == 0:  # If nothing was selected go to next file.
                continue
            for scan in scans:
                _sifdf = select_from("SCAN", scan, _df)
                if len(_sifdf) == 0:
                    continue
                dfcalT = select_from("CAL", "T", _sifdf)
                dfcalF = select_from("CAL", "F", _sifdf)
                calrows["ON"] = list(dfcalT["ROW"])
                calrows["OFF"] = list(dfcalF["ROW"])
                if len(calrows["ON"]) != len(calrows["OFF"]):
                    if len(calrows["ON"]) > 0:
                        raise Exception(f"unbalanced calrows {len(calrows['ON'])} != {len(calrows['OFF'])}")
                # sig and cal are treated specially since
                # they are not in kwargs and in SDFITS header
                # they are not booleans but chars
                if sig is not None:
                    _sifdf = select_from("SIG", TF[sig], _sifdf)
                if _bintable is None:
                    _bintable = self._get_bintable(_sifdf)
                if t_cal is not None:
                    _tcal = t_cal
                else:
                    _tcal = self._get_tcal(dfcalF["TCAL"])
                if len(calrows["ON"]) == 0:
                    if tsys is None:
                        _tsys = dfcalF["TSYS"].to_numpy()
                        logger.info("Using TSYS column")
                        logger.debug(f"Scan: {scan}")
                # Use user provided system temperature.
                if tsys is not None:
                    _tsys = tsys[scan][0]
                # The rows with the selected sig state and all cal states.
                tprows = list(_sifdf["ROW"])
                logger.debug(f"TPROWS len={len(tprows)}")
                logger.debug(f"CALROWS on len={len(calrows['ON'])}")
                logger.debug(f"fitsindex={i}")
                if len(tprows) == 0:
                    continue
                if "TSCALE" in _sifdf:
                    tscale = list(set(_sifdf["TSCALE"]))
                else:
                    tscale = ["Raw"]
                if len(tscale) > 1:
                    raise ValueError(
                        f"More than one TSCALE value in the previously-calibrated input file {tscale}; can't create a TPScan."
                    )
                g = TPScan(
                    self._sdf[i],
                    scan,
                    sig,
                    cal,
                    tprows,
                    calrows,
                    fdnum=fdnum,
                    ifnum=ifnum,
                    plnum=plnum,
                    bintable=_bintable,
                    calibrate=calibrate,
                    apply_flags=apply_flags,
                    tsys=_tsys,
                    tcal=_tcal,
                    tscale=tscale[0],
                )
                tscalefac = _sifdf.get("TSCALFAC", None)
                if tscalefac is not None:
                    # the data were previously calibrated, preserve the scale factor
                    g._tscale_fac = np.array(tscalefac)
                g.merge_commentary(self)
                scanblock.append(g)
                # Reset these variables for the next scan.
                _tsys = tsys
                _tcal = t_cal
                _bintable = kwargs.get("bintable", None)
        if len(scanblock) == 0:
            raise Exception("Didn't find any scans matching the input selection criteria.")
        scanblock.merge_commentary(self)
        return scanblock
        # end of gettp()

    @log_call_to_result
    def getsigref(
        self,
        scan: int | list | np.ndarray,
        ref: int | Spectrum,
        fdnum: int,
        ifnum: int,
        plnum: int,
        calibrate: bool = True,
        smoothref: int = 1,
        apply_flags: str = True,
        units: str = "ta",
        zenith_opacity: float | None = None,
        weights="tsys",
        t_sys=None,
        t_cal=None,
        nocal: bool = False,
        ap_eff: float | None = None,
        surface_error: Quantity | None = None,
        **kwargs,
    ) -> ScanBlock:
        r"""
        Retrieve and calibrate position-switched data using a custom reference scan.  Also known as `Flexible Off.`

        Parameters
        ----------
        scan : int or list or `numpy.array`
            The signal scan numbers to calibrate
        ref : int or Spectrum
            The reference scan number or a `~dysh.spectra.spectrum.Spectrum` object.  If an integer is given,
            the reference spectrum will be the total power time-averaged spectrum using the weights given.
        fdnum : int
            The feed number.
        ifnum : int
            The intermediate frequency (IF) number.
        plnum : int
            The polarization number.
        calibrate : boolean, optional
            Calibrate the scans. The default is True.
        smooth_ref : int, optional
            If >1 smooth the reference with a boxcar kernel with a width of `smooth_ref` channels. The default is to not smooth the reference.
        apply_flags : boolean, optional
            If True, apply flags before calibration.
            See :meth:`apply_flags`. Default: True
        units : str, optional
            The brightness scale unit for the output scan, must be one of (case-insensitive)
                    - 'ta'   : Antenna Temperature
                    - 'ta*'  : Antenna temperature corrected to above the atmosphere
                    - 'flux' : flux density in Jansky
            If 'ta*' or 'flux' the zenith opacity must also be given. Default: 'ta'
        zenith_opacity : float, optional
            The zenith opacity to use in calculating the scale factors for the integrations.  Default: None
        t_sys : float, optional
            If given, this is the system temperature in Kelvin. It overrides the values calculated using the noise diodes.
            If not given, and signal and reference are scan numbers, the system temperature will be calculated from the reference
            scan and the noise diode. If not given, and the reference is a `Spectrum`, the reference system temperature as given
            in the metadata header will be used. The default is to use the noise diode or the metadata, as appropriate.
        t_cal : None or float
            Noise diode temperature. If provided, this value is used instead of the value found in the
            TCAL column of the SDFITS file. If no value is provided, default, then the TCAL column is
            used. If `t_sys` is provided, `t_cal` will be ignored.
        nocal : bool, optional
            Is the noise diode being fired? False means the noise diode was firing.
            By default it will figure this out by looking at the "CAL" column.
            It can be set to True to override this.
        ap_eff : float or None
            Aperture efficiency o be used when scaling data to brightness temperature of flux. The provided aperture
            efficiency must be a number between 0 and 1.  If None, `dysh` will calculate it as described in
            :meth:`~GBTGainCorrection.aperture_efficiency`. Only one of `ap_eff` or `surface_error`
            can be provided.
        surface_error: Quantity or None
            Surface rms error, in units of length (typically microns), to be used in the Ruze formula when calculating the
            aperture efficiency.  If None, `dysh` will use the known GBT surface error model.  Only one of `ap_eff` or `surface_error`
            can be provided.
        **kwargs : dict
            Optional additional selection keyword arguments, typically
            given as key=value, though a dictionary works too.
            e.g., `source='NGC123', ` etc.

        Raises
        ------
        Exception
            If scans matching the selection criteria are not found.

        Returns
        -------
        scanblock : `~dysh.spectra.scan.ScanBlock`
            ScanBlock containing one or more `~dysh.spectra.scan.PSScan`.

        """
        ScanBase._check_tscale(units)
        ScanBase._check_gain_factors(ap_eff, surface_error)
        if units.lower() != "ta" and zenith_opacity is None and ap_eff is None:
            raise ValueError("Can't scale the data without a valid zenith opacity")
        if not isinstance(ref, int) and not isinstance(ref, Spectrum):
            raise TypeError("Reference scan ('ref') must be either an integer scan number or a Spectrum object")
        if isinstance(scan, Spectrum):
            raise TypeError(
                "Spectrum object not allowed for 'scan'.  You can use Spectrum arithmetic if both 'scan' and 'ref' are Spectrum objects"
            )
        if t_sys is not None and t_cal is not None:
            warnings.warn("Both t_cal and t_sys were set. Only t_sys will be used.", stacklevel=2)

        scanlist = {}
        if type(scan) == int:  # noqa: E721
            scan = [scan]
        elif isinstance(scan, np.ndarray):
            scan = list(scan)
        (scans, _sf) = self._common_selection(
            fdnum=fdnum,
            ifnum=ifnum,
            plnum=plnum,
            apply_flags=apply_flags,
            scan=scan,
            **kwargs,
        )
        tsys = _parse_tsys(t_sys, scans)
        _tsys = None
        _tcal = t_cal
        _nocal = nocal
        _bintable = kwargs.get("bintable", None)
        scanlist["ON"] = scans
        scanlist["OFF"] = [None] * len(scans)
        if isinstance(ref, int):
            # make an average reference spectrum
            refspec = self.gettp(
                scan=ref,
                fdnum=fdnum,
                ifnum=ifnum,
                plnum=plnum,
                calibrate=calibrate,
                apply_flags=apply_flags,
                t_cal=t_cal,
                **kwargs,
            ).timeaverage(weights=weights)
        else:
            refspec = ref._copy()  # Needs to be a copy since we will change it afterwards.

        if t_cal is not None:
            _tcal = t_cal
            # Scale the system temperature.
            refspec.meta["TSYS"] *= _tcal / refspec.meta["TCAL"]
            refspec.meta["TCAL"] = _tcal
        else:
            _tcal = refspec.meta["TCAL"]

        # Check if `refspec` has a system temperature.
        if tsys is None:
            tsys = self._get_refspec_tsys(refspec)
            tsys = _parse_tsys(tsys, scans)  # Put it in a known format.

        scanblock = ScanBlock()
        for i in range(len(self._sdf)):
            _df = select_from("FITSINDEX", i, _sf)
            if len(_df) == 0:
                continue
            if len(scanlist["ON"]) == 0 or len(scanlist["OFF"]) == 0:
                logger.debug(f"scans {scans} not found, continuing")
                continue
            rows = {}

            for on, off in zip(scanlist["ON"], scanlist["OFF"], strict=False):
                _ondf = select_from("SCAN", on, _df)
                _offdf = select_from("SCAN", off, _df)
                if _bintable is None:
                    _bintable = self._get_bintable(_ondf)
                rows["ON"] = list(_ondf["ROW"])
                rows["OFF"] = list(_offdf["ROW"])
                for key in rows:
                    if len(rows[key]) == 0 and off is not None:
                        raise Exception(f"{key} scans not found in scan list {scans}")
                # do not pass scan list here. We need all the cal rows. They will
                # be intersected with scan rows in PSScan
                calrows = {}
                dfcalT = select_from("CAL", "T", _df)
                dfcalF = select_from("CAL", "F", _df)
                calrows["ON"] = list(dfcalT["ROW"])
                calrows["OFF"] = list(dfcalF["ROW"])
                d = {"ON": on, "OFF": off}
                if len(calrows["ON"]) == 0 or nocal:
                    _nocal = True
                    if tsys is None:
                        dfoncalF = select_from("CAL", "F", _ondf)
                        _tsys = dfoncalF["TSYS"].to_numpy()
                        logger.info("Using TSYS column")
                # Use user provided system temperature.
                if tsys is not None:
                    try:
                        _tsys = tsys[on][0]
                    except KeyError:
                        _tsys = tsys[off][0]
                g = PSScan(
                    self._sdf[i],
                    scan=d,
                    scanrows=rows,
                    calrows=calrows,
                    fdnum=fdnum,
                    ifnum=ifnum,
                    plnum=plnum,
                    bintable=_bintable,
                    calibrate=calibrate,
                    smoothref=smoothref,
                    apply_flags=apply_flags,
                    tscale=units,
                    zenith_opacity=zenith_opacity,
                    refspec=refspec,
                    nocal=_nocal,
                    tsys=_tsys,
                    tcal=_tcal,
                    ap_eff=ap_eff,
                    surface_error=surface_error,
                )
                g._refscan = ref
                g.merge_commentary(self)
                scanblock.append(g)
                # Reset these variables in case they change for the next scan.
                _nocal = nocal
                _tsys = None
                _bintable = kwargs.get("bintable", None)

        if len(scanblock) == 0:
            raise Exception("Didn't find any scans matching the input selection criteria.")
        scanblock.merge_commentary(self)
        return scanblock
        # end of getsigref()

    @log_call_to_result
    def getps(
        self,
        fdnum: int,
        ifnum: int,
        plnum: int,
        calibrate: bool = True,
        smoothref: int = 1,
        apply_flags: str = True,
        units: str = "ta",
        zenith_opacity: float | None = None,
        t_sys=None,
        nocal=False,
        t_cal=None,
        ap_eff: float | None = None,
        surface_error: Quantity | None = None,
        **kwargs,
    ) -> ScanBlock:
        """
        Retrieve and calibrate position-switched data.

        Parameters
        ----------
        fdnum : int
            The feed number.
        ifnum : int
            The intermediate frequency (IF) number.
        plnum : int
            The polarization number.
        calibrate : boolean, optional
            Calibrate the scans. The default is True.
        smooth_ref : int, optional
            The number of channels in the reference to boxcar smooth prior to calibration.
        apply_flags : boolean, optional.  If True, apply flags before calibration.
            See :meth:`apply_flags`. Default: True
        units : str, optional
            The brightness scale unit for the output scan, must be one of (case-insensitive)
                    - 'ta'   : Antenna Temperature
                    - 'ta*'  : Antenna temperature corrected to above the atmosphere
                    - 'flux' : flux density in Jansky
            If 'ta*' or 'flux' the zenith opacity must also be given. Default: 'ta'
        zenith_opacity: float, optional
            The zenith opacity to use in calculating the scale factors for the integrations.  Default:None
        t_sys : float
            System temperature. If provided, it overrides the value computed using the noise diode.
            If no noise diode is fired, and `t_sys=None`, then the column "TSYS" will be used instead.
        t_cal : None or float
            Noise diode temperature. If provided, this value is used instead of the value found in the
            TCAL column of the SDFITS file. If no value is provided, default, then the TCAL column is
            used.
        nocal : bool, optional
            Is the noise diode being fired? False means the noise diode was firing.
            By default it will figure this out by looking at the "CAL" column.
            It can be set to True to override this. Default: False
        ap_eff : float or None
            Aperture efficiency o be used when scaling data to brightness temperature of flux. The provided aperture
            efficiency must be a number between 0 and 1.  If None, `dysh` will calculate it as described in
            :meth:`~GBTGainCorrection.aperture_efficiency`. Only one of `ap_eff` or `surface_error`
            can be provided.
        surface_error: Quantity or None
            Surface rms error, in units of length (typically microns), to be used in the Ruze formula when calculating the
            aperture efficiency.  If None, `dysh` will use the known GBT surface error model.  Only one of `ap_eff` or `surface_error`
            can be provided.
        **kwargs : dict
            Optional additional selection keyword arguments, typically
            given as key=value, though a dictionary works too.
            e.g., `scan=[27,30], source='NGC123', ` etc.

        Raises
        ------
        Exception
            If scans matching the selection criteria are not found.

        Returns
        -------
        scanblock : `~dysh.spectra.scan.ScanBlock`
            ScanBlock containing one or more `~dysh.spectra.scan.PSScan`.
        """
        ScanBase._check_tscale(units)
        ScanBase._check_gain_factors(ap_eff, surface_error)
        if units.lower() != "ta" and zenith_opacity is None and ap_eff is None:
            raise ValueError("Can't scale the data without a valid zenith opacity")

        prockey = "OBSTYPE"
        procvals = {"ON": "PSWITCHON", "OFF": "PSWITCHOFF"}
        (scans, _sf) = self._common_selection(
            fdnum=fdnum,
            ifnum=ifnum,
            plnum=plnum,
            apply_flags=apply_flags,
            prockey=prockey,
            procvals=procvals,
            **kwargs,
        )

        tsys = _parse_tsys(t_sys, scans)
        _tsys = tsys
        _tcal = t_cal
        _nocal = nocal
        _bintable = kwargs.get("bintable", None)

        scanblock = ScanBlock()
        for i in range(len(self._sdf)):
            _df = select_from("FITSINDEX", i, _sf)
            if len(_df) == 0:  # If nothing was selected go to next file.
                continue
            scanlist = self._common_scan_list_selection(scans, _df, prockey=prockey, procvals=procvals, check=False)
            if len(scanlist["ON"]) == 0 or len(scanlist["OFF"]) == 0:
                logger.debug(f"scans {scans} not found, continuing")
                continue
            rows = {}
            # loop over scan pairs
            for on, off in zip(scanlist["ON"], scanlist["OFF"], strict=False):
                _ondf = select_from("SCAN", on, _df)
                _offdf = select_from("SCAN", off, _df)
                rows["ON"] = list(_ondf["ROW"])
                rows["OFF"] = list(_offdf["ROW"])
                for key in rows:
                    if len(rows[key]) == 0:
                        raise Exception(f"{key} scans not found in scan list {scans}")
                # do not pass scan list here. We need all the cal rows. They will
                # be intersected with scan rows in PSScan
                calrows = {}
                calrows["ON"] = list(select_from("CAL", "T", _ondf)["ROW"]) + list(
                    select_from("CAL", "T", _offdf)["ROW"]
                )
                calrows["OFF"] = list(select_from("CAL", "F", _ondf)["ROW"]) + list(
                    select_from("CAL", "F", _offdf)["ROW"]
                )
                if t_cal is not None:
                    _tcal = t_cal
                else:
                    _tcal = self._get_tcal(_offdf["TCAL"])
                if len(calrows["ON"]) == 0 or nocal:
                    _nocal = True
                    if tsys is None:
                        dfoncalF = select_from("CAL", "F", _ondf)
                        _tsys = dfoncalF["TSYS"].to_numpy()
                        logger.info("Using TSYS column")
                # Use user provided system temperature.
                if tsys is not None:
                    try:
                        _tsys = tsys[on][0]
                    except KeyError:
                        _tsys = tsys[off][0]
                d = {"ON": on, "OFF": off}
                if _bintable is None:
                    _bintable = self._get_bintable(_ondf)
                g = PSScan(
                    self._sdf[i],
                    scan=d,
                    scanrows=rows,
                    calrows=calrows,
                    fdnum=fdnum,
                    ifnum=ifnum,
                    plnum=plnum,
                    bintable=_bintable,
                    calibrate=calibrate,
                    smoothref=smoothref,
                    apply_flags=apply_flags,
                    tscale=units,
                    zenith_opacity=zenith_opacity,
                    nocal=_nocal,
                    tsys=_tsys,
                    tcal=_tcal,
                    ap_eff=ap_eff,
                    surface_error=surface_error,
                )
                g.merge_commentary(self)
                scanblock.append(g)
                # Reset these variables for the next scan.
                _tsys = tsys
                _tcal = t_cal
                _nocal = nocal
                _bintable = kwargs.get("bintable", None)
        if len(scanblock) == 0:
            raise Exception("Didn't find any scans matching the input selection criteria.")
        scanblock.merge_commentary(self)
        return scanblock
        # end of getps()

    @log_call_to_result
    def getnod(
        self,
        ifnum: int,
        plnum: int,
        fdnum: None | int = None,
        calibrate: bool = True,
        smoothref: int = 1,
        apply_flags: bool = True,
        t_sys=None,
        t_cal=None,
        nocal=False,
        units="ta",
        zenith_opacity=None,
        ap_eff: float | None = None,
        surface_error: Quantity | None = None,
        **kwargs,
    ):
        """
        Retrieve and calibrate nodding data.

        Parameters
        ----------
        ifnum : int
            The intermediate frequency (IF) number
        plnum : int
            The polarization number
        fdnum :  2-tuple, optional
            The feed numbers. A pair of feed numbers may be given to choose different nodding beams than were used to obtain the observations.  Default: None which means use the beams found in the data.
        calibrate : boolean, optional
            Calibrate the scans.
            The default is True.
        smooth_ref : int, optional
            Smooth the reference spectra using a boxcar kernel with a width of `smooth_ref` channels.
            The default is to not smooth the reference spectra.
        apply_flags : boolean, optional.
            If True, apply flags before calibration.
            See :meth:`apply_flags`. Default: True
        units : str, optional
            The brightness scale unit for the output scan, must be one of (case-insensitive)
                    - 'ta'   : Antenna Temperature
                    - 'ta*'  : Antenna temperature corrected to above the atmosphere
                    - 'flux' : flux density in Jansky
            If 'ta*' or 'flux' the zenith opacity must also be given. Default: 'ta'
        t_sys : float or list or list of lists or dict, optional
            System temperature. If provided, it overrides the value computed using the noise diode.
            If no noise diode is fired, and `t_sys=None`, then the column "TSYS" will be used instead.
            For example, `t_sys = np.array([[30], [50]])` would use a system temperature of 30 K for
            the first feed and 50 K for the second feed. Another example, `t_sys = {1: [[50, 60]], 2: [[45],[65]], 3: [[60],[70]]}`
            would use a system temperature of 50 K for the first feed in scan 1, 60 K for the second feed in scan 1, 45 K for the first feed in scan 2, 65 K for the second feed in scan 2, 60 K for the first feed in scan 3, and 70 K for the second feed in scan 3. If passing a dict it should contain an item for every scan.
        t_cal : None or float
            Noise diode temperature. If provided, this value is used instead of the value found in the
            TCAL column of the SDFITS file. If no value is provided, default, then the TCAL column is
            used.
        nocal : bool, optional
            Is the noise diode being fired? False means the noise diode was firing.
            By default it will figure this out by looking at the "CAL" column.
            It can be set to True to override this. Default: False
        surface_error: Quantity | None = None,
        ap_eff : float or None
            Aperture efficiency o be used when scaling data to brightness temperature of flux. The provided aperture
            efficiency must be a number between 0 and 1.  If None, `dysh` will calculate it as described in
            :meth:`~GBTGainCorrection.aperture_efficiency`. Only one of `ap_eff` or `surface_error`
            can be provided.
        surface_error: Quantity or None
            Surface rms error, in units of length (typically microns), to be used in the Ruze formula when calculating the
            aperture efficiency.  If None, `dysh` will use the known GBT surface error model.  Only one of `ap_eff` or `surface_error`
            can be provided.
        **kwargs : dict
            Optional additional selection keyword arguments, typically
            given as key=value, though a dictionary works too.
            e.g., `intnum=1, plnum=2` etc.
            For multi-beam with more than 2 beams, fdnum=[BEAM1,BEAM2] must be selected,
            unless the data have been properly tagged using PROCSCAN which BEAM1 and BEAM2 are.

        Raises
        ------
        Exception
            If scans matching the selection criteria are not found.

        Returns
        -------
        scanblock : `~dysh.spectra.scan.ScanBlock`
            ScanBlock containing one or more `~dysh.spectra.scan.NodScan`.

        """

        ScanBase._check_tscale(units)
        ScanBase._check_gain_factors(ap_eff, surface_error)
        if units.lower() != "ta" and zenith_opacity is None and ap_eff is None:
            raise ValueError("Can't scale the data without a valid zenith opacity")
        if fdnum is not None and (type(fdnum) is int or len(fdnum) != 2):
            raise TypeError(f"fdnum={fdnum} not valid, need a list with two feeds")

        prockey = "PROCSEQN"
        procvals = {"ON": 1, "OFF": 2}
        (scans, _sf) = self._common_selection(
            fdnum=fdnum,
            ifnum=ifnum,
            plnum=plnum,
            apply_flags=apply_flags,
            prockey=prockey,
            procvals=procvals,
            **kwargs,
        )

        tsys = _parse_tsys(t_sys, scans)
        _tsys = None
        _tcal = t_cal
        _nocal = nocal
        _bintable = kwargs.get("bintable", None)

        beam1_selected = True
        scanblock = ScanBlock()

        for i in range(len(self._sdf)):
            df0 = select_from("FITSINDEX", i, _sf)
            if len(df0) == 0:
                continue
            scanlist = self._common_scan_list_selection(scans, df0, prockey=prockey, procvals=procvals, check=False)
            if len(scanlist["ON"]) == 0 or len(scanlist["OFF"]) == 0:
                logger.debug(f"Some of scans {scans} not found, continuing")
                continue
            # Loop over scan pairs.
            for on, off in zip(scanlist["ON"], scanlist["OFF"], strict=False):
                # Each scan could use a different pair of fdnums.
                if fdnum is None:
                    _fdnum = self.get_nod_beams(scan=on)
                else:
                    _fdnum = fdnum
                logger.debug(f"getnod using fdnum={_fdnum}")
                for j, f in enumerate(_fdnum):
                    _df = select_from("FDNUM", f, df0)
                    if len(_df) == 0:  # skip IF's and beams not part of the nodding pair.
                        continue
                    beam1_selected = f == _fdnum[0]
                    logger.debug(f"SCANLIST {scanlist}")
                    logger.debug(f"FEED {f} {beam1_selected} {_fdnum[0]}")
                    logger.debug(f"PROCSEQN {set(_df['PROCSEQN'])}")
                    logger.debug(f"Sending dataframe with scans {set(_df['SCAN'])}")
                    logger.debug(f"and PROC {set(_df['PROC'])}")

                    rows = {}
                    _ondf = select_from("SCAN", on, _df)
                    _offdf = select_from("SCAN", off, _df)
                    rows["ON"] = list(_ondf["ROW"])
                    rows["OFF"] = list(_offdf["ROW"])
                    for key in rows:
                        if len(rows[key]) == 0:
                            raise Exception(f"{key} scans not found in scan list {scans}")
                    if _bintable is None:
                        _bintable = self._get_bintable(_ondf)
                    # Do not pass scan list here. We need all the cal rows. They will
                    # be intersected with scan rows in NodScan.
                    calrows = {}
                    dfcalT = select_from("CAL", "T", _df)
                    dfcalF = select_from("CAL", "F", _df)
                    calrows["ON"] = list(dfcalT["ROW"])
                    calrows["OFF"] = list(dfcalF["ROW"])
                    d = {"ON": on, "OFF": off}

                    if t_cal is not None:
                        _tcal = t_cal
                    else:
                        _tcal = self._get_tcal(_offdf["TCAL"])
                    # Check if there is a noise diode.
                    if len(calrows["ON"]) == 0 or nocal:
                        _nocal = True
                        if tsys is None:
                            dfoncalF = select_from("CAL", "F", _ondf)
                            _tsys = dfoncalF["TSYS"].to_numpy()
                            logger.info("Using TSYS column")
                    # Use user provided system temperature.
                    if tsys is not None:
                        _tsys = tsys[on][j]

                    logger.debug(f"{i, f} SCANROWS {rows}")
                    logger.debug(f"BEAM1 {beam1_selected}")
                    g = NodScan(
                        self._sdf[i],
                        scan=d,
                        beam1=beam1_selected,
                        scanrows=rows,
                        calrows=calrows,
                        fdnum=f,
                        ifnum=ifnum,
                        plnum=plnum,
                        bintable=_bintable,
                        calibrate=calibrate,
                        smoothref=smoothref,
                        apply_flags=apply_flags,
                        nocal=_nocal,
                        tsys=_tsys,
                        tcal=_tcal,
                        tscale=units,
                        zenith_opacity=zenith_opacity,
                        ap_eff=ap_eff,
                        surface_error=surface_error,
                    )
                    g.merge_commentary(self)
                    scanblock.append(g)
                    # Reset these variables for the next scan.
                    _tsys = tsys
                    _tcal = t_cal
                    _nocal = nocal
                    _bintable = kwargs.get("bintable", None)
        if len(scanblock) == 0:
            raise Exception("Didn't find any unflagged scans matching the input selection criteria.")
        if len(scanblock) % 2 == 1:
            raise Exception("Odd number of scans for getnod, check that your feeds are valid")
        # note the two nods are not merged, but added to the pool as two "independant" PS scans
        scanblock.merge_commentary(self)
        return scanblock
        # end of getnod()

    @log_call_to_result
    def getfs(
        self,
        fdnum: int,
        ifnum: int,
        plnum: int,
        calibrate: bool = True,
        fold: bool = True,
        shift_method: str = "fft",
        use_sig: bool = True,
        smoothref: int = 1,
        apply_flags: bool = True,
        units: str = "ta",
        zenith_opacity: float | None = None,
        t_sys=None,
        t_cal=None,
        nocal: bool = False,
        ap_eff: float | None = None,
        surface_error: Quantity | None = None,
        **kwargs,
    ):
        """
        Retrieve and calibrate frequency-switched data.

        Parameters
        ----------
        fdnum: int
            The feed number
        ifnum : int
            The intermediate frequency (IF) number
        plnum : int
            The polarization number
        calibrate : boolean, optional
            Calibrate the scans. The default is True.
        fold : boolean, optional
            Fold the sig and ref scans.  The default is True.
        shift_method : str
            Method to use when shifting the spectra for folding. One of 'fft' or 'interpolate'.
            'fft' uses a phase shift in the time domain. 'interpolate' interpolates the signal. Default: 'fft'.
        use_sig : boolean, optional
            Return the sig or ref based spectrum. This applies to both the folded
            and unfolded option.  The default is True.
            NOT IMPLEMENTED YET
        smooth_ref: int, optional
            the number of channels in the reference to boxcar smooth prior to calibration
        apply_flags : boolean, optional.  If True, apply flags before calibration.
            See :meth:`apply_flags`. Default: True
        units : str, optional
            The brightness scale unit for the output scan, must be one of (case-insensitive)
                    - 'ta'   : Antenna Temperature
                    - 'ta*'  : Antenna temperature corrected to above the atmosphere
                    - 'flux' : flux density in Jansky
            If 'ta*' or 'flux' the zenith opacity must also be given. Default: 'ta'
        zenith_opacity: float, optional
                The zenith opacity to use in calculating the scale factors for the integrations.  Default:None
        t_sys : float, optional
            System temperature. If provided, it overrides the value computed using the noise diode.
            If no noise diode is fired, and `t_sys=None`, then the column "TSYS" will be used instead.
        t_cal : None or float
            Noise diode temperature. If provided, this value is used instead of the value found in the
            TCAL column of the SDFITS file. If no value is provided, default, then the TCAL column is
            used.
        nocal : bool, optional
            Is the noise diode being fired? False means the noise diode was firing.
            By default it will figure this out by looking at the "CAL" column.
            It can be set to True to override this.
        ap_eff : float or None
            Aperture efficiency o be used when scaling data to brightness temperature of flux. The provided aperture
            efficiency must be a number between 0 and 1.  If None, `dysh` will calculate it as described in
            :meth:`~GBTGainCorrection.aperture_efficiency`. Only one of `ap_eff` or `surface_error`
            can be provided.
        surface_error: Quantity or None
            Surface rms error, in units of length (typically microns), to be used in the Ruze formula when calculating the
            aperture efficiency.  If None, `dysh` will use the known GBT surface error model.  Only one of `ap_eff` or `surface_error`
            can be provided.
        **kwargs : dict
            Optional additional selection keyword arguments, typically
            given as key=value, though a dictionary works too.
            e.g., `ifnum=1, plnum=[2,3]` etc.

        Raises
        ------
        Exception
            If no scans matching the selection criteria are found.

        Returns
        -------
        scanblock : `~dysh.spectra.scan.ScanBlock`
            ScanBlock containing one or more`~dysh.spectra.scan.FSScan`.

        """

        ScanBase._check_tscale(units)
        ScanBase._check_gain_factors(ap_eff, surface_error)
        if units.lower() != "ta" and zenith_opacity is None and ap_eff is None:
            raise ValueError("Can't scale the data without a valid zenith opacity")

        (scans, _sf) = self._common_selection(ifnum=ifnum, plnum=plnum, fdnum=fdnum, apply_flags=apply_flags, **kwargs)

        tsys = _parse_tsys(t_sys, scans)
        _tsys = None
        _tcal = t_cal
        _nocal = nocal
        _bintable = kwargs.get("bintable", None)

        scanblock = ScanBlock()

        for i in range(len(self._sdf)):
            logger.debug(f"Processing file {i}: {self._sdf[i].filename}")

            df = select_from("FITSINDEX", i, _sf)
            if len(df) == 0:
                continue

            # loop over scans:
            for scan in scans:
                logger.debug(f"doing scan {scan}")
                calrows = {}
                _df = select_from("SCAN", scan, df)
                if len(_df) == 0:
                    continue
                if _bintable is None:
                    _bintable = self._get_bintable(_df)
                dfcalT = select_from("CAL", "T", _df)
                dfcalF = select_from("CAL", "F", _df)
                sigrows = {}
                dfsigT = select_from("SIG", "T", _df)
                dfsigF = select_from("SIG", "F", _df)

                calrows["ON"] = list(dfcalT["ROW"])
                calrows["OFF"] = list(dfcalF["ROW"])
                sigrows["ON"] = list(dfsigT["ROW"])
                sigrows["OFF"] = list(dfsigF["ROW"])

                if t_cal is not None:
                    _tcal = t_cal
                else:
                    _tcal = self._get_tcal(dfcalF["TCAL"])

                # Is there a noise diode?
                if len(calrows["ON"]) == 0 or nocal:
                    _nocal = True
                    # User did not provide a system temperature.
                    if tsys is None:
                        _tsys = dfcalF["TSYS"].to_numpy()
                        logger.info("Using TSYS column")
                # User provided a system temperature.
                if tsys is not None:
                    _tsys = tsys[scan][0]

                g = FSScan(
                    self._sdf[i],
                    scan=scan,
                    sigrows=sigrows,
                    calrows=calrows,
                    fdnum=fdnum,
                    ifnum=ifnum,
                    plnum=plnum,
                    bintable=_bintable,
                    calibrate=calibrate,
                    fold=fold,
                    shift_method=shift_method,
                    use_sig=use_sig,
                    smoothref=smoothref,
                    apply_flags=apply_flags,
                    tscale=units,
                    zenith_opacity=zenith_opacity,
                    tsys=_tsys,
                    tcal=_tcal,
                    nocal=_nocal,
                    ap_eff=ap_eff,
                    surface_error=surface_error,
                )
                g.merge_commentary(self)
                scanblock.append(g)
                # Reset these variables for the next scan.
                _tsys = tsys
                _tcal = t_cal
                _nocal = nocal
                _bintable = kwargs.get("bintable", None)
        if len(scanblock) == 0:
            raise Exception("Didn't find any unflagged scans matching the input selection criteria.")
        scanblock.merge_commentary(self)
        return scanblock
        # end of getfs()

    def _fix_ka_rx_if_needed(self):
        """The Ka band receiver had mislabeled FDNUM for a period of time.
        This corrects FDNUM for the given polarization (the Ka beams measure orthogonal polarizations).

        **Note**:   I don't know what date range this was effective, so this
        method may do the wrong thing for some data!

        See issue #160 https://github.com/GreenBankObservatory/dysh/issues/160
        """
        # Check if we are dealing with Ka data before the beam switch.
        rx = set(self["FRONTEND"])
        if "Rcvr26_40" not in rx:
            return

        self._fix_column("FDNUM", 1, {"FRONTEND": "Rcvr26_40", "PLNUM": 1})
        logger.info("Fixing FDNUM mislabel for Rcvr26_40. FDNUM 0 changed to 1")
        self._fix_column("FDNUM", 0, {"FRONTEND": "Rcvr26_40", "PLNUM": 0})
        logger.info("Fixing FDNUM mislabel for Rcvr26_40. FDNUM 1 changed to 0")

    @log_call_to_result
    def gettcal(
        self,
        scan: int,
        ifnum: int,
        plnum: int,
        zenith_opacity: float,
        ref: None | int | Spectrum = None,
        fdnum: None | int = None,
        apply_flags: bool = True,
        method=None,
        name=None,
        fluxscale=None,
        method_kwargs: None | dict = None,
        ap_eff=None,
        surface_error=None,
        **kwargs,
    ):
        """
        Derive the noise diode temperature from observations of a flux calibrator.

        Parameters
        ----------
        scan : int
            The scan number.
        fdnum : int
            The feed number.
        ifnum : int
            The intermediate frequency (IF) number.
        plnum : int
            The polarization number.
        ref : int or `~dysh.spectra.spectrum.Spectrum`
            The reference scan number or a `~dysh.spectra.spectrum.Spectrum` object.  If an integer is given,
            the reference spectrum will be the total power time-averaged spectrum using the weights given.
            This is only used if `method=GBTFITSLoad.getsigref`.
        apply_flags : boolean, optional
            If True, apply flags before calibration.
            See :meth:`apply_flags`. Default: True
        zenith_opacity : float
            The zenith opacity to use in calculating the scale factors for the integrations. Default: None
        method : callable
            Method to use for calibrating the data.
            It can be one of `GBTFITSLoad.getsigref`, `GBTFITSLoad.getps`, `GBTFITSLoad.getnod` or `GBTFITSLoad.subbeamnod`.
            If None, the default, it will use `GBTFITSLoad.getsigref` for Track observations,
            `GBTFITSLoad.getps` for OnOff or OffOn observations,
            `GBTFITSLoad.getnod` for Nod observations, and
            `GBTFITSLoad.subbeamnod` for SubBeamNod observations.
        name : str
            Alternative name for the calibrator source.
            This will override the value found in the "OBJECT" column of the SDFITS.
            Useful when the "OBJECT" column contains a value not present in the calibrator catalog.
        fluxscale : str
            Name of the flux scale to use to compute the flux of the calibrator.
            "Perley-Butler 2017" and "Ott 1994" are known to dysh, although the user can provide other scales.
        method_kwargs : dict
            Dictionary with additional keywords to pass to the calibration `method`.
        ap_eff : float or None
            Aperture efficiency o be used when scaling data to brightness temperature of flux. The provided aperture
            efficiency must be a number between 0 and 1.  If None, `dysh` will calculate it as described in
            :meth:`~GBTGainCorrection.aperture_efficiency`. Only one of `ap_eff` or `surface_error`
            can be provided.
        surface_error: Quantity or None
            Surface rms error, in units of length (typically microns), to be used in the Ruze formula when calculating the
            aperture efficiency.  If None, `dysh` will use the known GBT surface error model.  Only one of `ap_eff` or `surface_error`
            can be provided.
        **kwargs : dict
            Optional additional selection keyword arguments, typically
            given as key=value, though a dictionary works too.
            e.g., `object='NGC123'`.

        Returns
        -------
        tcal : `~dysh.spectra.tcal.TCal`
            Object that contains the noise diode temperature in its flux attribute.

        Raises
        ------
        TypeError
            If more than one scan is provided.
        TypeError
            If `method` is not recognized.
        """

        valid_procs = {
            "Track": self.getsigref,
            "OnOff": self.getps,
            "OffOn": self.getps,
            "Nod": self.getnod,
            "SubBeamNod": self.subbeamnod,
        }

        if method_kwargs is None:
            method_kwargs = {}

        if not isinstance(scan, int):
            raise TypeError(f"Only a single integer value allowed for `scan`. Got {scan}")

        if method is not None:
            if method not in valid_procs.values():
                valid_methods = [m.__qualname__ for m in valid_procs.values()]
                raise TypeError(f"Unrecognized method ({method}). It should be one of {valid_methods}")

        (scans, _sf) = self._common_selection(
            fdnum=fdnum,
            ifnum=ifnum,
            plnum=plnum,
            apply_flags=apply_flags,
            scan=scan,
            **kwargs,
        )

        if name is None:
            name = next(iter(set(_sf["OBJECT"])))
        target = Calibrator.from_name(name, scale=fluxscale)

        proc = next(iter(set(_sf["PROC"])))

        if method is None:
            method = valid_procs[proc]
        logger.info(f"Will use {method.__name__} to calibrate the data.")

        method_args = {
            "scan": scans,
            "fdnum": fdnum,
            "ifnum": ifnum,
            "plnum": plnum,
            "apply_flags": apply_flags,
            "zenith_opacity": zenith_opacity,
            "t_cal": 1.0,
            "units": "flux",
            "ap_eff": ap_eff,
            "surface_error": surface_error,
        }
        if ref is not None:
            method_args["ref"] = ref

        # Merge kwargs.
        # Merging in this order implies that kwargs will supersede method_kwargs.
        method_kwargs.update(kwargs)

        obs_ta = method(**method_args, **method_kwargs).timeaverage()

        nu = obs_ta.spectral_axis
        snu = target.compute_sed(nu.quantity)

        tcal_values = (snu / obs_ta.flux).value * u.K

        tcal = TCal.from_spectrum(obs_ta, data=tcal_values, snu=snu, name=name)

        return tcal

    @log_call_to_result
    def subbeamnod(
        self,
        fdnum: int,
        ifnum: int,
        plnum: int,
        method="cycle",
        calibrate: bool = True,
        weights="tsys",
        smoothref: int = 1,
        apply_flags: bool = True,
        units="ta",
        zenith_opacity=None,
        t_sys=None,
        t_cal=None,
        ap_eff=None,
        surface_error=None,
        **kwargs,
    ):
        """Get a subbeam nod power scan, optionally calibrating it.

        Parameters
        ----------
        fdnum : int
            The feed number.
        ifnum : int
            The intermediate frequency (IF) number.
        plnum : int
            The polarization number.
        method : str
            Method to use when processing. One of 'cycle' or 'scan'.
            'cycle' (default) treats each SUBREF_STATE independently, resulting in multiple signal and reference states per scan..
            'scan' averages the SUBREF_STATE rows resulting in one signal and reference state per scan.
        calibrate : bool
            Whether or not to calibrate the data.
        weights : str or None
            Weights to use for the time averaging of the sub reflector states.
            None to indicate equal weighting or 'tsys' to indicate inverse variance weights.
        smooth_ref : int, optional
            The boxcar kernel width to smooth the reference spectra prior to calibration.
        apply_flags : boolean, optional.
            If True, apply flags before calibration.
            See :meth:`apply_flags`.
        units : str, optional
            The brightness scale unit for the output scan, must be one of (case-insensitive)
                    - 'ta'   : Antenna Temperature
                    - 'ta*'  : Antenna temperature corrected to above the atmosphere
                    - 'flux' : flux density in Jansky
            If 'ta*' or 'flux' the zenith opacity must also be given. Default: 'ta'
        zenith_opacity : float, optional
            The zenith opacity to use to correct the data for atmospheric opacity.
        t_sys : float, optional
            System temperature. If provided, it overrides the value computed using the noise diode.
            If no noise diode is fired, and `t_sys=None`, then the column "TSYS" will be used instead.
        t_cal : None or float
            Noise diode temperature. If provided, this value is used instead of the value found in the
            TCAL column of the SDFITS file. If no value is provided, default, then the TCAL column is
            used.
        **kwargs : dict
            Optional additional selection keyword arguments, typically
            given as key=value, though a dictionary works too.
            e.g., `ifnum=1, plnum=[2,3]` etc.

        Returns
        -------
        data : `~dysh.spectra.scan.ScanBlock`
            A ScanBlock containing one or more `~dysh.spectra.scan.SubBeamNodScan`
        """

        ScanBase._check_tscale(units)
        ScanBase._check_gain_factors(ap_eff, surface_error)
        if units.lower() != "ta" and zenith_opacity is None and ap_eff is None:
            raise ValueError("Can't scale the data without a valid zenith opacity")

        _bintable = kwargs.get("bintable", None)

        (scans, _sf) = self._common_selection(ifnum=ifnum, plnum=plnum, fdnum=fdnum, apply_flags=apply_flags, **kwargs)

        tsys = _parse_tsys(t_sys, scans)
        _tcal = t_cal

        scanblock = ScanBlock()

        if method == "cycle":
            # Calibrate each cycle individually and then
            # average the calibrated data.
            for sdfi in range(len(self._sdf)):
                _df = select_from("FITSINDEX", sdfi, _sf)
                for scan in scans:
                    reftp = []
                    sigtp = []
                    logger.debug(f"doing scan {scan}")
                    df = select_from("SCAN", scan, _df)
                    if len(df) == 0:
                        continue
                    if _bintable is None:
                        _bintable = self._get_bintable(df)
                    df_on = df[df["CAL"] == "T"]
                    df_off = df[df["CAL"] == "F"]
                    df_on_sig = df_on[df_on["SUBREF_STATE"] == -1]
                    df_on_ref = df_on[df_on["SUBREF_STATE"] == 1]
                    df_off_sig = df_off[df_off["SUBREF_STATE"] == -1]
                    df_off_ref = df_off[df_off["SUBREF_STATE"] == 1]
                    logger.debug(f"SCANs in df_on_sig {set(df_on_sig['SCAN'])}")
                    logger.debug(f"SCANs in df_on_ref {set(df_on_ref['SCAN'])}")
                    logger.debug(f"SCANs in df_off_sig {set(df_off_sig['SCAN'])}")
                    logger.debug(f"SCANs in df_off_ref {set(df_off_ref['SCAN'])}")
                    sig_on_rows = df_on_sig["ROW"].to_numpy()
                    ref_on_rows = df_on_ref["ROW"].to_numpy()
                    sig_off_rows = df_off_sig["ROW"].to_numpy()
                    ref_off_rows = df_off_ref["ROW"].to_numpy()

                    # Define how large of a gap between rows we will tolerate to consider
                    # a row as part of a cycle.
                    # Thinking about it, we should use the SUBREF_STATE=0 as delimiter rather
                    # than this.
                    # stepsize = len(ifnum) * len(plnum) * 2 + 1
                    stepsize = len(self.udata("IFNUM", 0)) * len(self.udata("PLNUM", 0)) * 2 + 1
                    ref_on_groups = consecutive(ref_on_rows, stepsize=stepsize)
                    sig_on_groups = consecutive(sig_on_rows, stepsize=stepsize)
                    ref_off_groups = consecutive(ref_off_rows, stepsize=stepsize)
                    sig_off_groups = consecutive(sig_off_rows, stepsize=stepsize)
                    # Make sure we have enough signal and reference pairs.
                    # Same number of cycles or less signal cycles.
                    if len(sig_on_groups) <= len(ref_on_groups):
                        pairs = {i: i for i in range(len(sig_on_groups))}
                    # One more signal cycle. Re-use one reference cycle.
                    elif len(sig_on_groups) - 1 == len(ref_on_groups):
                        pairs = {i: i for i in range(len(sig_on_groups))}
                        pairs[len(sig_on_groups) - 1] = len(ref_on_groups) - 1
                    else:
                        e = f"""There are {len(sig_on_groups)} and {len(ref_on_groups)} signal and reference cycles.
                                Try using method='scan'."""
                        raise ValueError(e)

                    if t_cal is not None:
                        _tcal = t_cal
                    else:
                        _tcal = self._get_tcal(df_off["TCAL"])

                    # Loop over cycles, calibrating each independently.
                    groups_zip = zip(ref_on_groups, sig_on_groups, ref_off_groups, sig_off_groups, strict=False)
                    for rgon, sgon, rgoff, sgoff in groups_zip:
                        # Do it the dysh way.
                        # TODO: use gettp instead of TPScan.
                        calrows = {"ON": rgon, "OFF": rgoff}
                        tprows = np.sort(np.hstack((rgon, rgoff)))
                        _reftp = TPScan(
                            self._sdf[sdfi],
                            scan,
                            None,
                            None,
                            tprows,
                            calrows,
                            fdnum=fdnum,
                            ifnum=ifnum,
                            plnum=plnum,
                            bintable=_bintable,
                            calibrate=calibrate,
                            apply_flags=apply_flags,
                            tcal=_tcal,
                        )
                        if tsys is not None:
                            _reftp._tsys[:] = tsys[scan][0]
                        reftp.append(_reftp)
                        calrows = {"ON": sgon, "OFF": sgoff}
                        tprows = np.sort(np.hstack((sgon, sgoff)))
                        sigtp.append(
                            TPScan(
                                self._sdf[sdfi],
                                scan,
                                None,
                                None,
                                tprows,
                                calrows,
                                fdnum=fdnum,
                                ifnum=ifnum,
                                plnum=plnum,
                                bintable=_bintable,
                                calibrate=calibrate,
                                apply_flags=apply_flags,
                                tcal=_tcal,
                            )
                        )
                    sb = SubBeamNodScan(
                        sigtp,
                        reftp,
                        fdnum=fdnum,
                        ifnum=ifnum,
                        plnum=plnum,
                        calibrate=calibrate,
                        smoothref=smoothref,
                        apply_flags=apply_flags,
                        tscale=units,
                        zenith_opacity=zenith_opacity,
                        weights=weights,
                        tcal=_tcal,
                        ap_eff=ap_eff,
                        surface_error=surface_error,
                    )
                    sb.merge_commentary(self)
                    scanblock.append(sb)
                    _bintable = kwargs.get("bintable", None)
        elif method == "scan":
            # Process the whole scan as a single block.
            # This allows calibrating the data if the scan
            # was aborted and there are not enough sig/ref
            # cycles to do a per cycle calibration.
            for scan in scans:
                kwargs["scan"] = scan
                reftp = []
                sigtp = []
                tpon = self.gettp(
                    fdnum=fdnum,
                    ifnum=ifnum,
                    plnum=plnum,
                    sig=None,
                    cal=None,
                    subref=-1,
                    calibrate=calibrate,
                    apply_flags=apply_flags,
                    t_cal=t_cal,
                    **kwargs,
                )
                sigtp.append(tpon[0])
                tpoff = self.gettp(
                    fdnum=fdnum,
                    ifnum=ifnum,
                    plnum=plnum,
                    sig=None,
                    cal=None,
                    subref=1,
                    calibrate=calibrate,
                    apply_flags=apply_flags,
                    t_sys=t_sys,
                    t_cal=t_cal,
                    **kwargs,
                )
                reftp.append(tpoff[0])
                sb = SubBeamNodScan(
                    sigtp,
                    reftp,
                    fdnum=fdnum,
                    ifnum=ifnum,
                    plnum=plnum,
                    calibrate=calibrate,
                    smoothref=smoothref,
                    apply_flags=apply_flags,
                    tscale=units,
                    zenith_opacity=zenith_opacity,
                    weights=weights,
<<<<<<< HEAD
                    tcal=tpoff[0].calibrated(0).meta["TCAL"],
                    ap_eff=ap_eff,
                    surface_error=surface_error,
=======
                    tcal=tpoff[0].getspec(0).meta["TCAL"],
>>>>>>> 1c9ea996
                )
                sb.merge_commentary(self)
                scanblock.append(sb)
        if len(scanblock) == 0:
            raise Exception("Didn't find any unflagged scans matching the input selection criteria.")
        scanblock.merge_commentary(self)
        return scanblock

    def _common_scan_list_selection(self, scans, selection, prockey, procvals, check=False):
        # First list item is the PROCSEQN that defines the ON.
        # Second list item is the delta between ON and OFF, delta=OFF-ON.
        proc_dict = {
            "OnOff": [1, 1],
            "OffOn": [2, -1],
            "Nod": [1, 1],
        }
        scan_selection = {"ON": [], "OFF": []}
        df = selection[selection["SCAN"].isin(scans)]
        procset = set(df["PROC"])
        lenprocset = len(procset)
        if lenprocset == 0:
            # This is ok since not all files in a set have all the polarizations, feeds, or IFs
            return scan_selection

        for proc in procset:
            # This method should only be used by these observing procedures.
            if proc not in proc_dict.keys():
                continue

            _proc_on = df.loc[(df["PROC"] == proc) & (df["PROCSEQN"] == proc_dict[proc][0])]["SCAN"]
            _proc_off = df.loc[(df["PROC"] == proc) & (df["PROCSEQN"] == sum(proc_dict[proc]))]["SCAN"]
            proc_on = list(set(_proc_on)) + list(set(_proc_off - proc_dict[proc][1]))
            proc_off = list(set(_proc_off)) + list(set(_proc_on + proc_dict[proc][1]))

            # Check that no bogus scan numbers were added.
            df_on = selection[selection["SCAN"].isin(proc_on)]
            df_off = selection[selection["SCAN"].isin(proc_off)]
            bogus_on = df_on["PROCSEQN"] != proc_dict[proc][0]
            bogus_off = df_off["PROCSEQN"] != sum(proc_dict[proc])
            for s in set(df_on[bogus_on]["SCAN"]):
                proc_on.remove(s)
            for s in set(df_off[bogus_off]["SCAN"]):
                proc_off.remove(s)

            # Remove any scans with no pair.
            if len(proc_on) != len(proc_off):
                if len(proc_on) < len(proc_off):
                    for o in proc_off:
                        if o - proc_dict[proc][1] not in proc_on:
                            logger.warning(f"Scan {o} has no matching ON scan. Will not calibrate.")
                            proc_off.remove(o)
                else:
                    for o in proc_on:
                        if o + proc_dict[proc][1] not in proc_off:
                            logger.warning(f"Scan {o} has no matching OFF scan. Will not calibrate.")
                            proc_on.remove(o)

            # Add the remaining to the list of scans.
            scan_selection["ON"] += sorted(list(set(proc_on)))
            scan_selection["OFF"] += sorted(list(set(proc_off)))

        # Make sure the elements are unique.
        scan_selection["ON"] = sorted(list(set(scan_selection["ON"])))
        scan_selection["OFF"] = sorted(list(set(scan_selection["OFF"])))

        # Check again that they have the same number of elements.
        if len(scan_selection["ON"]) != len(scan_selection["OFF"]):
            raise Exception(
                f"ON and OFF scan list lengths differ {len(scan_selection['ON'])} != {len(scan_selection['OFF'])}"
            )

        return scan_selection

    def write(
        self,
        fileobj,
        multifile=True,
        flags=True,
        verbose=False,
        output_verify="exception",
        overwrite=False,
        checksum=False,
        **kwargs,
    ):
        """
        Write all or a subset of the `GBTFITSLoad` data to a new SDFITS file(s).

        Parameters
        ----------
        fileobj : str, file-like or `pathlib.Path`
            File to write to.  If a file object, must be opened in a
            writeable mode.
        multifile: bool, optional
            If True, write to multiple files if and only if there are multiple SDFITS files in this GBTFITSLoad.
            Otherwise, write to a single SDFITS file.
        flags: bool, optional
            If True, write the applied flags to a `FLAGS` column in the binary table.
        verbose: bool, optional
            If True, print out some information about number of rows written per file
        output_verify : str
            Output verification option.  Must be one of ``"fix"``,
            ``"silentfix"``, ``"ignore"``, ``"warn"``, or
            ``"exception"``.  May also be any combination of ``"fix"`` or
            ``"silentfix"`` with ``"+ignore"``, ``+warn``, or ``+exception"
            (e.g. ``"fix+warn"``).  See https://docs.astropy.org/en/latest/io/fits/api/verification.html for more info
        overwrite : bool, optional
            If ``True``, overwrite the output file if it exists. Raises an
            ``OSError`` if ``False`` and the output file exists. Default is
            ``False``.
        checksum : bool
            When `True` adds both ``DATASUM`` and ``CHECKSUM`` cards
            to the headers of all HDU's written to the file.
        **kwargs : dict
            Optional additional selection keyword arguments, typically
            given as key=value, though a dictionary works too.
            e.g., `ifnum=1, plnum=[2,3]` etc.
        """
        # debug = kwargs.pop("debug", False)
        logger.debug(kwargs)
        selection = Selection(self._index)
        if len(kwargs) > 0:
            selection._select_from_mixed_kwargs(**kwargs)
            logger.debug(selection.show())
            _final = selection.final
        else:
            _final = selection
        if len(_final) == 0:
            raise Exception("Your selection resulted in no rows to be written")
        fi = list(set(_final["FITSINDEX"]))
        logger.debug(f"fitsindex {fi} ")
        total_rows_written = 0
        if multifile:
            count = 0
            for k in fi:
                this_rows_written = 0
                # copy the primary HDU
                hdu = self._sdf[k]._hdu[0].copy()
                outhdu = fits.HDUList(hdu)
                # get the bintables rows as new bintables.
                df = select_from("FITSINDEX", k, _final)
                bintables = list(set(df.BINTABLE))
                for b in bintables:  # loop over the bintables in this fitsfile
                    rows = list(set(df.ROW))
                    rows.sort()
                    lr = len(rows)
                    if lr > 0:
                        if flags:  # update the flags before we select rows
                            flagval = self._sdf[k]._flagmask[b].astype(np.uint8)
                            dim1 = np.shape(flagval)[1]
                            form = f"{dim1}B"
                            c = fits.Column(name="FLAGS", format=form, array=flagval)
                            self._sdf[k]._update_column({"FLAGS": c}, b)
                        ob = self._sdf[k]._bintable_from_rows(rows, b)
                        if len(ob.data) > 0:
                            outhdu.append(ob)
                        total_rows_written += lr
                        this_rows_written += lr
                if len(fi) > 1:
                    p = Path(fileobj)
                    # Note this will not preserve "A","B" etc suffixes in original FITS files.
                    outfile = p.parent / (p.stem + str(count) + p.suffix)
                    count += 1
                else:
                    outfile = fileobj
                # add comment and history cards to the primary HDU if applicable.
                # All files get all cards.
                for h in self.history:
                    outhdu[0].header["HISTORY"] = h
                for c in self.comments:
                    outhdu[0].header["COMMENT"] = c
                if verbose:
                    logger.info(f"Writing {this_rows_written} rows to {outfile}.")
                outhdu.writeto(outfile, output_verify=output_verify, overwrite=overwrite, checksum=checksum)
            if verbose:
                logger.info(f"Total of {total_rows_written} rows written to files.")
        else:
            hdu = self._sdf[fi[0]]._hdu[0].copy()
            outhdu = fits.HDUList(hdu)
            for k in fi:
                df = select_from("FITSINDEX", k, _final)
                bintables = list(set(df.BINTABLE))
                for b in bintables:
                    rows = list(set(df.ROW))
                    rows.sort()
                    lr = len(rows)
                    if lr > 0:
                        if flags:  # update the flags before we select rows
                            flagval = self._sdf[k]._flagmask[b].astype(np.uint8)
                            dim1 = np.shape(flagval)[1]
                            form = f"{dim1}B"
                            # tdim = f"({dim1}, 1, 1, 1)" # let fitsio do this
                            c = fits.Column(name="FLAGS", format=form, array=flagval)
                            self._sdf[k]._update_column({"FLAGS": c}, b)
                        ob = self._sdf[k]._bintable_from_rows(rows, b)
                        if len(ob.data) > 0:
                            outhdu.append(ob)
                        total_rows_written += lr
            # add history and comment cards to primary header if applicable
            for h in self.history:
                outhdu[0].header["HISTORY"] = h
            for c in self.comments:
                outhdu[0].header["COMMENT"] = c
            if total_rows_written == 0:  # shouldn't happen, caught earlier
                raise Exception("Your selection resulted in no rows to be written")
            elif verbose:
                logger.info(f"Writing {total_rows_written} to {fileobj}")
            # outhdu.update_extend()  # possibly unneeded
            outhdu.writeto(fileobj, output_verify=output_verify, overwrite=overwrite, checksum=checksum)
            outhdu.close()

    def _update_radesys(self):
        """
        Updates the 'RADESYS' column of the index for cases when it is empty.
        """

        radesys = {"AzEl": "AltAz", "HADec": "hadec", "Galactic": "galactic"}

        warning_msg = (  # noqa: E731
            lambda scans,
            a,
            coord,
            limit: f"""Scan(s) {scans} have {a} {coord} below {limit}. The GBT does not go that low. Any operations that rely on the sky coordinates are likely to be inaccurate (e.g., switching velocity frames)."""
        )

        # Elevation below the GBT elevation limit (5 degrees) warning.
        low_el_mask = self["ELEVATIO"] < 5
        if low_el_mask.sum() > 0:
            low_el_scans = map(str, set(self._index.loc[low_el_mask, "SCAN"]))
            warnings.warn(warning_msg(",".join(low_el_scans), "an", "elevation", "5 degrees"))  # noqa: B028

        # Azimuth and elevation case.
        self._fix_column("RADESYS", radesys["AzEl"], {"CTYPE2": "AZ", "CTYPE3": "EL"})

        # Hour angle and declination case.
        self._fix_column("RADESYS", radesys["HADec"], {"CTYPE2": "HA"})

        # Galactic coordinates.
        self._fix_column("RADESYS", radesys["Galactic"], {"CTYPE2": "GLON"})

    def _fix_column(self, column, new_val, mask_dict):
        """
        Update the values of an existing SDFITS `column` with `new_val` where `mask_dict` is true.
        This updates `GBTFITSLoad._index` and `GBTFITSLoad._sdf.index`.
        This is mainly used to "fix" values.

        Parameters
        ----------
        column : str
            SDFITS column to update.
        new_val : str or float
            New value for `column`.
        mask_dict : dict
            Dictionary with column names and column values as keys and values.
            This will be used to determine where `GBTFITSLoad[key] == value`.
            Multiple keys and values will be combined using `numpy.logical_and`.
        """
        _mask = self._column_mask(mask_dict)
        if _mask.sum() == 0:
            return
        # Update self._index.
        self._index.loc[_mask, column] = new_val
        # Update SDFITSLoad.index.
        sdf_idx = set(self["FITSINDEX"][_mask])
        for i in sdf_idx:
            sdfi = self._sdf[i].index()
            _mask = self._sdf[i]._column_mask(mask_dict)
            sdfi.loc[_mask, column] = new_val

    def __getitem__(self, items):
        # items can be a single string or a list of strings.
        # Want case insensitivity
        # @todo deal with "DATA"
        if isinstance(items, str):
            items = items.upper()
        elif isinstance(items, (Sequence, np.ndarray)):
            items = [i.upper() for i in items]
        else:
            raise KeyError(f"Invalid key {items}. Keys must be str or list of str")
        if "DATA" in items:
            return np.vstack([s["DATA"] for s in self._sdf])
        return self._selection[items]

    @log_call_to_history
    def __setitem__(self, items, values):
        # @todo deal with "DATA"
        if isinstance(items, str):
            items = items.upper()
        # we won't support multiple keys for setting right now.
        # ultimately it could be done with recursive call to __setitem__
        # for each key/val pair
        # elif isinstance(items, (Sequence, np.ndarray)):
        #    items = [i.upper() for i in items]
        else:
            raise KeyError(f"Invalid key {items}. Keys must be str")
        if isinstance(items, str):
            iset = set([items])
        else:
            iset = set(items)
        col_exists = len(set(self.columns).intersection(iset)) > 0
        # col_in_selection =
        if col_exists:
            warnings.warn(f"Changing an existing SDFITS column {items}")  # noqa: B028
        # now deal with values as arrays
        is_array = False
        if isinstance(values, (Sequence, np.ndarray)) and not isinstance(values, str):
            if len(values) != self.total_rows:
                raise ValueError(
                    f"Length of values array ({len(values)}) for column {items} and total number of rows"
                    f" ({self.total_rows}) aren't equal."
                )
            is_array = True
        if "DATA" not in items:  # DATA is not a column in the selection
            self._selection[items] = values
        start = 0
        # loop over the individual files
        for s in self._sdf:
            if not is_array:
                s[items] = values
            else:
                s[items] = values[start : start + s.total_rows]
                start = start + s.total_rows
        selected_cols = self.selection.columns_selected()
        if items in selected_cols:
            warnings.warn(  # noqa: B028
                f"You have changed the metadata for a column that was previously used in a data selection [{items}]."
                " You may wish to update the selection. "
            )

    @log_call_to_history
    def qd_correct(self, ignore_jump: bool = False) -> None:
        """
        Apply quadrant detector (QD) corrections to sky coordinates.
        During an observation the QD records the motion of the GBT feed arm in
        the elevation and cross elevation directions. This movement results in
        pointing errors which are not automatically corrected for. This method
        allows users to correct for this movement, when possible. Typically,
        these corrections are of the order of a few arcseconds.
        More details about the QD and its use can be found in this reference:
        `<https://ui.adsabs.harvard.edu/abs/2011PASP..123..682R/abstract>`_

        Parameters
        ----------
        ignore_jump : bool
            Whether to ignore the prescence of jumps in the QD data.
            If set to `True` the corrections will be applied even if jumps are found.
            These jumps are also referred to as hysteresis events.
        """

        if self._qd_corrected:
            logger.debug("GBTFITSLoad already corrected.")
            return

        # Check for jumps.
        if self._check_qd_jump() and not ignore_jump:
            logger.warning(
                "There is a jump in the quadrant detector data. We do not recommend applying these corrections in this case. If you wish to proceed call with `ignore_jump=True`."
            )
            return

        # Check that there is only one frame type.
        # This assumes that self._update_radesys has already been called
        # so that "RADESYS" is populated.
        frame = self["RADESYS"].apply(str.lower).to_numpy().astype(str)
        if len(set(frame)) > 1:
            raise TypeError("Only a single coordinate system per observation is supported for now.")
        frame = frame[0]

        lon = self["CRVAL2"].to_numpy()
        lat = self["CRVAL3"].to_numpy()
        time = self["DATE-OBS"].to_numpy().astype(str)
        location = self.GBT

        # Transform to AzEl.
        # Only those that are not already in that frame.
        altaz_mask = frame != "AltAz"
        altaz = eq2hor(lon[altaz_mask], lat[altaz_mask], frame, time[altaz_mask], location=location)

        # Update values.
        az = copy.deepcopy(lon)
        el = copy.deepcopy(lat)
        az[altaz_mask] = altaz.az.deg
        el[altaz_mask] = altaz.alt.deg
        elfac = np.cos(np.deg2rad(el))

        # Only apply if the QD data has not been flagged.
        qd_good = self["QD_BAD"] == 0

        if qd_good.sum() == 0:
            logger.info("All quadrant detector data has been flagged. Will not apply corrections.")
            return

        # Apply corrections.
        az[qd_good] -= (self["QD_XEL"] / elfac)[qd_good]
        el[qd_good] -= self["QD_EL"][qd_good]

        # Convert back to sky coordinates.
        lonlat = hor2eq(az[altaz_mask], el[altaz_mask], frame, time[altaz_mask], location=location)
        lon[altaz_mask] = lonlat.data.lon.to("deg").value
        lat[altaz_mask] = lonlat.data.lat.to("deg").value

        # Update the sky coordinates.
        with warnings.catch_warnings():
            warnings.simplefilter("ignore")
            self["CRVAL2"] = lon
            self["CRVAL3"] = lat

        self._qd_corrected = True

    def _check_qd_jump(self):
        """
        Check the quadrant detector data for jumps.
        A jump is defined as a change by more than `threshold`
        between consecutive samples. For now the `threshold`
        is hardcoded to 10".
        """

        threshold = 10  # arcsec.
        # TODO: set this as a configurable parameter.
        return np.any(np.diff(self["QD_XEL"]) * 3600 > threshold) or np.any(np.diff(self["QD_EL"]) * 3600 > threshold)

    def _qd_mask(self, threshold: float = 0.5) -> bool:
        """
        Generate a mask of rows where the pointing errors registered by the quadrant detector (QD)
        are larger than `threshold` times the half power beam width.

        Parameters
        ----------
        threshold : float
            Fraction of the HPBW to mask as bad.
        """

        diam = 100 * u.m
        lmbd = (self["CRVAL1"].to_numpy() * u.Hz).to("m", equivalencies=u.spectral())
        hpbw = (1.2 * lmbd / diam * u.rad).to("deg").value
        qdtot = np.sqrt(self["QD_XEL"] ** 2 + self["QD_EL"] ** 2).to_numpy()
        qdbad = self["QD_BAD"].to_numpy() == 1

        mask = abs(qdtot) > threshold * hpbw

        mask[qdbad] = False

        return mask

    def qd_check(self, threshold: float = 0.5) -> None:
        """
        Check that the pointing errors registered by the quadrant detector (QD) are less than `threshold` times the beam width.

        Parameters
        ----------
        threshold : float
            Fraction of the beam width used to check.
        """

        mask = self._qd_mask(threshold)
        bad_frac = mask.sum() / len(mask) * 100
        logger.info(f"{bad_frac}% of the data has a pointing error of more than {threshold} times HPBW.")

    def qd_flag(self, threshold: float = 0.5) -> None:
        """
        Flag rows where the pointing errors registered by the quadrant detector (QD)
        are more than `threshold` times the half power beam width.

        Parameters
        ----------
        threshold : float
            Fraction of the beam width used to check.
        """

        mask = self._qd_mask(threshold)
        if mask.sum() == 0.0:
            # Nothing to flag.
            return
        flag_rows = np.where(mask == True)[0].tolist()  # noqa: E712
        self.flag(row=flag_rows)

    def _get_beam(self, scan, mask, bi=1):
        if mask.sum() == 0:
            raise ValueError(f"Scan {scan} does not have column 'PROCSCAN' with 'BEAM{bi}' values.")
        else:
            feed = set(self["FDNUM"][mask])
            if len(feed) > 1:
                raise ValueError(f"Scan {scan} contains more than one FDNUM for 'PROCSCAN'='BEAM{bi}'.")
            feed = next(iter(feed))
        return feed

    def get_nod_beams(self, scan):
        """
        Find the FDNUM values for two nodding beams.
        It relies on the SDFITS having the column 'PROCSCAN' set to 'BEAM1' or 'BEAM2'.

        Parameters
        ----------
        scan : int
            Scan for which to find the nodding beams.

        Returns
        -------
        beams : list of two ints
            Feed numbers representing the nodding beams.
            The first item is the first nodding beam.

        Raises
        ------
        TypeError
            If `scan` is not an integer.
        ValueError
            If there is no 'SCAN'=`scan` in the index, or if it is not possible to determine the nodding beams.
        """
        if not isinstance(scan, numbers.Integral):
            raise TypeError("scan must be an integer.")
        scan = [scan]

        # Find the Nod scan pairs.
        scanlist = self._common_scan_list_selection(
            scan,
            self._index,
            prockey="PROCSEQN",
            procvals={"ON": 1, "OFF": 2},
            check=False,
        )
        scans = list(itertools.chain.from_iterable(list(scanlist.values())))

        # Make the index smaller, checkling at every step that the rules contain valid data.
        mask = self["SCAN"].isin(scans)
        if mask.sum() == 0:
            raise ValueError(f"Scan {scan} not found in index.")
        mask = mask & np.isclose(self["FEEDXOFF"], 0.0) & np.isclose(self["FEEDEOFF"], 0.0)
        if mask.sum() == 0:
            raise ValueError(f"Scan {scan} does not have a beam centered on the target.")
        mask1 = mask & (self["PROCSCAN"] == "BEAM1")
        mask2 = mask & (self["PROCSCAN"] == "BEAM2")
        feed1 = self._get_beam(scan, mask1, bi=1)
        feed2 = self._get_beam(scan, mask2, bi=2)

        return [feed1, feed2]

    def calseq(
        self,
        scan,
        fdnum=0,
        ifnum=0,
        plnum=0,
        freq: u.Quantity = None,
        tcold: float | None = None,
        twarm: float | None = None,
        apply_flags: bool = True,
    ):
        """
        This routine returns the system temperature and gain for the selected W-band channel.

        The W-band receiver uses a CALSEQ where during a scan three different
        observations are made: sky, cold1 and cold2, from which the
        system temperature is derived.

        Parameters
        ----------
        scan : int or list of int
            Scan number(s) where CALSEQ is expected. See sdf.summary() to find the scan number(s).
            If multiple scans are used, an average Tsys is computed.
        fdnum : int, optional
            Feed to be used, 0 being the first.
            The default is 0.
        ifnum : int, optional
            IF to be used, 0 being the first.
            The default is 0.
        plnum : int, optional
            Polarization to be used, 0 being the first.
            The default is 0.
        freq : `~astropy.units.Quantity`, optional
            Set the frequency. By default the topocentric frequency of `ifnum` at `scan` will be used.
            It must have units of frequency.
        tcold : float, optional
            Set the cold temperature. By default it is computed as ``54 K - 0.6 K/GHz * (freq - 77 GHz)``.
        twarm : float, optional
            Set the warm temperature. By default it will use the value in the TWARM column of the SDFITS.
        apply_flags : bool, optional
            If True, apply flags before computing the system temperature.

        Returns
        -------
        tsys : float
            The system temperature, in K
        g : float
            The gain in K/counts

        Raises
        ------
        ValueError
            If `fdnum` is not 0 or 1.
        """

        tp_args = {
            "scan": scan,
            "ifnum": ifnum,
            "plnum": plnum,
            "fdnum": fdnum,
            "calibrate": True,
            "cal": False,
            "apply_flags": apply_flags,
        }
        vsky = self.gettp(CALPOSITION="Observing", **tp_args).timeaverage()
        vcold1 = self.gettp(CALPOSITION="Cold1", **tp_args).timeaverage()
        vcold2 = self.gettp(CALPOSITION="Cold2", **tp_args).timeaverage()

        # @todo ? there was a period when TWARM was recorded wrongly as 99 C, where TAMBIENT (in K) would be better.
        if twarm is None:
            twarm = vsky.meta["TWARM"]  # TWARM recorded in Kelvin when using Rcvr68_92 (W-Band).

        if freq is None:
            freq = vsky.spectral_axis.quantity.mean().to("GHz")

        if tcold is None:
            tcold = (54 - 0.6 * u.GHz**-1 * (freq - 77 * u.GHz)).value

        if fdnum == 0:
            g = (twarm - tcold) / mean_data(vcold2.data - vcold1.data)
        elif fdnum == 1:
            g = (twarm - tcold) / mean_data(vcold1.data - vcold2.data)
        else:
            raise ValueError(f"Illegal fdnum={fdnum} for a CALSEQ")

        tsys = mean_data(g * vsky.data)

        logger.debug(f"Twarm={twarm} Tcold={tcold}")
        logger.debug(f"IFNUM {ifnum} PLNUM {plnum} FDNUM {fdnum}")
        logger.debug(f"Tsys = {tsys}")
        logger.debug(f"Gain [K/counts] = {g}")

        return tsys, g

    # @todo PJT feeds->fdnum and add other standard args
    def vanecal(
        self,
        scan,
        ifnum=0,
        plnum=0,
        fdnum=0,
        mode=2,
        tcal=None,
        zenith_opacity=None,
        tatm=None,
        twarm=None,
        tbkg=2.725,
        apply_flags=True,
        **kwargs,
    ):
        """
        Compute the system temperature from a VANE/SKY calibration cycle.
        Uses the Equations provided in [1]_. For the most accurate results `zenith_opacity` and `tatm` should be provided.

        Parameters
        ----------
        scan : int
            Scan number for either the SKY or VANE object.
            The pair will be found by the object name.
        ifnum : int
            The intermediate frequency (IF) number.
        plnum : int
            The polarization number.
        fdnum : int
            The feed number.
        mode : int, optional
            Mode of computing. See also `mean_tsys()`
            mode=0  Do the mean before the division
            mode=1  Do the mean after the division
            mode=2  Take a median of the inverse division
            The default is 2.
        tcal : float, optional
            Calibration temperature. If no value is provided, but `zenith_opacity` and `tatm` are provided, then
            it will use Eq. (22) of [1]_. If `zenith_opacity` and `tatm` are not provided, it will first try to
            retrieve them using the weather forecasts (only available at GBO), if that fails it will use the
            ambient temperature, Eq. (23) of [1]_.
        zenith_opacity : float, optional
            Zenith opacity. If not provided it will try to fetch "Opacity" from the weather forecasts (only available at GBO).
        tatm : float, optional
            Atmospheric temperature in K. If not provided it will try to fetch "Tatm" from the weather forecasts (only available at GBO).
        twarm : float, optional
            Temperature of the VANE in K. If not provided it will use the value found in the "TWARM" column of the SDFITS for `scan`.
        tbkg : float, optional
            Background temperature in K.
        apply_flags : bool, optional
            If True, apply flags before deriving the system temperature.

        Returns
        -------
        tsys : float
            System temperature in K.

        .. [1] `D. Frayer et al., "Calibration of Argus and the 4mm Receiver on the GBT" <https://ui.adsabs.harvard.edu/abs/2019nrao.reptE...1F/abstract>`_
        """
        t = set(self._index["OBJECT"][self._index["SCAN"] == scan])
        if len(t) > 1:
            raise TypeError(f"More than one OBJECT for scan {scan}")
        if t == {"VANE"}:
            vane_scan = scan
            sky_scan = scan + 1
        elif t == {"SKY"}:
            sky_scan = scan
            vane_scan = scan - 1

        vane = self.gettp(
            scan=vane_scan,
            fdnum=fdnum,
            ifnum=ifnum,
            plnum=plnum,
            calibrate=True,
            cal=False,
            apply_flags=apply_flags,
        ).timeaverage()
        sky = self.gettp(
            scan=sky_scan,
            fdnum=fdnum,
            ifnum=ifnum,
            plnum=plnum,
            calibrate=True,
            cal=False,
            apply_flags=apply_flags,
        ).timeaverage()

        if twarm is None:
            twarm = sky.meta["TWARM"] + 273.15  # TWARM is recorded in Celsius when using RcvrArray75_115 (Argus).

        if zenith_opacity is None:
            try:
                gbwf = GBTWeatherForecast()
                _, _, zenith_opacity = gbwf.fetch(
                    vartype="Opacity",
                    specval=sky.spectral_axis.quantity.mean(),
                    mjd=sky.obstime.mjd,
                )
            except ValueError as e:
                logger.debug("Could not get forecasted zenith opacity ", e)

        if tatm is None:
            try:
                gbwf = GBTWeatherForecast()
                _, _, tatm = gbwf.fetch(vartype="Tatm", specval=sky.spectral_axis.quantity.mean(), mjd=sky.obstime.mjd)
            except ValueError as e:
                logger.debug("Could not get forecasted atmospheric temperature ", e)

        if tcal is None:
            logger.info("No calibration temperature provided.")
            if zenith_opacity is None:
                tcal = sky.meta["TAMBIENT"]
                logger.info(
                    f"No zenith opacity provided. Will approximate the calibration temperature to the ambient temperature {tcal} K."
                )
            elif tatm is not None:
                airmass = GBTGainCorrection().airmass(sky.meta["ELEVATIO"] * u.deg, zd=False)
                tcal = (tatm - tbkg) + (twarm - tatm) * np.exp(zenith_opacity * airmass)

        match mode:
            case 0:
                mean_off = mean_data(sky.data)
                mean_dif = mean_data(vane.data - sky.data)
                tsys = tcal * mean_off / mean_dif
            case 1:
                tsys = tcal / mean_data((vane.data - sky.data) / sky.data)
            case 2:
                tsys = tcal / np.nanmedian((vane.data - sky.data) / sky.data)

        logger.debug(f"TCAL={tcal} K")
        logger.debug(f"mode={mode}")
        logger.debug(f"TSYS={tsys} K")

        return tsys

    def _get_bintable(self, df: pd.DataFrame) -> int:
        """
        Extracts the binary table from `df`.

        Parameters
        ----------
        df : `~pandas.DataFrame`
            The data frame to be used.

        Returns
        -------
        bintable : int
            The binary table index.

        Raises
        ------
        TypeError
            If there is more than one unique value in the "BINTABLE" column of `df`.
        """

        bintable = set(df["BINTABLE"])
        # I do not know if this is possible, but just in case.
        if len(bintable) > 1:
            raise TypeError(
                "Selection crosses binary tables. Please provide more details during data selection (e.g., bintable=x)."
            )
        bintable = next(iter(bintable))  # Get the first element of the set.
        return bintable

    def _get_refspec_tsys(self, refspec):
        """
        Find the system temperature in a `~dysh.spectra.spectrum.Spectrum`.
        It checks the meta attribute keys in the following order:
        "TSYS", "MEANTSYS", "WTTSYS"
        and returns the first not None value.
        """
        tsyskw = ["TSYS", "MEANTSYS", "WTTSYS"]
        for kw in tsyskw:
            tsys = refspec.meta.get(kw, None)
            if tsys is not None:
                break
        if tsys is None:
            raise ValueError(
                "Reference spectrum has no system temperature in its metadata.  Solve with refspec.meta['TSYS']=value or add parameter `t_sys` to getps/getsigref."
            )
        return tsys

    def _get_tcal(self, tcal):
        """
        Retrieve the value of TCAL.

        Raises
        ------
        ValueError
            If there's more than one value for TCAL.
        """
        tcal_set = set(tcal)
        if len(tcal_set) > 1:
            raise ValueError(f"More than one value for TCAL: {tcal_set}")
        return next(iter(tcal_set))


class GBTOffline(GBTFITSLoad):
    """
    GBTOffline('foo')   connects to a GBT project 'foo' using GBTFITSLoad

    Note project directories are assumed to exist in /home/sdfits
    or whereever dysh_data thinks your /home/sdfits lives.

    Also note, as in GBTIDL, one can use SDFITS_DATA instead of DYSH_DATA

    Use dysh_data('?') to display all filenames in the "sdfits" area.

    """

    @log_call_to_history
    def __init__(self, fileobj, *args, **kwargs):
        self._offline = fileobj
        self._filename = dysh_data(fileobj)
        GBTFITSLoad.__init__(self, self._filename, *args, **kwargs)


class GBTOnline(GBTFITSLoad):
    """
    GBTOnline('foo')   monitors project 'foo' as if it could be online
    GBTOnline()        monitors for new projects and connects, and refreshes when updated

    Note project directories are assumed to exist in /home/sdfits
    or whereever dysh_data thinks your /home/sdfits lives.

    Also note, as in GBTIDL, one can use SDFITS_DATA instead of DYSH_DATA

    Use dysh_data('?') to display all filenames in the "sdfits" area.

    """

    @log_call_to_history
    def __init__(self, fileobj=None, *args, **kwargs):
        self._online = fileobj
        self._args = args
        self._kwargs = kwargs
        self._platform = platform.system()  # cannot update in "Windows", see #447
        if fileobj is not None:
            self._online_mode = 1  # monitor this file
            if os.path.isdir(fileobj):
                GBTFITSLoad.__init__(self, fileobj, *args, **kwargs)
            else:
                self._online = dysh_data(fileobj)
                GBTFITSLoad.__init__(self, self._online, *args, **kwargs)
            logger.info(f"Connecting to explicit file: {self._online} - will be monitoring this")

        else:
            self._online_mode = 2  #  monitor all files?
            logger.debug("Testing online mode, finding most recent file")
            if "SDFITS_DATA" in os.environ:
                logger.debug("warning: using SDITS_DATA")
                sdfits_root = os.environ["SDFITS_DATA"]
            elif "DYSH_DATA" in os.environ:
                sdfits_root = os.environ["DYSH_DATA"] + "/sdfits"
                logger.debug("warning: using DYSH_DATA")
            else:
                sdfits_root = "/home/sdfits"
            logger.debug(f"Using SDFITS_DATA {sdfits_root}")

            if not os.path.isdir(sdfits_root):  # @todo shouldn't this be an exception?
                logger.info(f"Cannot find {sdfits_root}")
                return None

            # 1. check the status_file ?
            status_file = "sdfitsStatus.txt"
            if os.path.exists(sdfits_root + "/" + status_file):
                logger.debug(f"Found {status_file} but not using it yet")

            # 2. visit each directory where the final leaf contains fits files, and find the most recent one
            n = 0
            mtime_max = 0
            for dirname, subdirs, files in os.walk(sdfits_root):
                if len(subdirs) == 0:
                    n = n + 1
                    for fname in files:
                        if fname.split(".")[-1] == "fits":
                            mtime = os.path.getmtime(dirname + "/" + fname)
                            if mtime > mtime_max:
                                mtime_max = mtime
                                project = dirname
                            break
            if n == 0:
                return None

            self._online = project
            GBTFITSLoad.__init__(self, self._online, *self._args, **self._kwargs)
            self._mtime = os.path.getmtime(self.filenames()[0])

        # we only test the first filename in the list, assuming they're all being written

        self._mtime = os.path.getmtime(self.filenames()[0])
        for f in self.filenames():
            self._mtime = max(self._mtime, os.path.getmtime(f))
        delta = (time.time() - self._mtime) / 60.0

        logger.info(f"Connected to: {self._online}")
        logger.info(f"Data has not been updated in {delta:.2f} minutes.")
        # end of __init__

    def _reload(self, force=False):
        """force a reload of the latest"""
        if self._platform == "Windows":
            logger.warning("Cannot reload on Windows, see issue #447")
            return
        if not force:
            for f in self.filenames():
                mtime = max(self._mtime, os.path.getmtime(f))
            if mtime > self._mtime:
                self._mtime = mtime
                logger.debug("NEW MTIME:", self._mtime)
                force = True
        if force:
            logger.info(f"Reload {self._online}")
            GBTFITSLoad.__init__(self, self._online, *self._args, **self._kwargs)
        return force

    # examples of catchers for reloading

    def summary(self, *args, **kwargs):
        self._reload()
        return super().summary(*args, **kwargs)

    def gettp(self, *args, **kwargs):
        self._reload()
        return super().gettp(*args, **kwargs)

    def getsigref(self, *args, **kwargs):
        self._reload()
        return super().getsigref(*args, **kwargs)

    def getps(self, *args, **kwargs):
        self._reload()
        return super().getps(*args, **kwargs)

    def getnod(self, *args, **kwargs):
        self._reload()
        return super().getnod(*args, **kwargs)

    def getfs(self, *args, **kwargs):
        self._reload()
        return super().getfs(*args, **kwargs)

    def subbeamnod(self, *args, **kwargs):
        self._reload()
        return super().subbeamnod(*args, **kwargs)

    def vanecal(self, *args, **kwargs):
        self._reload()
        return super().vanecal(*args, **kwargs)

    def calseq(self, *args, **kwargs):
        self._reload()
        return super().calseq(*args, **kwargs)

    def gettcal(self, *args, **kwargs):
        self._reload()
        return super().gettcal(*args, **kwargs)


def _parse_tsys(tsys, scans):
    """ """
    if isinstance(tsys, numbers.Real):
        tsys = _tsys_1Darray_to_dict(tsys, scans)
    if isinstance(tsys, list):
        tsys = np.array(tsys)
    if isinstance(tsys, np.ndarray):
        if tsys.ndim <= 1:
            tsys = _tsys_1Darray_to_dict(tsys, scans)
        elif tsys.ndim == 2:
            tsys = _tsys_2Darray_to_dict(tsys, scans)
    if isinstance(tsys, dict):
        # Check that there is one entry for every scan.
        if list(tsys.keys()) != list(scans):
            missing = set(scans) - set(tsys.keys())
            raise TypeError(f"Missing system temperature for scan(s): {','.join(map(str, missing))}")
        tsys = _tsys_dict_to_dict(tsys, scans)

    return tsys


def _tsys_1Darray_to_dict(tsys, scans):
    tsys_dict = {}
    for scan in scans:
        tsys_dict[scan] = np.vstack((tsys, tsys))
    return tsys_dict


def _tsys_2Darray_to_dict(tsys, scans):
    tsys_dict = {}
    for scan in scans:
        tsys_dict[scan] = np.vstack((tsys[0], tsys[1]))
    return tsys_dict


def _tsys_dict_to_dict(tsys, scans):
    tsys_dict = {}
    for scan in scans:
        try:
            len(tsys[scan])
        except TypeError:
            tsys[scan] = [tsys[scan]]
        if len(tsys[scan]) < 2:
            tsys_dict[scan] = np.vstack((tsys[scan], tsys[scan]))
        else:
            tsys_dict[scan] = tsys[scan]
    return tsys_dict<|MERGE_RESOLUTION|>--- conflicted
+++ resolved
@@ -2668,13 +2668,9 @@
                     tscale=units,
                     zenith_opacity=zenith_opacity,
                     weights=weights,
-<<<<<<< HEAD
-                    tcal=tpoff[0].calibrated(0).meta["TCAL"],
                     ap_eff=ap_eff,
                     surface_error=surface_error,
-=======
                     tcal=tpoff[0].getspec(0).meta["TCAL"],
->>>>>>> 1c9ea996
                 )
                 sb.merge_commentary(self)
                 scanblock.append(sb)
