"""Load SDFITS files produced by the Green Bank Telescope"""

import copy

# import warnings
from pathlib import Path

# import astropy.units as u
import numpy as np
import pandas as pd
from astropy.io import fits

from ..coordinates import Observatory, decode_veldef
<<<<<<< HEAD
from ..spectra.scan import PSScan, FSScan, ScanBlock, SubBeamNodScan, TPScan
from ..util import consecutive, select_from, uniq
=======
from ..spectra.scan import PSScan, ScanBlock, SubBeamNodScan, TPScan
from ..util import consecutive, keycase, select_from, uniq
>>>>>>> f503a428
from ..util.selection import Selection
from .sdfitsload import SDFITSLoad

calibration_kwargs = {
    "calibrate": True,
    "timeaverage": False,
    "polaverage": False,
    "tsys": None,
    "weights": "tsys",
}

# from GBT IDL users guide Table 6.7
_PROCEDURES = ["Track", "OnOff", "OffOn", "OffOnSameHA", "Nod", "SubBeamNod"]


class GBTFITSLoad(SDFITSLoad):
    """
    GBT-specific container to reprensent one or more SDFITS files

    Parameters
    ----------
    fileobj : str or `pathlib.Path`
        File to read or directory path.  If a directory, all
        FITS files within will be read in.
    source  : str
        target source to select from input file(s). Default: all sources
    hdu : int or list
        Header Data Unit to select from input file. Default: all HDUs

    """

    def __init__(self, fileobj, source=None, hdu=None, **kwargs):
        kwargs_opts = {
            "fix": False,  # fix non-standard header elements
            "index": True,  # only set to False for performance testing.
            "verbose": False,
        }
        kwargs_opts.update(kwargs)
        path = Path(fileobj)
        self._sdf = []
        self._index = None
        self.GBT = Observatory["GBT"]
        if path.is_file():
            self._sdf.append(SDFITSLoad(fileobj, source, hdu, **kwargs_opts))
        elif path.is_dir():
            # Find all the FITS files in the directory and sort alphabetically
            # because e.g., VEGAS does A,B,C,D,E
            for f in sorted(path.glob("*.fits")):
                if kwargs.get("verbose", None):
                    print(f"doing {f}")
                self._sdf.append(SDFITSLoad(f, source, hdu, **kwargs_opts))
        else:
            raise Exception(f"{fileobj} is not a file or directory path")
        if kwargs_opts["index"]:
            self._create_index_if_needed()

        # We cannot use this to get mmHg as it will disable all default astropy units!
        # https://docs.astropy.org/en/stable/api/astropy.units.cds.enable.html#astropy.units.cds.enable
        # cds.enable()  # to get mmHg
        self._compute_proc()
        if kwargs.get("verbose", None):
            print("==GBTLoad %s" % fileobj)
            self.ushow(0, "OBJECT")
            self.ushow(0, "SCAN")
            self.ushow(0, "SAMPLER")
            self.ushow("PLNUM")
            self.ushow("IFNUM")
            self.ushow(0, "SIG")
            self.ushow(0, "CAL")
            self.ushow(0, "PROCSEQN")
            self.ushow(0, "PROCSIZE")
            self.ushow(0, "OBSMODE")
            self.ushow(0, "SIDEBAND")
        self._selection = Selection(self)

    @property
    def selection(self):
        """
        The data selection object

        Returns
        -------
        ~dysh.util.Selection
            The Selection object

        """
        return self._selection

    @property
    def final_selection(self):
        """
        The merged selection rules in the Selection object.
        See :meth:`~dysh.util.Selection.final`

        Returns
        -------
        ~pandas.DataFrame
            The final merged selection

        """
        return self._selection.final

    @property
    def files(self):
        """
        The list of SDFITS file(s) that make up this GBTFITSLoad object

        Returns
        -------
        files : list
            list of `~PosixPath` objects

        """
        files = []
        for sdf in self._sdf:
            files.append(sdf.filename)
        return files

    def _compute_proc(self):
        """
        Compute the procedure string from obsmode and add to index

        """
        df = self._index["OBSMODE"].str.split(":", expand=True)
        self._index["PROC"] = df[0]
        # Assign these to something that might be useful later,
        # since we have them
        self._index["_OBSTYPE"] = df[1]
        self._index["_SUBOBSMODE"] = df[2]
        for sdf in self._sdf:
            df = sdf._index["OBSMODE"].str.split(":", expand=True)
            sdf._index["PROC"] = df[0]
            sdf._index["_OBSTYPE"] = df[1]
            sdf._index["_SUBOBSMODE"] = df[2]

    def index(self, hdu=None, bintable=None, fitsindex=None):
        """
        Return The index table

        Parameters
        ----------
        hdu : int or list
            Header Data Unit to select from the index. Default: all HDUs
        bintable :  int
            The index of the `bintable` attribute, None means all bintables
        fitsindex: int
            The index of the FITS file contained in this GBTFITSLoad.
            Default:None meaning return one index over all files.

        Returns
        -------
        index : ~pandas.DataFrame
            The index of this GBTFITSLoad

        """
        if fitsindex is None:
            df = self._index
        else:
            df = self._sdf[fitsindex]._index

        if hdu is None and bintable is None:
            return df
        if hdu is not None:
            df = df[df["HDU"] == hdu]
        if bintable is not None:
            df = df[df["BINTABLE"] == bintable]
        return df

    # override sdfits version
    def rawspectra(self, bintable, fitsindex):
        """
        Get the raw (unprocessed) spectra from the input bintable.

        Parameters
        ----------
        bintable :  int
            The index of the `bintable` attribute
        fitsindex: int
            the index of the FITS file contained in this GBTFITSLoad.  Default:0

        Returns
        -------
        rawspectra : ~numpy.ndarray
            The DATA column of the input bintable

        """
        return self._sdf[fitsindex].rawspectra(bintable)

    def rawspectrum(self, i, bintable=0, fitsindex=0):
        """
        Get a single raw (unprocessed) spectrum from the input bintable.

        Parameters
        ----------
        i :  int
            The row index to retrieve.
        bintable :  int or None
            The index of the `bintable` attribute. If None, the underlying bintable is computed from i
        fitsindex: int
            the index of the FITS file contained in this GBTFITSLoad.  Default:0

        Returns
        -------
        rawspectrum : ~numpy.ndarray
            The i-th row of DATA column of the input bintable

        """
        return self._sdf[fitsindex].rawspectrum(i, bintable)

    def summary(self, scans=None, verbose=False, show_index=True):  # selected=False
        # From GBTIDL:
        # Intended to work with un-calibrated GBT data and is
        # likely to give confusing results for other data.  For other data,
        # list is usually more useful.   @todo what's the dysh eqv. of list ?
        #
        # @todo perhaps return as a astropy.Table then we can have units
        """
        Create a summary list of the input dataset.
        If `verbose=False` (default), some numeric data
        (e.g., RESTFREQ, AZIMUTH, ELEVATIO) are
        averaged over the records with the same scan number.

        Parameters
        ----------
        scans : int or 2-tuple
            The scan(s) to use. A 2-tuple represents (beginning, ending) scans. Default: show all scans

        verbose: bool
            If True, list every record, otherwise return a compact summary
        show_index: bool
            If True, show the DataFrame index column.  Default: False

        Returns
        -------
        summary - `~pandas.DataFrame`
            Summary of the data as a DataFrame.

        """
        # @todo allow user to change show list
        # @todo set individual format options on output by
        # changing these to dicts(?)
        #
        # 'show' is fragile because anything we might need to query in 'uf' below in
        # order to do a calculation,  whether we want to show it, or not must be in 'show.'
        # (e.g. PROCSIZE is needed to calculate n_integrations).
        show = [
            "SCAN",
            "OBJECT",
            "VELOCITY",
            "PROC",
            "PROCSEQN",
            "PROCSIZE",
            "RESTFREQ",
            "DOPFREQ",
            "IFNUM",
            "FEED",
            "AZIMUTH",
            "ELEVATIO",
            "FDNUM",
            "PLNUM",
            "SIG",
            "CAL",
            "DATE-OBS",
        ]
        comp_colnames = [
            "SCAN",
            "OBJECT",
            "VELOCITY",
            "PROC",
            "PROCSEQN",
            "RESTFREQ",
            "DOPFREQ",
            "# IF",
            "# POL",
            "# INT",
            "# FEED",
            "AZIMUTH",
            "ELEVATIO",
        ]
        # In the process, some columns get cast to floats or others. Make sure we cast them
        # back to an appropriate data type before return.
        col_dtypes = {"SCAN": int, "PROCSEQN": int}
        uncompressed_df = None
        self._create_index_if_needed()
        # make a copy here because we can't guarantee if this is a
        # view or a copy without it. See https://pandas.pydata.org/pandas-docs/stable/user_guide/indexing.html#returning-a-view-versus-a-copy
        _df = self._index[show].copy()
        _df.loc[:, "VELOCITY"] /= 1e3  # convert to km/s
        _df["RESTFREQ"] = _df["RESTFREQ"] / 1.0e9  # convert to GHz
        _df["DOPFREQ"] = _df["DOPFREQ"] / 1.0e9  # convert to GHz
        if scans is not None:
            if type(scans) == int:
                scans = [scans]
            if len(scans) == 1:
                scans = [scans[0], scans[0]]  # or should this be [scans[0],lastscan]?
            _df = self._select_scans(scans, _df).filter(show)
            if uncompressed_df is None:
                uncompressed_df = _df
            else:  # no longer used
                uncompressed_df = pd.concat([uncompressed_df, _df])
        else:
            if uncompressed_df is None:
                uncompressed_df = _df.filter(show)
            else:  # no longer used
                uncompressed_df = pd.concat([uncompressed_df, _df.filter(show)])

        if verbose:
            uncompressed_df = uncompressed_df.astype(col_dtypes)
            return uncompressed_df
        # do the work to compress the info
        # in the dataframe on a scan basis
        compressed_df = pd.DataFrame(columns=comp_colnames)
        scanset = set(uncompressed_df["SCAN"])
        avg_cols = ["SCAN", "VELOCITY", "PROCSEQN", "RESTFREQ", "DOPFREQ", "AZIMUTH", "ELEVATIO"]
        for s in scanset:
            uf = select_from("SCAN", s, uncompressed_df)
            # for some columns we will display
            # the mean value
            ser = uf.filter(avg_cols).mean(numeric_only=True)
            ser.rename("filtered ser")
            # for others we will count how many there are
            nIF = uf["IFNUM"].nunique()
            nPol = uf["PLNUM"].nunique()
            nfeed = uf["FEED"].nunique()
            nint = len(set(uf["DATE-OBS"]))  # see gbtidl io/line_index__define.pro
            obj = list(set(uf["OBJECT"]))[0]  # We assume they are all the same!
            proc = list(set(uf["PROC"]))[0]  # We assume they are all the same!
            # print(f"Uniq data for scan {s}: {nint} {nIF} {nPol} {nfeed} {obj} {proc}")
            s2 = pd.Series(
                [obj, proc, nIF, nPol, nint, nfeed],
                name="uniqued data",
                index=["OBJECT", "PROC", "# IF", "# POL", "# INT", "# FEED"],
            )
            ser = pd.concat([ser, s2]).reindex(comp_colnames)
            ser.rename("appended ser")
            # print("append series data",ser)
            # print("append series index ",ser.index)
            # print("df cols",compressed_df.columns)
            # print("SAME? ",all(ser.index == compressed_df.columns))
            compressed_df = pd.concat([compressed_df, ser.to_frame().T], ignore_index=True)
        compressed_df = compressed_df.astype(col_dtypes)
        if not show_index:
            print(compressed_df.to_string(index=False))
            # return compressed_df.style.hide(axis="index")
        else:
            return compressed_df

    def velocity_convention(self, veldef):
        """Given the GBT VELDEF FITS string return the specutils
        velocity convention, e.g., "doppler_radio"

        Parameters
        ----------
            veldef : str
                The FITS header VELDEF string

        Returns
        -------
            convention : str
                The velocity convention
        """
        (convention, frame) = decode_veldef(veldef)
        return convention

    def velocity_frame(self, veldef):
        """Given the GBT VELDEF FITS string return the
        velocity frame, e.g., "heliocentric".

        Parameters
        ----------
            veldef : str
                The FITS header VELDEF string

        Returns
        -------
            frame: str
                The velocity frame
        """
        (convention, frame) = decode_veldef(veldef)
        return frame

    def _select_scans(self, scans, df):
        return df[(df["SCAN"] >= scans[0]) & (df["SCAN"] <= scans[1])]

    # def _select_onoff(self, df):
    #    return df[(df["PROC"] == "OnOff") | (df["PROC"] == "OffOn")]

    # @todo move all selection methods to sdfitsload after adding Selection
    # to sdfitsload
    def select(self, tag=None, **kwargs):
        """Add one or more exact selection rules, e.g., `key1 = value1, key2 = value2, ...`
        If `value` is array-like then a match to any of the array members will be selected.
        For instance `select(object=['3C273', 'NGC1234'])` will select data for either of those
        objects and `select(ifnum=[0,2])` will select IF number 0 or IF number 2.
        See `~dysh.util.selection.Selection`.

        Parameters
        ----------
            tag : str
                An identifying tag by which the rule may be referred to later.
                If None, a  randomly generated tag will be created.
            key : str
                The key  (SDFITS column name or other supported key)
            value : any
                The value to select

        """
        self._selection.select(tag=tag, **kwargs)

<<<<<<< HEAD
    def select_track(self, df):
        return df[(df["PROC"] == "Track")]

    def select(self, key, value, df):
=======
    def select_range(self, tag=None, **kwargs):
>>>>>>> f503a428
        """
        Select a range of inclusive values for a given key(s).
        e.g., `key1 = (v1,v2), key2 = (v3,v4), ...`
        will select data  `v1 <= data1 <= v2, v3 <= data2 <= v4, ... `
        Upper and lower limits may be given by setting one of the tuple values
        to None. e.g., `key1 = (None,v1)` for an upper limit `data1 <= v1` and
        `key1 = (v1,None)` for a lower limit `data >=v1`.  Lower
        limits may also be specified by a one-element tuple `key1 = (v1,)`.
        See `~dysh.util.selection.Selection`.

        Parameters
        ----------
        tag : str, optional
            An identifying tag by which the rule may be referred to later.
            If None, a  randomly generated tag will be created.
        key : str
            The key (SDFITS column name or other supported key)
        value : array-like
            Tuple or list giving the lower and upper limits of the range.

        Returns
        -------
        None.

        """
        self._selection.select_range(tag=tag, **kwargs)

    def select_within(self, tag=None, **kwargs):
        """
        Select a value within a plus or minus for a given key(s).
        e.g. `key1 = [value1,epsilon1], key2 = [value2,epsilon2], ...`
        Will select data
        `value1-epsilon1 <= data1 <= value1+epsilon1,`
        `value2-epsilon2 <= data2 <= value2+epsilon2,...`

        See `~dysh.util.selection.Selection`.

        Parameters
        ----------
        tag : str, optional
            An identifying tag by which the rule may be referred to later.
            If None, a  randomly generated tag will be created.
        key : str
            The key (SDFITS column name or other supported key)
        value : array-like
            Tuple or list giving the value and epsilon

        Returns
        -------
        None.

        """

    def select_channel(self, chan, tag=None):
        """
        Select channels and/or channel ranges. These are NOT used in :meth:`final`
        but rather will be used to create a mask for calibration or
        flagging. Single arrays/tuples will be treated as channel lists;
        nested arrays will be treated as ranges, for instance

        ``
        # selects channels 1 and 10
        select_channel([1,10])
        # selects channels 1 thru 10 inclusive
        select_channel([[1,10]])
        # select channel ranges 1 thru 10 and 47 thru 56 inclusive, and channel 75
        select_channel([[1,10], [47,56], 75)])
        # tuples also work, though can be harder for a human to read
        select_channel(((1,10), [47,56], 75))
        ``

        See `~dysh.util.selection.Selection`.

        Parameters
        ----------
        chan : number, or array-like
            The channels to select

        Returns
        -------
        None.
        """
        self._selection.select_channel(tag=tag, chan=chan)

    def _create_index_if_needed(self):
        i = 0
        if self._index is None:
            for s in self._sdf:
                if s._index is None:
                    s._create_index()
                # add a FITSINDEX column
                s._index["FITSINDEX"] = i * np.ones(len(s._index))
                if self._index is None:
                    self._index = s._index
                else:
                    self._index = pd.concat([self._index, s._index], axis=0, ignore_index=True)
                i = i + 1

    def info(self):
        """Return the `~astropy.HDUList` info()"""
        for s in self._sdf:
            s.info()

    #        TODO: figure how to allow [startscan, endscan]
    #            [sampler], ap_eff [if requested units are Jy]

    def getfs(self, calibrate=True, timeaverage=True, polaverage=False, weights="tsys", bintable=None, **kwargs):
        """
        Retrieve and calibrate frequency-switched data.

        Parameters
        ----------
        calibrate : boolean, optional
            Calibrate the scans. The default is True.
        timeaverage : boolean, optional
            Average the scans in time. The default is True.
        polaverage : boolean, optional
            Average the scans in polarization. The default is False.
        weights : str or None, optional
            How to weight the spectral data when averaging.  `tsys` means use system
            temperature weighting (see e.g., :meth:`~spectra.scan.FSScan.timeaverage`);
            None means uniform weighting. The default is "tsys".
        bintable : int, optional
            Limit to the input binary table index. The default is None which means use all binary tables.
        **kwargs : dict
            Optional additional selection (only?) keyword arguments, typically
            given as key=value, though a dictionary works too.
            e.g., `ifnum=1, plnum=[2,3]` etc.

        Raises
        ------
        Exception
            If scans matching the selection criteria are not found.

        Returns
        -------
        scanblock : `~spectra.scan.ScanBlock`
            ScanBlock containing the individual `~spectra.scan.FSScan`s

        """
        print(kwargs)
        # either the user gave scans on the command line (scans !=None) or pre-selected them
        # with self.selection.selectXX(). In either case make sure the matching ON or OFF
        # is in the starting selection.
        _final = self._selection.final
        scans = kwargs.pop("scan", None)
        debug = kwargs.get("debug", False)
        if type(scans) is int:
            scans = [scans]
        if scans is None:
            scans = set(_final["SCAN"])
        # missing = self._onoff_scan_list_selection(scans, _final, check=True)
        # scans_to_add = list(set(missing["ON"]).union(missing["OFF"]))
        scans_to_add = scans
        print("PJT scans:", scans)
        fs_selection = copy.deepcopy(self._selection)
        if debug:
            print("SCAN ", scans)
            print("TYPE: ", type(fs_selection))
        if len(scans_to_add) != 0:
            # add a rule selecting the missing scans :-)
            if debug:
                print(f"adding rule scan={scans_to_add}")
            # fs_selection.select(scan=scans_to_add)
            kwargs["SCAN"] = scans_to_add
        # now downselect with any additional kwargs
        if debug:
            print(f"SELECTION FROM MIXED KWARGS {kwargs}")
        fs_selection._select_from_mixed_kwargs(**kwargs)
        _sf = fs_selection.final
        # here we have to munge the scan list to ensure on and off scan numbers are selected
        ifnum = set(_sf["IFNUM"])
        plnum = set(_sf["PLNUM"])
        scans = set(_sf["SCAN"])
        if debug:
            print(f"using SCANS {scans} IF {ifnum} PL {plnum}")
        # todo apply_selection(kwargs_opts)
        scanblock = ScanBlock()
        if True:
            g = FSScan(self._sdf[i], scans=d, scanrows=rows, calrows=calrows, bintable=bintable)
            scanblock.append(g)

        
        for i in range(len(self._sdf)):
            df = select_from("FITSINDEX", i, _sf)
            for k in ifnum:
                _df = select_from("IFNUM", k, df)

                #PJT
                #scanlist = self._onoff_scan_list_selection(scans, _df, check=False)
                    
                if len(scanlist["ON"]) == 0 or len(scanlist["OFF"]) == 0:
                    # print("scans not found, continuing")
                    continue
                if debug:
                    print(f"SCANLIST {scanlist}")
                    print(f"POLS {set(df['PLNUM'])}")
                    print(f"Sending dataframe with scans {set(_df['SCAN'])}")
                    print(f"and PROC {set(_df['PROC'])}")
                rows = {}
                # loop over scan pairs
                for on, off in zip(scanlist["ON"], scanlist["OFF"]):
                    _ondf = select_from("SCAN", on, _df)
                    _offdf = select_from("SCAN", off, _df)
                    # rows["ON"] = list(_ondf.index)
                    # rows["OFF"] = list(_offdf.index)
                    rows["ON"] = list(_ondf["ROW"])
                    rows["OFF"] = list(_offdf["ROW"])
                    for key in rows:
                        if len(rows[key]) == 0:
                            raise Exception(f"{key} scans not found in scan list {scans}")
                    # do not pass scan list here. We need all the cal rows. They will
                    # be intersected with scan rows in FSScan
                    calrows = {}
                    dfcalT = select_from("CAL", "T", _df)
                    dfcalF = select_from("CAL", "F", _df)
                    # calrows["ON"] = list(dfcalT.index)
                    # calrows["OFF"] = list(dfcalF.index)
                    calrows["ON"] = list(dfcalT["ROW"])
                    calrows["OFF"] = list(dfcalF["ROW"])
                    d = {"ON": on, "OFF": off}
                    # print(f"Sending FSScan({d},ROWS:{rows},CALROWS:{calrows},BT: {bintable}")
                    if debug:
                        print(f"SCANROWS {rows}")
                        print(f"POL ON {set(_ondf['PLNUM'])} POL OFF {set(_offdf['PLNUM'])}")
                    g = FSScan(self._sdf[i], scans=d, scanrows=rows, calrows=calrows, bintable=bintable)
                    scanblock.append(g)
        if len(scanblock) == 0:
            raise Exception("Didn't find any scans matching the input selection criteria.")
        # warnings.warn("Didn't find any scans matching the input selection criteria.")
        return scanblock

    def getps(self, calibrate=True, timeaverage=True, polaverage=False, weights="tsys", bintable=None, **kwargs):
        """
        Retrieve and calibrate position-switched data.

        Parameters
        ----------
        calibrate : boolean, optional
            Calibrate the scans. The default is True.
        timeaverage : boolean, optional
            Average the scans in time. The default is True.
        polaverage : boolean, optional
            Average the scans in polarization. The default is False.
        weights : str or None, optional
            How to weight the spectral data when averaging.  `tsys` means use system
            temperature weighting (see e.g., :meth:`~spectra.scan.PSScan.timeaverage`);
            None means uniform weighting. The default is "tsys".
        bintable : int, optional
            Limit to the input binary table index. The default is None which means use all binary tables.
            (This keyword should eventually go away)
        **kwargs : dict
            Optional additional selection (only?) keyword arguments, typically
            given as key=value, though a dictionary works too.
            e.g., `ifnum=1, plnum=[2,3]` etc.

        Raises
        ------
        Exception
            If scans matching the selection criteria are not found.

        Returns
        -------
        scanblock : `~spectra.scan.ScanBlock`
            ScanBlock containing the individual `~spectra.scan.PSScan`s

        """
        # print(kwargs)
        # either the user gave scans on the command line (scans !=None) or pre-selected them
        # with select_fromion.selectXX(). In either case make sure the matching ON or OFF
        # is in the starting selection.
        _final = self._selection.final
        print(kwargs)
        scans = kwargs.pop("scan", None)
        debug = kwargs.pop("debug", False)
        kwargs = keycase(kwargs)
        print(f"case kwargs {kwargs}")
        if type(scans) is int:
            scans = [scans]
        preselected = {}
        for kw in ["SCAN", "IFNUM", "PLNUM"]:
            preselected[kw] = uniq(_final[kw])
        if scans is None:
            scans = preselected["SCAN"]
        missing = self._onoff_scan_list_selection(scans, _final, check=True)
        scans_to_add = set(missing["ON"]).union(missing["OFF"])
        if debug:
            print(f"after check scans_to_add={scans_to_add}")
        # now remove any scans that have been pre-selected by the user.
        # scans_to_add -= scans_preselected
        if debug:
            print(f"after removing preselected {preselected['SCAN']}, scans_to_add={scans_to_add}")
        ps_selection = copy.deepcopy(self._selection)
        if debug:
            print("SCAN ", scans)
            print("TYPE: ", type(ps_selection))
        if len(scans_to_add) != 0:
            # add a rule selecting the missing scans :-)
            if debug:
                print(f"adding rule scan={scans_to_add}")
            kwargs["SCAN"] = list(scans_to_add)
        for k, v in preselected.items():
            if k not in kwargs:
                kwargs[k] = v
        # now downselect with any additional kwargs
        if debug:
            print(f"SELECTION FROM MIXED KWARGS {kwargs}")
            print(ps_selection.show())
        ps_selection._select_from_mixed_kwargs(**kwargs)
        if debug:
            print("AFTER")
            print(ps_selection.show())
        _sf = ps_selection.final
        ifnum = uniq(_sf["IFNUM"])
        plnum = uniq(_sf["PLNUM"])
        scans = uniq(_sf["SCAN"])
        if debug:
            print(f"FINAL i {ifnum} p {plnum} s {scans}")
        scanblock = ScanBlock()
        for i in range(len(self._sdf)):
            df = select_from("FITSINDEX", i, _sf)
            for k in ifnum:
                _df = select_from("IFNUM", k, df)
                # @todo Calling this method every loop may be expensive. If so, think of
                # a way to tighten it up.
                scanlist = self._onoff_scan_list_selection(scans, _df, check=False)

                if len(scanlist["ON"]) == 0 or len(scanlist["OFF"]) == 0:
                    # print("scans not found, continuing")
                    continue
                if debug:
                    print(f"SCANLIST {scanlist}")
                    print(f"POLS {set(df['PLNUM'])}")
                    print(f"Sending dataframe with scans {set(_df['SCAN'])}")
                    print(f"and PROC {set(_df['PROC'])}")
                rows = {}
                # loop over scan pairs
                c = 0
                for on, off in zip(scanlist["ON"], scanlist["OFF"]):
                    _ondf = select_from("SCAN", on, _df)
                    _offdf = select_from("SCAN", off, _df)
                    # rows["ON"] = list(_ondf.index)
                    # rows["OFF"] = list(_offdf.index)
                    rows["ON"] = list(_ondf["ROW"])
                    rows["OFF"] = list(_offdf["ROW"])
                    for key in rows:
                        if len(rows[key]) == 0:
                            raise Exception(f"{key} scans not found in scan list {scans}")
                    # do not pass scan list here. We need all the cal rows. They will
                    # be intersected with scan rows in PSScan
                    calrows = {}
                    dfcalT = select_from("CAL", "T", _df)
                    dfcalF = select_from("CAL", "F", _df)
                    # calrows["ON"] = list(dfcalT.index)
                    # calrows["OFF"] = list(dfcalF.index)
                    calrows["ON"] = list(dfcalT["ROW"])
                    calrows["OFF"] = list(dfcalF["ROW"])
                    d = {"ON": on, "OFF": off}
                    # print(f"Sending PSScan({d},ROWS:{rows},CALROWS:{calrows},BT: {bintable}")
                    if debug:
                        print(f"{i, k, c} SCANROWS {rows}")
                        print(f"POL ON {set(_ondf['PLNUM'])} POL OFF {set(_offdf['PLNUM'])}")
                    g = PSScan(self._sdf[i], scans=d, scanrows=rows, calrows=calrows, bintable=bintable)
                    scanblock.append(g)
                    c = c + 1
        if len(scanblock) == 0:
            raise Exception("Didn't find any scans matching the input selection criteria.")
        return scanblock

    def _oldgetps(self, scans=None, bintable=None, **kwargs):
        """
        Get the rows that contain position-switched data.  These include ONs and OFFs.

        kwargs: plnum, feed, ifnum, integration, calibrate=T/F, average=T/F, tsys, weights

        Parameters
        ----------
        scans : int or 2-tuple
            Single scan number or list of scan numbers to use. Default: all scans.
            Scan numbers can be Ons or Offs
        weights: str
            'equal' or 'tsys' to indicate equal weighting or tsys weighting to use in time averaging. Default: 'tsys'

        Returns
        -------
        data : `~spectra.scan.ScanBlock`
            A ScanBlock containing one or more `~spectra.scan.PSScan`

        """
        # all ON/OFF scans
        kwargs_opts = {
            "ifnum": 0,
            "plnum": None,  # I prefer "pol"
            "fdnum": None,
            "calibrate": True,
            "timeaverage": False,
            "polaverage": False,
            "tsys": None,
            "weights": "tsys",
        }
        kwargs_opts.update(kwargs)

        ifnum = kwargs_opts["ifnum"]
        plnum = kwargs_opts["plnum"]
        # todo apply_selection(kwargs_opts)
        scanblock = ScanBlock()
        for i in range(len(self._sdf)):
            scanlist = self.onoff_scan_list(scans, ifnum=ifnum, plnum=plnum, fitsindex=i)
            if len(scanlist["ON"]) == 0 or len(scanlist["OFF"]) == 0:
                # print("scans not found, continuing")
                continue
            # add ifnum,plnum
            rows = self.onoff_rows(scans, ifnum=ifnum, plnum=plnum, bintable=bintable, fitsindex=i)
            # print(f"xSCANROWS {rows}")
            # do not pass scan list here. We need all the cal rows. They will
            # be intersected with scan rows in PSScan
            # add ifnum,plnum
            calrows = self.calonoff_rows(scans=None, bintable=bintable, fitsindex=i)
            # print(f"Sending PSScan({scanlist},{rows},{calrows},{bintable}")
            g = PSScan(self._sdf[i], None, rows, calrows, bintable)
            scanblock.append(g)
        if len(scanblock) == 0:
            raise Exception("Didn't find any scans matching the input selection criteria.")
        # warnings.warn("Didn't find any scans matching the input selection criteria.")
        return scanblock

    def gettp(self, scan, sig=None, cal=None, bintable=None, **kwargs):
        """
        Get a total power scan, optionally calibrating it.

        Parameters
        ----------
        scan: int
            scan number
        sig : bool or None
            True to use only integrations where signal state is True, False to use reference state (signal state is False). None to use all integrations.
        cal: bool or None
            True to use only integrations where calibration (diode) is on, False if off. None to use all integrations regardless calibration state. The system temperature will be calculated from both states regardless of the value of this variable.
        bintable : int
            the index for BINTABLE in `sdfits` containing the scans
        calibrate: bool
            whether or not to calibrate the data.  If `True`, the data will be (calon - caloff)*0.5, otherwise it will be SDFITS row data. Default:True
        weights: str
            'equal' or 'tsys' to indicate equal weighting or tsys weighting to use in time averaging. Default: 'tsys'

        scan args - ifnum, plnum, fdnum, subref

        Returns
        -------
        data : `~spectra.scan.ScanBlock`
            A ScanBlock containing one or more `~spectra.scan.TPScan`

        """
        kwargs_opts = {
            "ifnum": 0,
            "plnum": 0,
            "fdnum": None,
            "subref": None,  # subreflector position
            "timeaverage": True,
            "polaverage": True,
            "weights": "tsys",  # or 'tsys' or ndarray
            "calibrate": True,
            "debug": False,
        }
        kwargs_opts.update(kwargs)
        TF = {True: "T", False: "F"}
        sigstate = {True: "SIG", False: "REF", None: "BOTH"}
        calstate = {True: "ON", False: "OFF", None: "BOTH"}

        ifnum = kwargs_opts["ifnum"]
        plnum = kwargs_opts["plnum"]
        fdnum = kwargs_opts["fdnum"]
        subref = kwargs_opts["subref"]
        scanblock = ScanBlock()
        for i in range(len(self._sdf)):
            df = self._sdf[i]._index
            df = df[(df["SCAN"] == scan)]
            if sig is not None:
                sigch = TF[sig]
                df = df[(df["SIG"] == sigch)]
                if kwargs_opts["debug"]:
                    print("S ", len(df))
            if cal is not None:
                calch = TF[cal]
                df = df[df["CAL"] == calch]
                if kwargs_opts["debug"]:
                    print("C ", len(df))
            if ifnum is not None:
                df = df[df["IFNUM"] == ifnum]
                if kwargs_opts["debug"]:
                    print("I ", len(df))
            if plnum is not None:
                df = df[df["PLNUM"] == plnum]
                if kwargs_opts["debug"]:
                    print("P ", len(df))
            if fdnum is not None:
                df = df[df["FDNUM"] == fdnum]
                if kwargs_opts["debug"]:
                    print("F ", len(df))
            if subref is not None:
                df = df[df["SUBREF_STATE"] == subref]
                if kwargs_opts["debug"]:
                    print("SR ", len(df))
            # TBD: if ifnum is none then we will have to sort these by ifnum, plnum and store separate arrays or something.
            tprows = list(df.index)
            # data = self.rawspectra(bintable)[tprows]
            calrows = self.calonoff_rows(scans=scan, bintable=bintable, fitsindex=i, **kwargs_opts)
            if kwargs_opts["debug"]:
                print("TPROWS len=", len(tprows))
                print("CALROWS on len=", len(calrows["ON"]))
                print("fitsindex=", i)
            if len(tprows) == 0:
                continue
            g = TPScan(
                self._sdf[i], scan, sigstate[sig], calstate[cal], tprows, calrows, bintable, kwargs_opts["calibrate"]
            )
            scanblock.append(g)
        if len(scanblock) == 0:
            raise Exception("Didn't find any scans matching the input selection criteria.")
        return scanblock

    def subbeamnod(self, scan, bintable=None, **kwargs):
        # TODO fix sig/cal -- no longer needed?
        """Get a subbeam nod power scan, optionally calibrating it.

        Parameters
        ----------
        scan: int
            scan number
        method: str
            Method to use when processing. One of 'cycle' or 'scan'.  'cycle' is more accurate and averages data in each SUBREF_STATE cycle. 'scan' reproduces GBTIDL's snodka function which has been shown to be less accurate.  Default:'cycle'
        sig : bool
            True to indicate if this is the signal scan, False if reference
        cal: bool
            True if calibration (diode) is on, False if off.
        bintable : int
            the index for BINTABLE in `sdfits` containing the scans, None means use all bintables
        calibrate: bool
            whether or not to calibrate the data.  If `True`, the data will be (calon - caloff)*0.5, otherwise it will be SDFITS row data. Default:True
        weights: str
            'equal' or 'tsys' to indicate equal weighting or tsys weighting to use in time averaging. Default: 'tsys'

            scan args - ifnum, fdnum, subref  (plnum depends on fdnum)

        Returns
        -------
        data : `~spectra.scan.ScanBlock`
            A ScanBlock object containing the data

        """
        kwargs_opts = {
            "ifnum": 0,
            "fdnum": 0,
            "plnum": 1,
            "timeaverage": True,
            "weights": "tsys",  # or None or ndarray
            "calibrate": True,
            "method": "cycle",
            "debug": False,
        }
        kwargs_opts.update(kwargs)
        ifnum = kwargs_opts["ifnum"]
        fdnum = kwargs_opts["fdnum"]
        docal = kwargs_opts["calibrate"]
        w = kwargs_opts["weights"]
        method = kwargs_opts["method"]

        # Check if we are dealing with Ka data before the beam switch.
        df = self.index(bintable=bintable)
        df = df[df["SCAN"].isin([scan])]
        rx = np.unique(df["FRONTEND"])
        if len(rx) > 1:
            raise TypeError("More than one receiver for the selected scan.")
        elif rx[0] == "Rcvr26_40":  # and df["DATE-OBS"][-1] < xxxx
            # Switch the polarizations to match the beams,
            # for this receiver only because it has had its feeds
            # mislabelled since $DATE.
            # For the rest of the receivers the method should use
            # the same polarization for the selected feeds.
            # See also issue #160
            if fdnum == 0:
                plnum = 1
            elif fdnum == 1:
                plnum = 0

        scanblock = ScanBlock()
        reftp = []
        sigtp = []
        fulltp = []
        if method == "cycle":
            # Calibrate each cycle individually and then
            # average the calibrated data.

            for sdfi in range(len(self._sdf)):
                # Row selection.
                df = self._sdf[sdfi].index(bintable=bintable)
                df = df[df["SCAN"].isin([scan])]
                df = df[df["IFNUM"].isin([ifnum])]
                df = df[df["FDNUM"].isin([fdnum])]
                df = df[df["PLNUM"].isin([plnum])]
                df_on = df[df["CAL"] == "T"]
                df_off = df[df["CAL"] == "F"]
                df_on_sig = df_on[df_on["SUBREF_STATE"] == -1]
                df_on_ref = df_on[df_on["SUBREF_STATE"] == 1]
                df_off_sig = df_off[df_off["SUBREF_STATE"] == -1]
                df_off_ref = df_off[df_off["SUBREF_STATE"] == 1]
                sig_on_rows = df_on_sig.index.to_numpy()
                ref_on_rows = df_on_ref.index.to_numpy()
                sig_off_rows = df_off_sig.index.to_numpy()
                ref_off_rows = df_off_ref.index.to_numpy()

                # Define how large of a gap between rows we will tolerate to consider
                # a row as part of a cycle.
                # Thinking about it, we should use the SUBREF_STATE=0 as delimiter rather
                # than this.
                stepsize = len(self.udata("IFNUM", 0)) * len(self.udata("PLNUM", 0)) * 2 + 1

                ref_on_groups = consecutive(ref_on_rows, stepsize=stepsize)
                sig_on_groups = consecutive(sig_on_rows, stepsize=stepsize)
                ref_off_groups = consecutive(ref_off_rows, stepsize=stepsize)
                sig_off_groups = consecutive(sig_off_rows, stepsize=stepsize)

                # Make sure we have enough signal and reference pairs.
                # Same number of cycles or less signal cycles.
                if len(sig_on_groups) <= len(ref_on_groups):
                    pairs = {i: i for i in range(len(sig_on_groups))}
                # One more signal cycle. Re-use one reference cycle.
                elif len(sig_on_groups) - 1 == len(ref_on_groups):
                    pairs = {i: i for i in range(len(sig_on_groups))}
                    pairs[len(sig_on_groups) - 1] = len(ref_on_groups) - 1
                else:
                    e = f"""There are {len(sig_on_groups)} and {len(ref_on_groups)} signal and reference cycles.
                            Try using method='scan'."""
                    raise ValueError(e)

                # Define the calibrated data array, and
                # variables to store weights and exposure times.
                # @TODO: using TDIM7 is fragile if the headers ever change.
                #  nchan should be gotten from data length
                # e.g. len(self._hdu[1].data[:]["DATA"][row])
                # where row is a row number associated with this scan number
                df = self._sdf[sdfi].index(bintable=bintable)
                # nchan = int(df["TDIM7"][0][1:-1].split(",")[0])
                # ta = np.empty((len(sig_on_groups)), dtype=object)
                # ta_avg = np.zeros(nchan, dtype="d")
                # wt_avg = 0.0  # A single value for now, but it should be an array once we implement vector TSYS.
                # tsys_wt = 0.0
                # tsys_avg = 0.0
                # exposure = 0.0

                # print("GROUPS ", ref_on_groups, sig_on_groups, ref_off_groups, sig_off_groups)
                # Loop over cycles, calibrating each independently.
                groups_zip = zip(ref_on_groups, sig_on_groups, ref_off_groups, sig_off_groups)

                for i, (rgon, sgon, rgoff, sgoff) in enumerate(groups_zip):
                    # Do it the dysh way.
                    calrows = {"ON": rgon, "OFF": rgoff}
                    tprows = np.sort(np.hstack((rgon, rgoff)))
                    reftp.append(
                        TPScan(
                            self._sdf[sdfi], scan, "BOTH", "BOTH", tprows, calrows, bintable, kwargs_opts["calibrate"]
                        )
                    )
                    calrows = {"ON": sgon, "OFF": sgoff}
                    tprows = np.sort(np.hstack((sgon, sgoff)))
                    sigtp.append(
                        TPScan(
                            self._sdf[sdfi], scan, "BOTH", "BOTH", tprows, calrows, bintable, kwargs_opts["calibrate"]
                        )
                    )
                sb = SubBeamNodScan(sigtp, reftp, method=method, calibrate=True, weights=w)
                scanblock.append(sb)
        elif method == "scan":
            for sdfi in range(len(self._sdf)):
                # Process the whole scan as a single block.
                # This is less accurate, but might be needed if
                # the scan was aborted and there are not enough
                # sig/ref cycles to do a per cycle calibration.

                tpon = self.gettp(
                    scan,
                    sig=None,
                    cal=None,
                    bintable=bintable,
                    fdnum=fdnum,
                    plnum=plnum,
                    ifnum=ifnum,
                    subref=-1,
                    weight=w,
                    calibrate=docal,
                )
                sigtp.append(tpon[0])
                tpoff = self.gettp(
                    scan,
                    sig=None,
                    cal=None,
                    bintable=bintable,
                    fdnum=fdnum,
                    plnum=plnum,
                    ifnum=ifnum,
                    subref=1,
                    weight=w,
                    calibrate=docal,
                )
                reftp.append(tpoff[0])
                # in order to reproduce gbtidl tsys, we need to do a normal
                # total power scan
                ftp = self.gettp(
                    scan,
                    sig=None,
                    cal=None,
                    bintable=bintable,
                    fdnum=fdnum,
                    plnum=plnum,
                    ifnum=ifnum,
                    weight=w,
                    calibrate=docal,
                )  # .timeaverage(weights=w)
                fulltp.append(ftp[0])
            sb = SubBeamNodScan(sigtp, reftp, fulltp, method=method, calibrate=True, weights=w)
            scanblock.append(sb)
        if len(scanblock) == 0:
            raise Exception("Didn't find any scans matching the input selection criteria.")
        return scanblock

    def _onoff_scan_list_selection(self, scans, selection, check=False):
        """
        Get the scans for position-switch data sorted
        by ON and OFF state using the current selection

        Parameters
        ----------
        scans : array-like
            list of one or more scans

        selection : `~pandas.DataFrame`
            selection object

        check : boolean
            If True, when scans are mising, return the missing scans in the ON, OFF dict.
            If False, return the normal scanlist and except if scans are missing

        Returns
        -------
        rows : dict
            A dictionary with keys 'ON' and 'OFF' giving the scan numbers of ON and OFF data for the input scan(s)
        """
        s = {"ON": [], "OFF": []}
        df2 = selection[selection["SCAN"].isin(scans)]
        procset = set(df2["PROC"])
        lenprocset = len(procset)
        if lenprocset == 0:
            # This is ok since not all files in a set have all the polarizations, feeds, or IFs
            return s
        if lenprocset > 1:
            raise Exception(f"Found more than one PROCTYPE in the requested scans: {procset}")
        proc = list(procset)[0]
        dfon = select_from("_OBSTYPE", "PSWITCHON", selection)
        dfoff = select_from("_OBSTYPE", "PSWITCHOFF", selection)
        onscans = uniq(list(dfon["SCAN"]))  # wouldn't set() do this too?
        offscans = uniq(list(dfoff["SCAN"]))
        # pol1 = set(dfon["PLNUM"])
        # pol2 = set(dfoff["PLNUM"])
        # print(f"polON {pol1} polOFF {pol2}")
        # scans = list(selection["SCAN"])
        # The companion scan will always be +/- 1 depending if procseqn is 1(ON) or 2(OFF).
        # First check the requested scan number(s) are in the ONs or OFFs of this bintable.
        seton = set(onscans)
        setoff = set(offscans)
        # print(f"SETON {seton} SETOFF {setoff}")
        onrequested = seton.intersection(scans)
        offrequested = setoff.intersection(scans)
        if len(onrequested) == 0 and len(offrequested) == 0:
            raise ValueError(f"Scans {scans} not found in ONs or OFFs")
        # Then check that for each requested ON/OFF there is a matching OFF/ON
        # and build the final matched list of ONs and OFfs.
        sons = list(onrequested.copy())
        soffs = list(offrequested.copy())
        # print(f"SONS {sons} SOFFS {soffs}")
        missingoff = []
        missingon = []
        # Figure out the companion scan
        if proc == "OnOff":
            offdelta = 1
            ondelta = -1
        elif proc == "OffOn":
            offdelta = -1
            ondelta = 1
        else:
            raise Exception(
                f"I don't know how to handle PROCTYPE {self._selection.final['PROC']} for the requested scan operation"
            )
        for i in onrequested:
            expectedoff = i + offdelta
            # print(f"DOING ONREQUESTED {i}, looking for off {expectedoff}")
            if len(setoff.intersection([expectedoff])) == 0:
                missingoff.append(expectedoff)
            else:
                soffs.append(expectedoff)
        for i in offrequested:
            expectedon = i + ondelta
            # print(f"DOING OFFEQUESTED {i}, looking for on {expectedon}")
            if len(seton.intersection([expectedon])) == 0:
                missingon.append(expectedon)
            else:
                sons.append(expectedon)
        if check:
            s["OFF"] = sorted(set(soffs).union(missingoff))
            s["ON"] = sorted(set(sons).union(missingon))
        else:
            if len(missingoff) > 0:
                raise ValueError(
                    f"For the requested ON scans {onrequested}, the OFF scans {missingoff} were not present"
                )
            if len(missingon) > 0:
                raise ValueError(
                    f"For the requested OFF scans {offrequested}, the ON scans {missingon} were not present"
                )
            s["ON"] = sorted(set(sons))
            s["OFF"] = sorted(set(soffs))
            if len(s["ON"]) != len(s["OFF"]):
                raise Exception('ON and OFF scan list lengths differ {len(s["ON"])} != {len(s["OFF"]}')
        return s

    def onoff_scan_list(self, scans=None, ifnum=0, plnum=0, bintable=None, fitsindex=0):
        # need to change to selection kwargs, allow fdnum etc and allow these values to be None
        """Get the scans for position-switch data sorted
           by ON and OFF state

        Parameters
        ----------
        scans : int or list-like
            The scan numbers to find the rows of
        ifnum : int
            the IF index
        plnum : int
            the polarization index


        Returns
        -------
        rows : dict
            A dictionary with keys 'ON' and 'OFF' giving the scan numbers of ON and OFF data for the input scan(s)
        """
        self._create_index_if_needed()
        # print(f"onoff_scan_list(scans={scans},if={ifnum},pl={plnum},bintable={bintable},fitsindex={fitsindex})")
        s = {"ON": [], "OFF": []}
        if type(scans) == int:
            scans = [scans]
        df = self.index(bintable=bintable, fitsindex=fitsindex)
        if plnum is not None:
            df = df[df["PLNUM"] == plnum]
        if ifnum is not None:
            df = df[df["IFNUM"] == ifnum]
        # don't want to limit scans yet since only on or off scan scan numbers may have been
        # passed in, but do need to ensure that a single PROCTYPE is in the given scans
        # Alterative is to this check at the end (which is probably better)
        df2 = df[df["SCAN"].isin(scans)]
        procset = set(uniq(df2["PROC"]))
        lenprocset = len(procset)
        if lenprocset == 0:
            # This is ok since not all files in a set have all the polarizations, feeds, or IFs
            return s
        if lenprocset > 1:
            raise Exception(f"Found more than one PROCTYPE in the requested scans: {procset}")
        proc = list(procset)[0]
        dfon = select_from("_OBSTYPE", "PSWITCHON", df)
        dfoff = select_from("_OBSTYPE", "PSWITCHOFF", df)
        onscans = uniq(list(dfon["SCAN"]))  # wouldn't set() do this too?
        offscans = uniq(list(dfoff["SCAN"]))
        if scans is not None:
            # The companion scan will always be +/- 1 depending if procseqn is 1(ON) or 2(OFF).
            # First check the requested scan number(s) are in the ONs or OFFs of this bintable.
            seton = set(onscans)
            setoff = set(offscans)
            onrequested = seton.intersection(scans)
            offrequested = setoff.intersection(scans)
            if len(onrequested) == 0 and len(offrequested) == 0:
                raise ValueError(f"Scans {scans} not found in ONs or OFFs of bintable {bintable}")
            # Then check that for each requested ON/OFF there is a matching OFF/ON
            # and build the final matched list of ONs and OFfs.
            sons = list(onrequested.copy())
            soffs = list(offrequested.copy())
            missingoff = []
            missingon = []
            # Figure out the companion scan
            if proc == "OnOff":
                offdelta = 1
                ondelta = -1
            elif proc == "OffOn":
                offdelta = -1
                ondelta = 1
            else:
                raise Exception(f"I don't know how to handle PROCTYPE {df['PROC']} for the requested scan operation")
            for i in onrequested:
                expectedoff = i + offdelta
                # print(f"DOING ONREQUESTED {i}, looking for off {expectedoff}")
                if len(setoff.intersection([expectedoff])) == 0:
                    missingoff.append(expectedoff)
                else:
                    soffs.append(expectedoff)
            for i in offrequested:
                expectedon = i + ondelta
                # print(f"DOING OFFEQUESTED {i}, looking for on {expectedon}")
                if len(seton.intersection([expectedon])) == 0:
                    missingon.append(expectedon)
                else:
                    sons.append(expectedon)
            if len(missingoff) > 0:
                raise ValueError(
                    f"For the requested ON scans {onrequested}, the OFF scans {missingoff} were not present in bintable"
                    f" {bintable}"
                )
            if len(missingon) > 0:
                raise ValueError(
                    f"For the requested OFF scans {offrequested}, the ON scans {missingon} were not present in bintable"
                    f" {bintable}"
                )
            s["ON"] = sorted(set(sons))
            s["OFF"] = sorted(set(soffs))
        else:
            s["ON"] = uniq(list(dfon["SCAN"]))
            s["OFF"] = uniq(list(dfoff["SCAN"]))

        return s

    def calonoff_rows(self, scans=None, bintable=None, fitsindex=0, **kwargs):
        """
        Get individual scan row numbers  sorted by whether the calibration (diode) was on or off, and selected by ifnum,plnum, fdnum,subref,bintable.

        Parameters
        ----------
        scans : int or list-like
            The scan numbers to find the rows of
        ifnum : int
            the IF index
        plnum : int
            the polarization index
        fdnum : int
            the feed index
        subref : int
            the subreflector state (-1,0,1)
        bintable : int
            the index for BINTABLE containing the scans
        fitsindex: int
            the index of the FITS file contained in this GBTFITSLoad.  Default:0

        Returns
        -------
        rows : dict
            A dictionary with keys 'ON' and 'OFF' giving the row indices of CALON and CALOFF data for the input scan(s)

        """
        self._create_index_if_needed()
        s = {"ON": [], "OFF": []}
        ifnum = kwargs.get("ifnum", None)
        plnum = kwargs.get("plnum", None)
        fdnum = kwargs.get("fdnum", None)
        subref = kwargs.get("subref", None)
        if type(scans) == int:
            scans = [scans]
        df = self.index(bintable=bintable, fitsindex=fitsindex)
        if scans is not None:
            df = df[df["SCAN"].isin(scans)]
        dfon = select_from("CAL", "T", df)
        dfoff = select_from("CAL", "F", df)
        if ifnum is not None:
            dfon = select_from("IFNUM", ifnum, dfon)
            dfoff = select_from("IFNUM", ifnum, dfoff)
        if plnum is not None:
            dfon = select_from("PLNUM", plnum, dfon)
            dfoff = select_from("PLNUM", plnum, dfoff)
        if fdnum is not None:
            dfon = select_from("FDNUM", fdnum, dfon)
            dfoff = select_from("FDNUM", fdnum, dfoff)
        if subref is not None:
            dfon = select_from("SUBREF_STATE", subref, dfon)
            dfoff = select_from("SUBREF_STATE", subref, dfoff)
        s["ON"] = list(dfon.index)
        s["OFF"] = list(dfoff.index)
        return s

    # def _onoff_rows_selection(self, scanlist):
    #    """
    #    Get individual ON/OFF (position switch) scan row numbers selected by ifnum,plnum, bintable.
    #
    #   Parameters
    #    scanlist : dict
    #        dictionary of ON and OFF scans
    #    bintable : int
    #        the index for BINTABLE in `sdfits` containing the scans. Default:None
    #    fitsindex: int
    #         the index of the FITS file contained in this GBTFITSLoad.  Default:0
    #
    #     Returns
    #     -------
    #     rows : dict
    #         A dictionary with keys 'ON' and 'OFF' giving the row indices of the ON and OFF data for the input scan(s)

    #    """
    #      rows = {"ON": [], "OFF": []}
    #     # scans is now a dict of "ON" "OFF
    #     for key in scanlist:
    #         rows[key] = self.scan_rows(scanlist[key], ifnum, plnum, bintable, fitsindex=fitsindex)
    #     return rows

    def onoff_rows(self, scans=None, ifnum=0, plnum=0, bintable=None, fitsindex=0):
        """
        Get individual ON/OFF (position switch) scan row numbers selected by ifnum,plnum, bintable.

        Parameters
        ----------
        scans : int or list-like
            The scan numbers to find the rows of
        ifnum : int
            the IF index
        plnum : int
            the polarization index
        bintable : int
            the index for BINTABLE in `sdfits` containing the scans
        fitsindex: int
            the index of the FITS file contained in this GBTFITSLoad.  Default:0

        Returns
        -------
        rows : dict
            A dictionary with keys 'ON' and 'OFF' giving the row indices of the ON and OFF data for the input scan(s)

        """
        # @TODO deal with mulitple bintables
        # @TODO rename this sigref_rows?
        # keep the bintable keyword and allow iteration over bintables if requested (bintable=None)
        # print(f"onoff_rows(scans={scans},ifnum={ifnum},plnum={plnum},bintable={bintable},fitsindex={fitsindex}")
        rows = {"ON": [], "OFF": []}
        if type(scans) is int:
            scans = [scans]
        _scans = self.onoff_scan_list(scans, ifnum, plnum, bintable, fitsindex=fitsindex)
        # scans is now a dict of "ON" "OFF
        for key in _scans:
            rows[key] = self.scan_rows(_scans[key], ifnum, plnum, bintable, fitsindex=fitsindex)
        return rows

    def scan_rows(self, scans, ifnum=0, plnum=0, bintable=None, fitsindex=0):
        """
        Get scan rows selected by ifnum,plnum, bintable.

        Parameters
        ----------
        scans : int or list-like
            The scan numbers to find the rows of
        ifnum : int
            the IF index
        plnum : int
            the polarization index
        bintable : int
            the index for BINTABLE in `sdfits` containing the scans. Default:None
        fitsindex: int
            the index of the FITS file contained in this GBTFITSLoad.  Default:0

        Returns
        -------
        rows : list
            Lists of the rows in each bintable that contain the scans. Index of `rows` is the bintable index number

        """
        # scans is a list
        # print(f"scan_rows(scans={scans},ifnum={ifnum},plnum={plnum},bintable={bintable},fitsindex={fitsindex}")
        self._create_index_if_needed()
        if scans is None:
            raise ValueError("Parameter 'scans' cannot be None. It must be int or list of int")
        df = self.index(bintable=bintable, fitsindex=fitsindex)
        df = df[df["SCAN"].isin(scans)]
        if plnum is not None:
            df = df[df["PLNUM"] == plnum]
        if ifnum is not None:
            df = df[df["IFNUM"] == ifnum]
        rows = list(df.index)
        if len(rows) == 0:
            raise Exception(f"Scans {scans} not found in bintable {bintable}")
        return rows

    def _scan_rows_all(self, scans):
        """
        Get scan rows regardless of ifnum,plnum, bintable.

        Parameters
        ----------
        scans : int or list-like
            The scan numbers to find the rows of

        Returns
        -------
        rows : list
            Lists of the rows in each bintable that contain the scans. Index of `rows` is the bintable index number

        """
        if scans is None:
            raise ValueError("Parameter 'scans' cannot be None. It must be int or list of int")
        df_out = []
        rows = []
        scanidx = self._index[self._index["SCAN"].isin(scans)]
        bt = self.udata("BINTABLE")
        for j in bt:
            df = scanidx[scanidx["BINTABLE"] == j]
            rows.append(list(df.index))
        return rows

    def __repr__(self):
        return str(self.files)

    def write_scans(self, fileobj, scans, output_verify="exception", overwrite=False, checksum=False):
        """
        Write specific scans of the `GBTFITSLoad` to a new file.
        TBD: How does this work for multiple files??

        Parameters
        ----------
        fileobj : str, file-like or `pathlib.Path`
            File to write to.  If a file object, must be opened in a
            writeable mode.

        scans: int or list-like
            Range of scans to write out. e.g. 0, [14,25,32].

        output_verify : str
            Output verification option.  Must be one of ``"fix"``,
            ``"silentfix"``, ``"ignore"``, ``"warn"``, or
            ``"exception"``.  May also be any combination of ``"fix"`` or
            ``"silentfix"`` with ``"+ignore"``, ``+warn``, or ``+exception"
            (e.g. ``"fix+warn"``).  See https://docs.astropy.org/en/latest/io/fits/api/verification.html for more info

        overwrite : bool, optional
            If ``True``, overwrite the output file if it exists. Raises an
            ``OSError`` if ``False`` and the output file exists. Default is
            ``False``.

        checksum : bool
            When `True` adds both ``DATASUM`` and ``CHECKSUM`` cards
            to the headers of all HDU's written to the file.
        """
        # get the rows that contain the scans in all bintables
        rows = self._scan_rows_all(scans)
        # @TODO deal with multipl sdfs
        # copy the PrimaryHDU, but not the BinTableHDU
        hdu0 = self._sdf[0]._hdu[0].copy()
        outhdu = fits.HDUList(hdu0)
        # get the bintables rows as new bintables.
        for i in range(len(rows)):
            ob = self._sdf[0]._bintable_from_rows(rows[i], i)
            # print(f"bintable {i} #rows {len(rows[i])} data length {len(ob.data)}")
            if len(ob.data) > 0:
                outhdu.append(ob)
        # print(outhdu.info())
        # write it out!
        outhdu.update_extend()  # possibly unneeded
        outhdu.writeto(fileobj, output_verify=output_verify, overwrite=overwrite, checksum=checksum)<|MERGE_RESOLUTION|>--- conflicted
+++ resolved
@@ -11,13 +11,8 @@
 from astropy.io import fits
 
 from ..coordinates import Observatory, decode_veldef
-<<<<<<< HEAD
 from ..spectra.scan import PSScan, FSScan, ScanBlock, SubBeamNodScan, TPScan
-from ..util import consecutive, select_from, uniq
-=======
-from ..spectra.scan import PSScan, ScanBlock, SubBeamNodScan, TPScan
 from ..util import consecutive, keycase, select_from, uniq
->>>>>>> f503a428
 from ..util.selection import Selection
 from .sdfitsload import SDFITSLoad
 
@@ -405,6 +400,9 @@
     # def _select_onoff(self, df):
     #    return df[(df["PROC"] == "OnOff") | (df["PROC"] == "OffOn")]
 
+    def select_track(self, df):
+        return df[(df["PROC"] == "Track")]
+
     # @todo move all selection methods to sdfitsload after adding Selection
     # to sdfitsload
     def select(self, tag=None, **kwargs):
@@ -427,14 +425,7 @@
         """
         self._selection.select(tag=tag, **kwargs)
 
-<<<<<<< HEAD
-    def select_track(self, df):
-        return df[(df["PROC"] == "Track")]
-
-    def select(self, key, value, df):
-=======
     def select_range(self, tag=None, **kwargs):
->>>>>>> f503a428
         """
         Select a range of inclusive values for a given key(s).
         e.g., `key1 = (v1,v2), key2 = (v3,v4), ...`
