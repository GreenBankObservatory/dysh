--- conflicted
+++ resolved
@@ -257,11 +257,8 @@
         kwargs_opts.update(kwargs)
         TF = {True : 'T', False:'F'}
         sigstate = {True : 'SIG', False:'REF'}
-<<<<<<< HEAD
-        calstate = {True : 'ON', False:'OFF'}
-=======
         calstate = {True : 'ON', False:'OFF', None:None}
->>>>>>> cef91df0
+
         ifnum = kwargs_opts['ifnum']
         plnum = kwargs_opts['plnum']
         fdnum =kwargs_opts['fdnum']
@@ -293,12 +290,9 @@
         tprows = list(df.index)
         #data = self.rawspectra(bintable)[tprows]
         calrows = self.calonoff_rows(scans=scan,bintable=bintable,**kwargs_opts)
-<<<<<<< HEAD
-        print(len(calrows['ON']))
-=======
         print("TPROWS len=",len(tprows))
         print("CALROWS on len=",len(calrows['ON']))
->>>>>>> cef91df0
+
         g = GBTTPScan(self,scan,sigstate[sig],calstate[cal],tprows,calrows,bintable,kwargs_opts['calibrate'])
         return g
 
@@ -343,13 +337,10 @@
         fdnum = kwargs_opts['fdnum']
         if fdnum == 1:
             plnum = 0
-<<<<<<< HEAD
-            tpon  = self.gettp(scan,sig=True,cal=False,bintable=bintable,fdnum=fdnum,plnum=plnum,ifnum=ifnum,subref=-1)
-            tpoff = self.gettp(scan,sig=True,cal=False,bintable=bintable,fdnum=fdnum,plnum=plnum,ifnum=ifnum,subref=1)
-=======
+
             tpon  = self.gettp(scan,sig=True,cal=None,bintable=bintable,fdnum=fdnum,plnum=plnum,ifnum=ifnum,subref=-1)
             tpoff = self.gettp(scan,sig=True,cal=None,bintable=bintable,fdnum=fdnum,plnum=plnum,ifnum=ifnum,subref=1)
->>>>>>> cef91df0
+
         elif fdnum == 0:
             plnum = 1
             tpoff = self.gettp(scan,sig=True,cal=False,bintable=bintable,fdnum=fdnum,plnum=plnum,ifnum=ifnum,subref=-1)
