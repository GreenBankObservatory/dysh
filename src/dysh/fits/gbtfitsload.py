"""Load SDFITS files produced by the Green Bank Telescope"""

import copy
import itertools
import numbers
import os
import platform
import time
import warnings
from collections.abc import Sequence
from pathlib import Path

import numpy as np
import pandas as pd
from astropy import units as u
from astropy.io import fits
from astropy.units.quantity import Quantity

from dysh.log import logger

from ..coordinates import Observatory, decode_veldef, eq2hor, hor2eq
from ..log import HistoricalBase, log_call_to_history, log_call_to_result
from ..spectra.core import mean_data
from ..spectra.scan import (
    FSScan,
    NodScan,
    PSScan,
    ScanBase,
    ScanBlock,
    Spectrum,
    SubBeamNodScan,
    TPScan,
)
from ..spectra.tcal import TCal
from ..spectra.vane import VaneSpectrum
from ..util import (
    Flag,
    Selection,
    calc_vegas_spurs,
    consecutive,
    convert_array_to_mask,
    eliminate_flagged_rows,
    get_valid_channel_range,
    keycase,
    select_from,
    show_dataframe,
    uniq,
)
from ..util.calibrator import Calibrator
from ..util.files import dysh_data
from ..util.gaincorrection import GBTGainCorrection
from ..util.selection import Flag, Selection  # noqa: F811
from ..util.weatherforecast import GBTWeatherForecast
from . import conf, core
from .sdfitsload import SDFITSLoad

# from GBT IDL users guide Table 6.7
# @todo what about the Track/OnOffOn in e.g. AGBT15B_287_33.raw.vegas  (EDGE HI data)
# _PROCEDURES = ["Track", "OnOff", "OffOn", "OffOnSameHA", "Nod", "SubBeamNod"]


class GBTFITSLoad(SDFITSLoad, HistoricalBase):
    """
    GBT-specific container to represent one or more SDFITS files

    Parameters
    ----------
    fileobj : str or `pathlib.Path`
        File to read or directory path.  If a directory, all
        FITS files within will be read in.
    source  : str
        target source to select from input file(s). Default: all sources
    hdu : int or list
        Header Data Unit to select from input file. Default: all HDUs

    skipflags: bool
        If True, do not read any flag files associated with these data. Default:False

    flag_vegas: bool
        If True, flag VEGAS spurs using the algorithm described in :meth:`~dysh.util.core.calc_vegas_spurs`
        and ignore VEGAS_SPUR flag rules in flag files. Note this parameter is independent of 'skip_flags', which
        controls only the reading of the flag file.  If you want no flags at all, use `skipflags=True, flag_vegas=False`.


        +---------+-----------+--------------------------------------------------------------------------------------------+
        |skipflags|flag_vegas | behavior                                                                                   |
        +=========+===========+============================================================================================+
        |False    | False     | VEGAS and other flags are created based on the flags file                                  |
        +---------+-----------+--------------------------------------------------------------------------------------------+
        |True     | False     | No flags are created                                                                       |
        +---------+-----------+--------------------------------------------------------------------------------------------+
        |True     | True      | VEGAS flags are created based on the FITS header                                           |
        +---------+-----------+--------------------------------------------------------------------------------------------+
        |False    | True      | VEGAS flags are created based on the FITS header.  Other flags are read from the flags file|
        +---------+-----------+--------------------------------------------------------------------------------------------+
    """

    @log_call_to_history
    def __init__(self, fileobj, source=None, hdu=None, skipflags=False, flag_vegas=True, **kwargs):
        kwargs_opts = {
            "index": True,
            "verbose": False,
            "fix_ka": True,
        }  # only set index to False for performance testing.
        HistoricalBase.__init__(self)
        kwargs_opts.update(kwargs)
        path = Path(fileobj)
        self._sdf = []
        self._selection = None
        self._tpnocal = None  # should become True or False once known
        self._flag = None

        self.GBT = Observatory["GBT"]
        if path.is_file():
            logger.debug(f"Treating given path {path} as a file")
            self._sdf.append(SDFITSLoad(path, source, hdu, **kwargs_opts))
            if not hasattr(self, "_filename"):
                self._filename = self._sdf[0].filename
        elif path.is_dir():
            logger.debug(f"Treating given path {path} as a directory")
            # Find all the FITS files in the directory and sort alphabetically
            # because e.g., VEGAS does A,B,C,D,E
            nf = 0  # performance testing
            for f in sorted(path.glob("*.fits")):
                logger.debug(f"Selecting {f} to load")
                if kwargs.get("verbose", None):
                    print(f"Loading {f}")
                if nf < kwargs.get("nfiles", 99999):  # performance testing limit number of files loaded
                    self._sdf.append(SDFITSLoad(f, source, hdu, **kwargs_opts))
                    nf += 1
            if len(self._sdf) == 0:  # fixes issue 381
                raise Exception(f"No FITS files found in {fileobj}.")
            if not hasattr(self, "_filename"):
                self._filename = self._sdf[0].filename.parent
            self.add_history(f"This GBTFITSLoad encapsulates the files: {self.filenames()}", add_time=True)
        else:
            raise Exception(f"{fileobj} is not a file or directory path")
        # Add in any history/comment that were in the previous file(s)
        for sdf in self._sdf:
            for h in sdf._hdu:
                self.add_history(h.header.get("HISTORY", []))
                self.add_comment(h.header.get("COMMENT", []))
        self._remove_duplicates()
        if kwargs_opts["index"]:
            self._create_index_if_needed(skipflags, flag_vegas)
            self._update_radesys()
            # This only works if the index was created.
            if kwargs_opts["fix_ka"]:
                self._fix_ka_rx_if_needed()
        # We cannot use this to get mmHg as it will disable all default astropy units!
        # https://docs.astropy.org/en/stable/api/astropy.units.cds.enable.html#astropy.units.cds.enable
        # cds.enable()  # to get mmHg

        # ushow/udata depend on the index being present, so check that index is created.
        if kwargs.get("verbose", None) and kwargs_opts["index"]:
            print(f"==GBTLoad {fileobj}")
            self.ushow("OBJECT", 0)
            self.ushow("SCAN", 0)
            self.ushow("SAMPLER", 0)
            self.ushow("PLNUM")
            self.ushow("IFNUM")
            self.ushow("FDNUM")
            self.ushow("SIG", 0)
            self.ushow("CAL", 0)
            self.ushow("PROCSEQN", 0)
            self.ushow("PROCSIZE", 0)
            self.ushow("OBSMODE", 0)
            self.ushow("SIDEBAND", 0)

        lsdf = len(self._sdf)
        if lsdf > 1:
            print(f"Loaded {lsdf} FITS files")
        if kwargs_opts["index"]:
            self.add_history(f"Project ID: {self.projectID}", add_time=True)
        else:
            print("Reminder: No index created; many functions won't work.")

        self._qd_corrected = False

    def __repr__(self):
        return str(self.files)

    def __str__(self):
        return str(self.filenames)

    @property
    def _index(self):
        # for backwards compatibility after removing _index
        # as a separate object
        return self._selection

    @property
    def projectID(self):
        """
        The project identification

        Returns
        -------
        str
            The project ID string
        """
        return uniq(self["PROJID"])[0]

    @property
    def total_rows(self):
        """Returns the total number of rows summed over all files and binary table HDUs"""
        return sum([s.total_rows for s in self._sdf])

    @property
    def columns(self):
        """The column names in the binary table, minus the DATA column

        Returns
        -------
        `~pandas.Index`
            The column names as a DataFrame Index
        """
        # return a list instead?
        return self._selection.columns

    @property
    def selection(self):
        """
        The data selection object

        Returns
        -------
        `~dysh.util.Selection`
            The Selection object

        """
        return self._selection

    @property
    def final_selection(self):
        """
        The merged selection rules in the Selection object.
        See :meth:`~dysh.util.Selection.final`

        Returns
        -------
        `~pandas.DataFrame`
            The final merged selection

        """
        return self._selection.final

    @property
    def files(self):
        """
        The list of SDFITS file(s) that make up this GBTFITSLoad object

        Returns
        -------
        files : list
            list of `~PosixPath` objects

        """
        files = []
        for sdf in self._sdf:
            files.append(sdf.filename)
        return files

    @property
    def flags(self):
        """
        The data flag object

        Returns
        -------
        `~dysh.util.Flag`
            The Flag object

        """
        return self._flag

    @property
    def final_flags(self):
        # this method is not particularly useful. consider removing it
        """
        The merged flag rules in the Flag object.
        See :meth:`~dysh.util.SelectionBase.final`

        Returns
        -------
        `~pandas.DataFrame`
            The final merged flags

        """
        # all_channels_flagged = np.where(self._table["CHAN"] == "")j
        return self._flag.final

    def filenames(self):
        """
        The list of SDFITS filenames(s) that make up this GBTFITSLoad object

        Returns
        -------
        filenames : list
            list of str filenames

        """
        return [p.as_posix() for p in self.files]

    def index(self, hdu=None, bintable: int = None, fitsindex=None):  # noqa: RUF013
        """
        Return The index table

        Parameters
        ----------
        hdu : int or list
            Header Data Unit to select from the index. Default: all HDUs
        bintable :  int
            The index of the `bintable` attribute, None means all bintables
        fitsindex: int
            The index of the FITS file contained in this GBTFITSLoad.
            Default:None meaning return one index over all files.

        Returns
        -------
        index : `~pandas.DataFrame`
            The index of this GBTFITSLoad

        """
        if fitsindex is None:
            df = self._selection
        else:
            df = self._sdf[fitsindex]._index

        if hdu is None and bintable is None:
            return df
        if hdu is not None:
            df = df[df["HDU"] == hdu]
        if bintable is not None:
            df = df[df["BINTABLE"] == bintable]
        return df

    def stats(self, bintable=0):
        """
        Return some basic statistics of the GBTFITSLoad.
        Useful for performance testing.  A dictionary with
        the following keys and values is returned:

            nfiles : number of FITS files
            nrows  : number of data rows
            fdnum  : number of unique feeds
            ifnum  : number of unique IFs
            plnum  : number of unique polarizations
            sig    : number of unique SIG integrations
            cal    : number of unique CAL integrations

        Parameters
        ----------
        bintable :  int
            The index of the `bintable` attribute to probe.

        Returns
        -------
        stats : dict
            A dictionary with keys
        """

        s = {}
        df = self.index(bintable=bintable)
        s["nrows"] = len(df)
        s["nfiles"] = len(self.files)
        for k in ["fdnum", "ifnum", "plnum", "intnum", "sig", "cal"]:
            s[k] = len(uniq(df[k.upper()]))
        s["nchan"] = self._sdf[0].nchan(0)
        return s

    # override sdfits version
    def rawspectra(self, bintable, fitsindex, setmask=False):
        """
        Get the raw (unprocessed) spectra from the input bintable.

        Parameters
        ----------
        bintable :  int
            The index of the `bintable` attribute
        fitsindex: int
            the index of the FITS file contained in this GBTFITSLoad.  Default:0
        setmask : boolean
            If True, set the mask according to the current flags. Default:False

        Returns
        -------
        rawspectra : `~numpy.ndarray`
            The DATA column of the input bintable, masked according to `setmask`

        """
        return self._sdf[fitsindex].rawspectra(bintable, setmask=setmask)

    def rawspectrum(self, i, bintable=0, fitsindex=0, setmask=False):
        """
        Get a single raw (unprocessed) spectrum from the input bintable.

        Parameters
        ----------
        i :  int
            The row index to retrieve.
        bintable :  int or None
            The index of the `bintable` attribute. If None, the underlying bintable is computed from i
        fitsindex: int
            the index of the FITS file contained in this GBTFITSLoad.  Default:0
        setmask : bool
            If True, set the data mask according to the current flags. Default:False
            Note: if :meth:`apply_flags` has not been called, flags will not yet be set.
        Returns
        -------
        rawspectrum : `~numpy.ma.MaskedArray`
            The i-th row of DATA column of the input bintable, masked according to `setmask`

        """
        return self._sdf[fitsindex].rawspectrum(i, bintable, setmask=setmask)

    def getspec(self, i, bintable=0, observer_location=Observatory["GBT"], fitsindex=0, setmask=False):
        """
        Get a row (record) as a Spectrum

        Parameters
        ----------
        i : int
            The record (row) index to retrieve
        bintable : int, optional
             The index of the `bintable` attribute. default is 0.
        observer_location : `~astropy.coordinates.EarthLocation`
            Location of the observatory. See `~dysh.coordinates.Observatory`.
            This will be transformed to `~astropy.coordinates.ITRS` using the time of
            observation DATE-OBS or MJD-OBS in
            the SDFITS header.  The default is the location of the GBT.
        fitsindex: int
            the index of the FITS file contained in this GBTFITSLoad.  Default:0
        setmask : bool
            If True, set the data mask according to the current flags. Default:False
            Note: if :meth:`apply_flags` has not been called, flags will not yet be set.
        Returns
        -------
        s : `~dysh.spectra.spectrum.Spectrum`
            The Spectrum object representing the data row.

        """
        return self._sdf[fitsindex].getspec(i, bintable, observer_location, setmask=setmask)

    def _validate_summary_columns(self, columns, col_defs, needed=None, verbose=False):
        """
        Sanitize `columns` for `~dysh.fits.gbtfitsload.GBTFITSLoad.get_summary`.

        Parameters
        ----------
        columns : list or str
            Columns to sanitize. If a string, multiple column names must be comma separated.
        col_defs : dict
            Dictionary with column definitions. See `~dysh.fits.core.summary_column_definitions` for the expected format.
        needed : list
            List of columns needed to build the index.
        verbose : bool
            `~dysh.fits.gbtfitsload.GBTFITSLoad.get_summary` verbose mode.
        """
        if isinstance(columns, str):
            # Remove spaces and split by commas.
            columns = "".join(columns.split()).split(",")
        # Check for any kind of list, and rule out str which is a type of Sequence.
        if isinstance(columns, (Sequence, np.ndarray)) and not isinstance(columns, str):
            cols_set = set(columns)
            if len(cols_set) == 0:
                raise ValueError("Empty 'columns'.")
        else:
            raise TypeError(f"columns must be list-like, got a {type(columns)} instead.")
        # Selected columns must be defined in col_defs.
        col_defs_set = set(col_defs.keys())
        diff = cols_set - col_defs_set
        if len(diff) > 0 and not verbose:
            raise ValueError(f"Column(s) {diff} are not handled yet. Known columns are: {', '.join(col_defs_set)}")
        # No duplicate columns.
        if len(cols_set) < len(columns):
            logger.warning("columns contains duplicated values. Removing them.")
        # Sort the columns back to their input order.
        columns = sorted(cols_set, key=columns.index)
        # Can't deal with only the columns used to group the index.
        if needed is not None:
            if set(needed) >= set(columns):
                raise ValueError(f"Can't show only {' and/or '.join(needed)} columns. Add another column.")

        return columns

    def get_summary(self, scan=None, verbose=False, columns=None, add_columns=None, col_defs=None, selected=False):
        """
        Create a summary of the input dataset as a `~pandas.DataFrame`.

        Parameters
        ----------
        scan : int or 2-tuple
            The scan(s) to use. A 2-tuple represents (beginning, ending) scans. Default: show all scans
        verbose : bool
            If verbose=False (default), the records are grouped by scan number and project id and aggregated
            according to the column. For example, the records for columns RESTFREQ, AZIMUTH and ELEVATIO are
            averaged for every scan. For columns IFNUM, PLNUM and FDNUM it counts the unique number of records.
            For column OBJECT it shows the value of the first record for the scan. For more details and a full
            list of the supported columns see `~dysh.fits.core.summary_column_definitions`.
            If True, list every record.
        columns : list or str
            List of columns for the output summary. If not set and `verbose=False`, the default list will contain SCAN, OBJECT,
            VELOCITY, PROC, PROCSEQN, RESTFREQ, DOPFREQ, IFNUM (# IF), PLNUM (# POL), INTNUM (# INT), FDNUM (# FEED), AZIMUTH,
            and ELEVATIO (ELEVATION).
            If not set and `verbose=True`, it will contain SCAN, OBJECT, VELOCITY, PROC, PROCSEQN, PROCSIZE, RESTFREQ,
            DOPFREQ, IFNUM, FEED, AZIMUTH, ELEVATIO, FDNUM, INTNUM, PLNUM, SIG, CAL, and DATE-OBS.
            If a string, multiple column names must be comma separated.
        add_columns : list
            List of columns to be added to the default `columns`.
            If `columns` is not None, then this will be ignored.
            If a string, mul
            tiple column names must be comma separated.
        col_defs : dict
            Dictionary with column definitions. See `~dysh.fits.core.summary_column_definitions` for the expected format.
        selected: bool
            Show only those rows that are selected by the final selection (AND of all selection rules). Note if no selection rules 
            have been set, this will display an empty summary.
        Returns
        -------
        summary : `~pandas.DataFrame`
            Summary of the data as a DataFrame.

        Raises
        ------
        TypeError
            If `column` is not a list.
        ValueError
            If one of the column names in `column` is not defined.
        KeyError
            If one of the column names in `column` is not part of the index.
        """

        # @todo set individual format options on output by
        # changing these to dicts(?)

        if col_defs is None:
            col_defs = core.summary_column_definitions()

        needed = ["PROJID", "BINTABLE", "SCAN"]

        # Initial handling of `add_columns` keyword.
        if add_columns is not None and columns is not None:
            logger.warning("Both 'columns' and 'add_columns' set. Will ignore 'add_columns'.")
            add_columns = []
        elif add_columns is None:
            add_columns = []
        else:
            add_columns = self._validate_summary_columns(add_columns, col_defs, verbose=verbose)

        # Deafult columns to show.
        if columns is None:
            if verbose:
                columns = [
                    "SCAN",
                    "OBJECT",
                    "VELOCITY",
                    "PROC",
                    "PROCSEQN",
                    "PROCSIZE",
                    "RESTFREQ",
                    "DOPFREQ",
                    "IFNUM",
                    "PLNUM",
                    "FDNUM",
                    "FEED",
                    "SIG",
                    "CAL",
                    "INTNUM",
                    "AZIMUTH",
                    "ELEVATIO",
                    "DATE-OBS",
                ]
            else:
                columns = [
                    "SCAN",
                    "OBJECT",
                    "VELOCITY",
                    "PROC",
                    "PROCSEQN",
                    "RESTFREQ",
                    "DOPFREQ",
                    "IFNUM",
                    "PLNUM",
                    "INTNUM",
                    "FDNUM",
                    "AZIMUTH",
                    "ELEVATIO",
                ]
        else:
            # Check that the user input won't break anything.
            columns = self._validate_summary_columns(columns, col_defs, needed, verbose)
        ocols = columns + add_columns  # Output columns.
        ocols = sorted(set(ocols), key=ocols.index)  # Remove duplicates preserving order.
        _columns = ocols.copy()
        for n in needed:
            try:
                _columns.remove(n)
            except ValueError:
                continue
        cols = _columns + needed  # All columns to fetch.
        # skipflags and flag_vegas from the constructor have been lost at this
        # point, but if the user skipped the index with index=False, then the flags
        # including vegas flags would have been skipped as well. So we can set them
        # here reasonably.  If index=True in the constructor, then the index was already
        # created and this method is a no-op.
        self._create_index_if_needed(skipflags=True, flag_vegas=False)

        # Define column types.
        col_dtypes = {k: v.type for k, v in col_defs.items() if k in cols}

        # make a copy here because we can't guarantee if this is a
        # view or a copy without it. See https://pandas.pydata.org/pandas-docs/stable/user_guide/indexing.html#returning-a-view-versus-a-copy
<<<<<<< HEAD
        if selected:
=======
        if selected and len(self.selection._selection_rules) > 0:
>>>>>>> 1879f2db
            df = self.selection.final[cols].copy().astype(col_dtypes)
        else:
            df = self[cols].copy().astype(col_dtypes)

        # Scale columns.
        for cn in columns:
            try:
                if col_defs[cn].scale != 1:
                    df[cn] *= col_defs[cn].scale
            except KeyError:
                logger.warning(f"Column {cn} undefined. Please submit an issue.")
                continue

        if scan is not None:
            if isinstance(scan, int):
                scan = [scan]
            if len(scan) == 1:
                scan = [scan[0], scan[0]]
            df = self._select_scans(scan, df)

        if not verbose:
            # Short summary version.
            # Set column operations for aggregation.
            col_ops = {k: v.operation for k, v in col_defs.items() if k in _columns}
            # We have to reset the index and column types.
            df = df.groupby(needed).agg(col_ops).reset_index().astype(col_dtypes)
            # Post operations.
            col_post_ops = {k: v.post for k, v in col_defs.items() if k in _columns and v.post is not None}
            if len(col_post_ops) > 0:
                df[list(col_post_ops.keys())] = df.apply(col_post_ops)
            # Sort rows.
            df = df.sort_values(by=needed)
            # Keep only the columns to be shown.
            df = df[ocols]
            # Set column names.
            col_names = {k: v.name if k in _columns and v.name is not None else k for k, v in col_defs.items()}
            new_columns = [col_defs[c].name if col_defs[c].name is not None else c for c in ocols]
            df = df.rename(columns=col_names)
            df = df[new_columns]
        else:
            # Ensure column order is preserved.
            df = df[ocols]

        return df

    def summary(
        self, scan=None, verbose=False, max_rows=-1, show_index=False, columns=None, add_columns=None, selected=False
    ):
        """
        Show a summary of the `~dysh.fits.GBTFITSLoad` object.
        To retrieve the underlying `~pandas.DataFrame` use
        `~dysh.fits.GBTFITSLoad.get_summary()`.

        Parameters
        ----------
        scan : int or 2-tuple
            The scan(s) to use. A 2-tuple represents (beginning, ending) scans.
            Default: show all scans
        verbose : bool
            If True, list every record, otherwise return a compact summary.
            The compact summary averages some of the columns over scan number (e.g.,
            RESTFREQ, AZIMUTH, ELEVATIO), and lists the number of spectral windows (IFs),
            polarizations (# POL), feeds (# FEED), and integrations (# INT).
        max_rows : int or None
            Maximum number of rows to display. If less than the total number of rows, then
            the first `max_rows/2` and last `max_rows/2` rows will be shown, separated
            by ellipsis. If set to -1 (Default), the value found in the dysh configuration
            file for `summary_max_rows` will be used. Set to `None` for unlimited rows.
        show_index : bool
            Show index of the `~pandas.DataFrame`.
        columns : list or str
            List of columns for the output summary. If not set and `verbose=False`, the default list will contain SCAN,
            OBJECT, VELOCITY, PROC, PROCSEQN, RESTFREQ, DOPFREQ, IFNUM (# IF), PLNUM (# POL), INTNUM (# INT), FDNUM (# FEED),
            AZIMUTH, and ELEVATIO (ELEVATION).
            If not set and `verbose=True`, it will contain SCAN, OBJECT, VELOCITY, PROC, PROCSEQN, PROCSIZE, RESTFREQ,
            DOPFREQ, IFNUM, FEED, AZIMUTH, ELEVATIO, FDNUM, INTNUM, PLNUM, SIG, CAL, and DATE-OBS.
            If a string, multiple column names must be comma separated.
        add_columns : list or str
            List of columns to be added to the default `columns`.
            If `columns` is not None, then this will be ignored.
            If a string, multiple column names must be comma separated.
        selected: bool
            Show only those rows that are selected by the final selection (AND of all selection rules). Note if no selection rules 
            have been set, this will display an empty summary.
        """

        df = self.get_summary(scan=scan, verbose=verbose, columns=columns, add_columns=add_columns, selected=selected)

        if max_rows == -1:
            max_rows = conf.summary_max_rows
        max_cols = 1500

        show_dataframe(df, show_index=show_index, max_rows=max_rows, max_cols=max_cols)

    def velocity_convention(self, veldef):
        """Given the GBT VELDEF FITS string return the specutils
        velocity convention, e.g., "doppler_radio"

        Parameters
        ----------
            veldef : str
                The FITS header VELDEF string

        Returns
        -------
            convention : str
                The velocity convention
        """
        (convention, _frame) = decode_veldef(veldef)
        return convention

    def velocity_frame(self, veldef):
        """Given the GBT VELDEF FITS string return the
        velocity frame, e.g., "heliocentric".

        Parameters
        ----------
            veldef : str
                The FITS header VELDEF string

        Returns
        -------
            frame: str
                The velocity frame
        """
        (_convention, frame) = decode_veldef(veldef)
        return frame

    def _select_scans(self, scans, df):
        return df[(df["SCAN"] >= scans[0]) & (df["SCAN"] <= scans[1])]

    # @todo maybe move all selection/flag methods to sdfitsload after adding Selection/Flag
    # to sdfitsload
    # @todo maybe write a Delegator class to autopass to Selection.
    # See, e.g., https://michaelcho.me/article/method-delegation-in-python/
    @log_call_to_history
    def select(self, tag=None, check=False, **kwargs):
        """Add one or more exact selection rules, e.g., `key1 = value1, key2 = value2, ...`
        If `value` is array-like then a match to any of the array members will be selected.
        For instance `select(object=['3C273', 'NGC1234'])` will select data for either of those
        objects and `select(ifnum=[0,2])` will select IF number 0 or IF number 2.
        See `~dysh.util.selection.Selection`.

        Parameters
        ----------
        tag : str
            An identifying tag by which the rule may be referred to later.
            If None, a  randomly generated tag will be created.
        check : bool
            If True, check that a previous selection does not give an identical result as this one.
        key : str
            The key  (SDFITS column name or other supported key)
        value : any
            The value to select

        """
        self._selection.select(tag=tag, check=check, **kwargs)

    @log_call_to_history
    def select_range(self, tag=None, check=False, **kwargs):
        """
        Select a range of inclusive values for a given key(s).
        e.g., `key1 = (v1,v2), key2 = (v3,v4), ...`
        will select data  `v1 <= data1 <= v2, v3 <= data2 <= v4, ... `
        Upper and lower limits may be given by setting one of the tuple values
        to None. e.g., `key1 = (None,v1)` for an upper limit `data1 <= v1` and
        `key1 = (v1,None)` for a lower limit `data >=v1`.  Lower
        limits may also be specified by a one-element tuple `key1 = (v1,)`.

        For time values, :class:`~astropy.time.Time`, :class:`~np.datetime64` and :class:`~datetime.datetime` are supported.
        See `~dysh.util.selection.Selection`.

        Parameters
        ----------
        tag : str, optional
            An identifying tag by which the rule may be referred to later.
            If None, a  randomly generated tag will be created.
        check : bool
            If True, check that a previous selection does not give an identical result as this one.
        key : str
            The key (SDFITS column name or other supported key)
        value : array-like
            Tuple or list giving the lower and upper limits of the range.

        Returns
        -------
        None.

        """
        self._selection.select_range(tag=tag, check=check, **kwargs)

    @log_call_to_history
    def select_within(self, tag=None, check=False, **kwargs):
        """
        Select a value within a plus or minus for a given key(s).
        e.g. `key1 = [value1,epsilon1], key2 = [value2,epsilon2], ...`
        Will select data

        `value1-epsilon1 <= data1 <= value1+epsilon1,`
        `value2-epsilon2 <= data2 <= value2+epsilon2,...`

        For time values, :class:`~astropy.time.Time`, :class:`~np.datetime64` and :class:`~datetime.datetime` are supported.
        See `~dysh.util.selection.Selection`.

        Parameters
        ----------
        tag : str, optional
            An identifying tag by which the rule may be referred to later.
            If None, a  randomly generated tag will be created.
        check : bool
            If True, check that a previous selection does not give an identical result as this one.
        key : str
            The key (SDFITS column name or other supported key)
        value : array-like
            Tuple or list giving the value and epsilon

        Returns
        -------
        None.

        """
        self._selection.select_within(tag=tag, check=check, **kwargs)

    @log_call_to_history
    def select_channel(self, channel, tag=None):
        """
        Select channels and/or channel ranges. These are NOT used in :meth:`final`
        but rather will be used to create a mask for calibration or
        flagging. Single arrays/tuples will be treated as channel lists;
        nested arrays will be treated as ranges, for instance

        .. code::

            # selects channels 1 and 10
            select_channel([1,10])
            # selects channels 1 thru 10 inclusive
            select_channel([[1,10]])
            # select channel ranges 1 thru 10 and 47 thru 56 inclusive, and channel 75
            select_channel([[1,10], [47,56], 75)])
            # tuples also work
            select_channel(((1,10), [47,56], 75))


        See `~dysh.util.selection.Selection`.

        Parameters
        ----------
        channel : number, or array-like
            The channels to select

        Returns
        -------
        None.
        """

        self._selection.select_channel(tag=tag, channel=channel)

    @log_call_to_history
    def clear_selection(self):
        """Clear all selections for these data"""
        self._selection.clear()

    @log_call_to_history
    def flag(self, tag=None, check=False, **kwargs):
        """Add one or more exact flag rules, e.g., `key1 = value1, key2 = value2, ...`
        If `value` is array-like then a match to any of the array members will be flagged.
        For instance `flag(object=['3C273', 'NGC1234'])` will select data for either of those
        objects and `flag(ifnum=[0,2])` will flag IF number 0 or IF number 2.  Channels for selected data
        can be flagged using keyword `channel`, e.g., `flag(object='MBM12',channel=[0,23])`
        will flag channels 0 through 23 *inclusive* for object MBM12.
        See `~dysh.util.selection.Flag`.

        Parameters
        ----------
        tag : str
            An identifying tag by which the rule may be referred to later.
            If None, a  randomly generated tag will be created.
        check : bool
            If True, check that a previous selection does not give an identical result as this one.
        key : str
            The key  (SDFITS column name or other supported key)
        value : any
            The value to select

        """
        self._flag.flag(tag=tag, check=check, **kwargs)

    @log_call_to_history
    def flag_range(self, tag=None, check=False, **kwargs):
        """
        Flag a range of inclusive values for a given key(s).
        e.g., `key1 = (v1,v2), key2 = (v3,v4), ...`
        will select data  `v1 <= data1 <= v2, v3 <= data2 <= v4, ...`

        Upper and lower limits may be given by setting one of the tuple values
        to None. e.g., `key1 = (None,v1)` for an upper limit `data1 <= v1` and
        `key1 = (v1,None)` for a lower limit `data >=v1`.  Lower
        limits may also be specified by a one-element tuple `key1 = (v1,)`.

        For time values, :class:`~astropy.time.Time`, :class:`~np.datetime64` and :class:`~datetime.datetime` are supported.

        See `~dysh.util.selection.Flag`.

        Parameters
        ----------
        tag : str, optional
            An identifying tag by which the rule may be referred to later.
            If None, a  randomly generated tag will be created.
        check : bool
            If True, check that a previous selection does not give an identical result as this one.
        key : str
            The key (SDFITS column name or other supported key)
        value : array-like
            Tuple or list giving the lower and upper limits of the range.

        Returns
        -------
        None.

        """
        self._flag.flag_range(tag=tag, check=check, **kwargs)

    @log_call_to_history
    def flag_within(self, tag=None, check=False, **kwargs):
        """
        Flag a value within a plus or minus for a given key(s).
        e.g. `key1 = [value1,epsilon1], key2 = [value2,epsilon2], ...`
        Will select data

        `value1-epsilon1 <= data1 <= value1+epsilon1,`
        `value2-epsilon2 <= data2 <= value2+epsilon2,...`

        For time values, :class:`~astropy.time.Time`, :class:`~np.datetime64` and :class:`~datetime.datetime` are supported.

        See `~dysh.util.selection.Flag`.

        Parameters
        ----------
        tag : str, optional
            An identifying tag by which the rule may be referred to later.
            If None, a  randomly generated tag will be created.
        check : bool
            If True, check that a previous selection does not give an identical result as this one.
        key : str
            The key (SDFITS column name or other supported key)
        value : array-like
            Tuple or list giving the value and epsilon

        Returns
        -------
        None.

        """
        self._flag.flag_within(tag=tag, check=check, **kwargs)

    @log_call_to_history
    def flag_channel(self, channel, tag=None):
        """
        Flag channels and/or channel ranges. These will be used to create a mask for
        data when calibrating (see :meth:`apply_flags`). Single arrays/tuples will be treated as channel lists;
        nested arrays will be treated as ranges, for instance

        .. code::

            # flag channel 128
            flag_channel(128)
            # flags channels 1 and 10
            flag_channel([1,10])
            # flags channels 1 thru 10 inclusive
            flag_channel([[1,10]])
            # flags channel ranges 1 thru 10 and 47 thru 56 inclusive, and channel 75
            flag_channel([[1,10], [47,56], 75)])
            # tuples also work
            flag_channel(((1,10), [47,56], 75))


        See `~dysh.util.selection.Flag`.

        Parameters
        ----------
        channel : number, or array-like
            The channels to flag

        Returns
        -------
        None.
        """
        self._flag.flag_channel(tag=tag, channel=channel)

    def is_vegas(self):
        """Check if these data appear to use the VEGAS backend

        Returns
        -------
            True if FITS HEADER Keyword INSTRUME or BACKEND is present and equals 'VEGAS', False otherwise
        """
        if "INSTRUME" in self._selection:
            instrument = str(next(iter(set(self["INSTRUME"])))).upper()
        else:
            instrument = ""
        if "BACKEND" in self._selection:
            backend = str(next(iter(set(self["BACKEND"])))).upper()
        else:
            backend = ""
        if instrument == "VEGAS" or backend == "VEGAS":
            return True
        else:
            return False

    @log_call_to_history
    def flag_vegas_spurs(self, flag_central=False):
        """
        Flag VEGAS SPUR channels.

        Parameters
        ----------
        flag_central : bool, optional
            Whether to flag the central VEGAS spur location or not.
            The GBO SDFITS writer by default replaces the value at the central SPUR with the average of the
            two adjacent channels, and hence the central channel is not typically flagged.

        Returns
        -------
        None.

        """
        if not self.is_vegas():
            logger.warning(
                "This does not appear to be VEGAS data. Check if FITS Header keywords 'INSTRUME' or 'BACKEND' are present and equal 'VEGAS'. No channels will be flagged."
            )
            return
        try:
            df = self._selection.groupby(["FITSINDEX", "BINTABLE"])
            for _i, ((fi, bi), g) in enumerate(df):
                vsprval = g["VSPRVAL"].to_numpy()
                vspdelt = g["VSPDELT"].to_numpy()
                vsprpix = g["VSPRPIX"].to_numpy()
                rows = g["ROW"].to_numpy()
                maxnchan = self._sdf[fi].nchan(bi) - 1
                spurs = calc_vegas_spurs(vsprval, vspdelt, vsprpix, maxnchan, flag_central)
                if spurs.shape[0] != len(rows):
                    raise ValueError(f"spurs array length {spurs.shape[0]} != selected number of rows {len(rows)}")
                else:
                    p = []
                    # there should be a way to do this without a for loop.
                    for a in spurs:
                        mask = np.full(maxnchan + 1, False)
                        mask[a[~a.mask]] = True
                        p.append(mask)
                    self._sdf[fi]._additional_channel_mask[bi][rows] |= np.array(p)
        except KeyError as k:
            logger.warning(
                f"Can't determine VEGAS spur locations because one or more VSP keywords are missing from the FITS header {k}"
            )

    @log_call_to_history
    def apply_flags(self):
        """
        Set the channel flags according to the rules specified in the `flags` attribute.
        This sets numpy masks in the underlying `SDFITSLoad` objects.

        Returns
        -------
        None.

        """
        # Loop over the dict of flagged channels, which
        # have the same key as the flag rules.
        # For all SDFs in each flag rule, set the flag mask(s)
        # for their rows.  The index of the sdf._flagmask array is the bintable index
        for key, chan in self._flag._flag_channel_selection.items():
            selection = self._flag.get(key)
            # chan will be a list or a list of lists
            # If it is a single list, it is just a list of channels
            # if it is list of lists, then it is upper lower inclusive
            dfs = selection.groupby(["FITSINDEX", "BINTABLE"])
            # the dict key for the groups is a tuple (fitsindex,bintable)
            for _i, ((fi, bi), g) in enumerate(dfs):
                chan_mask = convert_array_to_mask(chan, self._sdf[fi].nchan(bi))
                rows = g["ROW"].to_numpy()
                logger.debug(f"Applying {chan} to {rows=}")
                logger.debug(f"{np.where(chan_mask)}")
                self._sdf[fi]._flagmask[bi][rows] |= chan_mask
        # now any additional channel flags, i.e. VEGAS flags
        self._apply_additional_flags()

    def _apply_additional_flags(self):
        """apply the additional channel flags created by, e.g., flag_vegas"""
        for k in self._sdf:
            if k._additional_channel_mask is not None and k._flagmask is not None:
                k._flagmask |= k._additional_channel_mask

    @log_call_to_history
    def clear_flags(self):
        """Clear all flags for these data"""
        for sdf in self._sdf:
            sdf._init_flags()
        self._flag.clear()

    def _create_index_if_needed(self, skipflags=False, flag_vegas=True):
        """
        Parameters
        ----------
        skipflags : bool, optional
            If True, do not read any flag files associated with these data.  The default is False.

        Returns
        -------
        None.

        """

        if self._selection is not None:
            return
        i = 0
        df = None
        if self._selection is None:
            for s in self._sdf:
                if s._index is None:
                    s.create_index()
                # add a FITSINDEX column
                s._index["FITSINDEX"] = i * np.ones(len(s._index), dtype=int)
                if df is None:
                    df = s._index
                else:
                    df = pd.concat([df, s._index], axis=0, ignore_index=True)
                i = i + 1
        self._selection = Selection(df)
        self._flag = Flag(df)
        self._construct_procedure()
        self._construct_integration_number()

        if flag_vegas and self.is_vegas():
            self.flag_vegas_spurs()

        if skipflags:
            return

        # for directories with multiple FITS files and possibly multiple FLAG files
        # we have to ensure the right flag file goes with the right FITS tile.
        # The GBT convention is the same filename with '.flag' instead of '.fits'.
        # We construct the flagfile and also pass in FITSINDEX column to ensure
        # only the data associated with that file are flagged.
        found_flags = False
        for s in self._sdf:
            p = Path(s.filename)
            flagfile = p.with_suffix(".flag")
            if flagfile.exists():
                fi = uniq(s["FITSINDEX"])[0]
                self.flags.read(flagfile, fitsindex=fi, ignore_vegas=flag_vegas)
                found_flags = True
        if found_flags and len(self.flags._table) != 0:
            logger.info("Flags were created from existing flag files. Use GBTFITSLoad.flags.show() to see them.")

    def _construct_procedure(self):
        """
        Construct the procedure string (PROC) from OBSMODE and add it to the index (i.e., a new SDFITS column).
        OBSTYPE and SUBOBSMODE are also created here.  OBSMODE has the form like 'PROC:OBSTYPE:SUBOBSMODE', e.g.
        OnOff:PSWITCHON:TPWCAL.

        """
        if self._selection is None:
            warnings.warn("Couldn't construct procedure string: index is not yet created.")  # noqa: B028
            return
        if "OBSMODE" not in self._index:
            warnings.warn("Couldn't construct procedure string: OBSMODE is not in index.")  # noqa: B028
            return
        df = self["OBSMODE"].str.split(":", expand=True)
        for obj in [self._index, self._flag]:
            obj["PROC"] = df[0]
            # Assign these to something that might be useful later,
            # since we have them
            obj["OBSTYPE"] = df[1]
            obj["SUBOBSMODE"] = df[2]
        for sdf in self._sdf:  # Note: sdf._index is a Dataframe, not a Selection
            df = sdf._index["OBSMODE"].str.split(":", expand=True)
            sdf._index["PROC"] = df[0]
            sdf._index["OBSTYPE"] = df[1]
            sdf._index["SUBOBSMODE"] = df[2]

    def _construct_integration_number(self):
        """Construct the integration number (INTNUM) for all scans and add it to the index (i.e., a new SDFITS column)
        Integration number starts at zero and is incremented when the DATE-OBS changes. It resets to
        zero when the scan number changes.
        """
        if self._index is None:
            warnings.warn("Couldn't construct integration number: index is not yet created.", stacklevel=2)
            return

        # check it hasn't been constructed before.
        if "INTNUM" in self._index:
            return
        # check that GBTIDL didn't write it out at some point.
        if "INT" in self._index:
            # This is faster than using
            # self._selection = Selection(self._selection.rename(columns={"INT": "INTNUM"}))
            # Keep, unless we find a faster way.
            self._index.rename(columns={"INT": "INTNUM"}, inplace=True)  # noqa: PD002
            for s in self._sdf:
                s._rename_binary_table_column("int", "intnum")
            return

        intnumarray = np.empty(len(self._selection), dtype=int)
        # Leverage pandas to group things by scan and observing time.
        dfs = self._selection.groupby(["SCAN"])
        for _, group in dfs:
            # Group by FITSINDEX since different banks can have different time stamps.
            dfsf = group.groupby("FITSINDEX")
            for _, fg in dfsf:
                dfsft = fg.groupby("DATE-OBS")
                intnums = np.arange(0, len(dfsft.groups))
                for i, (_, g) in enumerate(dfsft):
                    idx = g.index
                    intnumarray[idx] = intnums[i]
        self._selection["INTNUM"] = intnumarray
        self._flag["INTNUM"] = intnumarray

    def _normalize_channel_range(self, channel: list) -> list | None:
        """Ensure channel range is [first,last] for calibration"""
        if channel is None and self._selection._channel_selection is None:
            return None
        elif channel is not None and self._selection._channel_selection is not None:
            raise ValueError(
                f"A channel selection was previously made: {self._selection._channel_selection}.  Clear that selection before attempting to calibrate with a different channel range."
            )
        elif channel is None and self._selection._channel_selection is not None:
            return get_valid_channel_range(self._selection._channel_selection)
        else:
            return get_valid_channel_range(channel)

    def _common_selection(self, ifnum, plnum, fdnum, **kwargs):
        """Do selection and flag application common to all calibration methods.
        Flags are not applied unless selection results in non-zero length data selection.

        Parameters
        ----------
        fdnum: int
            The feed number
        ifnum : int
            The intermediate frequency (IF) number
        plnum : int
            The polarization number
        kwargs : dict
            Additional selections

        Returns
        -------
        scan_df : tuple
            A tuple consisting of a list of scan numbers selected and a `~pandas.DataFrame` of the selection.
        """
        kwargs = keycase(kwargs)
        apply_flags = kwargs.pop("APPLY_FLAGS", True)

        if len(self._selection._selection_rules) > 0:
            _final = self._selection.final
        else:
            _final = self._index
        scans = kwargs.get("SCAN", None)
        if scans is None:
            scans = uniq(_final["SCAN"])
        elif isinstance(scans, int):
            scans = list([scans])
        if "REF" in kwargs:
            scans.append(kwargs.pop("REF"))
            scans = uniq(scans)
        preselected = {}
        preselected["SCAN"] = scans
        preselected["FDNUM"] = fdnum
        preselected["IFNUM"] = ifnum
        preselected["PLNUM"] = plnum
        for k, v in preselected.items():
            if k not in kwargs:
                kwargs[k] = v
        # For PS and Nod scans we must find the full pairs of ON/OFF scans since the
        # user may have input only the ONs or OFFs.
        # _common_scan_list_selection returns a dict of scan numbers that contain all the ON/OFF pairs
        # This will replace the input list of scans.
        scans_to_add = []
        if "PROCKEY" in kwargs:
            missing = self._common_scan_list_selection(scans, _final, kwargs["PROCKEY"], kwargs["PROCVALS"], check=True)
            scans_to_add = set(missing["ON"]).union(missing["OFF"])
            logger.debug(f"after removing preselected {preselected['SCAN']}, scans_to_add={scans_to_add}")
            kwargs.pop("PROCKEY")
            kwargs.pop("PROCVALS")
        if len(scans_to_add) != 0:
            # add a rule selecting the missing scans :-)
            logger.debug(f"adding rule scan={scans_to_add}")
            kwargs["SCAN"] = list(scans_to_add)
        if len(_final[_final["SCAN"].isin(scans)]) == 0:
            raise ValueError(f"Scans {scans} not found in selected data")
        ps_selection = copy.deepcopy(self._selection)
        # now downselect with any additional kwargs
        ps_selection._select_from_mixed_kwargs(**kwargs)
        _sf = ps_selection.final
        # now remove rows that have been entirely flagged
        if apply_flags:
            _sf = eliminate_flagged_rows(_sf, self.flags.final)
        if len(_sf) == 0:
            raise Exception("Didn't find any unflagged scans matching the input selection criteria.")
        # Don't apply flags until we are sure that selection succeeded
        if apply_flags:
            self.apply_flags()
        return (scans, _sf)

    def info(self):
        """Return information on the HDUs contained in this object. See :meth:`~astropy.HDUList/info()`"""
        for s in self._sdf:
            s.info()

    @log_call_to_result
    def gettp(
        self,
        fdnum: int,
        ifnum: int,
        plnum: int,
        sig: bool | None = None,
        cal: bool | None = None,
        calibrate: bool = True,
        apply_flags: bool = True,
        t_sys=None,
        t_cal=None,
        channel: list | None = None,
        vane=None,
        **kwargs,
    ):
        """
        Get a total power scan, optionally calibrating it.

        Parameters
        ----------
        fdnum: int
            The feed number
        ifnum : int
            The intermediate frequency (IF) number
        plnum : int
            The polarization number
        sig : bool or None
            True to use only integrations where signal state is True, False to use reference state (signal state is False). None to use all integrations.
        cal: bool or None
            True to use only integrations where calibration (diode) is on, False if off. None to use all integrations regardless calibration state.
            The system temperature will be calculated from both states regardless of the value of this variable.
        calibrate: bool
            whether or not to calibrate the data.  If `True`, the data will be (calon + caloff)*0.5, otherwise it will be SDFITS row data.
            Default:True
        apply_flags : boolean, optional.  If True, apply flags before calibration.
            See :meth:`apply_flags`. Default: True
        t_sys : float
            System temperature. If provided, it overrides the value computed using the noise diode.
            If no noise diode is fired, and `t_sys=None`, then the column "TSYS" will be used instead.
        t_cal : None or float
            Noise diode temperature. If provided, this value is used instead of the value found in the
            TCAL column of the SDFITS file. If no value is provided, default, then the TCAL column is
            used.
        channel: list or None
            An inclusive list of `[firstchan, lastchan]` to use in the calibration. The channel list is zero-based. If provided,
            only data channels in the inclusive range `[firstchan,lastchan]` will be used. If a reference spectrum has been given, it will also be
            trimmed to `[firstchan,lastchan]` before any smoothing. If channels have already been selected through
            :meth:`GBTFITSLoad.select_channel`, a ValueError will be raised.
        vane : None
            Used to suppress info message about use of TSYS column in case this is being used to make a `~dysh.spectra.vane.VaneSpectrum`.
        **kwargs : dict
            Optional additional selection  keyword arguments, typically
            given as key=value, though a dictionary works too.
            e.g., `source="NGC132", intnum=range(20)` etc.

        Returns
        -------
        data : `~dysh.spectra.scan.ScanBlock`
            A ScanBlock containing one or more `~dysh.spectra.scan.TPScan`

        """
        _channel = self._normalize_channel_range(channel)
        (scans, _sf) = self._common_selection(fdnum=fdnum, ifnum=ifnum, plnum=plnum, apply_flags=apply_flags, **kwargs)
        tsys = _parse_tsys(t_sys, scans)
        _tsys = None
        _tcal = t_cal
        _bintable = kwargs.get("bintable", None)
        TF = {True: "T", False: "F"}
        scanblock = ScanBlock()
        calrows = {}
        for scan in scans:
            _sifdf = select_from("SCAN", scan, _sf)
            if len(_sifdf) == 0:
                continue
            dfcalT = select_from("CAL", "T", _sifdf)
            dfcalF = select_from("CAL", "F", _sifdf)
            calrows["ON"] = dfcalT["ROW"].to_numpy()
            calrows["OFF"] = dfcalF["ROW"].to_numpy()
            if len(calrows["ON"]) != len(calrows["OFF"]):
                if len(calrows["ON"]) > 0:
                    raise Exception(f"unbalanced calrows {len(calrows['ON'])} != {len(calrows['OFF'])}")
            # sig and cal are treated specially since
            # they are not in kwargs and in SDFITS header
            # they are not booleans but chars
            if sig is not None:
                _sifdf = select_from("SIG", TF[sig], _sifdf)
            if _bintable is None:
                _bintable = self._get_bintable(_sifdf)
            if t_cal is not None:
                _tcal = t_cal
            else:
                _tcal = self._get_tcal(dfcalF["TCAL"])
            if len(calrows["ON"]) == 0:
                if tsys is None:
                    _tsys = dfcalF["TSYS"].to_numpy()
                    if vane is None:
                        logger.info("Using TSYS column")
                    logger.debug(f"Scan: {scan}")
            # Use user provided system temperature.
            if tsys is not None:
                _tsys = tsys[scan][0]
            # The rows with the selected sig state and all cal states.
            tprows = _sifdf["ROW"].to_numpy()
            logger.debug(f"TPROWS len={len(tprows)}")
            logger.debug(f"CALROWS on len={len(calrows['ON'])}")
            logger.debug(f"fitsindex={_sifdf['FITSINDEX'].iloc[0]}")
            if len(tprows) == 0:
                continue
            if "TSCALE" in _sifdf:
                tscale = _sifdf["TSCALE"].unique()
            else:
                tscale = ["Raw"]
            if len(tscale) > 1:
                raise ValueError(
                    f"More than one TSCALE value in the previously-calibrated input file {tscale}; can't create a TPScan."
                )
            g = TPScan(
                self._sdf[_sifdf["FITSINDEX"].iloc[0]],
                scan,
                sig,
                cal,
                tprows,
                calrows,
                fdnum=fdnum,
                ifnum=ifnum,
                plnum=plnum,
                bintable=_bintable,
                calibrate=calibrate,
                apply_flags=apply_flags,
                tsys=_tsys,
                tcal=_tcal,
                tscale=tscale[0],
                channel=_channel,
            )
            tscalefac = _sifdf.get("TSCALFAC", None)
            if tscalefac is not None:
                # the data were previously calibrated, preserve the scale factor
                g._tscale_fac = np.array(tscalefac)
            g.merge_commentary(self)
            scanblock.append(g)
            # Reset these variables for the next scan.
            _tsys = tsys
            _tcal = t_cal
            _bintable = kwargs.get("bintable", None)
        if len(scanblock) == 0:
            raise Exception("Didn't find any scans matching the input selection criteria.")
        scanblock.merge_commentary(self)
        return scanblock
        # end of gettp()

    @log_call_to_result
    def getsigref(
        self,
        scan: int | list | np.ndarray,
        ref: int | Spectrum,
        fdnum: int,
        ifnum: int,
        plnum: int,
        calibrate: bool = True,
        smoothref: int = 1,
        apply_flags: str = True,
        units: str = "ta",
        zenith_opacity: float | None = None,
        weights="tsys",
        t_sys=None,
        t_cal=None,
        nocal: bool = False,
        ap_eff: float | None = None,
        surface_error: Quantity | None = None,
        channel: list | None = None,
        vane: int | VaneSpectrum | None = None,
        t_atm: float | None = None,
        t_bkg: float | None = None,
        t_warm: float | None = None,
        **kwargs,
    ) -> ScanBlock:
        r"""
        Retrieve and calibrate position-switched data using a custom reference scan.  Also known as `Flexible Off.`

        Parameters
        ----------
        scan : int or list or `numpy.array`
            The signal scan numbers to calibrate
        ref : int or Spectrum
            The reference scan number or a `~dysh.spectra.spectrum.Spectrum` object.  If an integer is given,
            the reference spectrum will be the total power time-averaged spectrum using the weights given.
            If `channel` is given, the reference spectrum will be trimmed to the `channel` range before calibration.
        fdnum : int
            The feed number.
        ifnum : int
            The intermediate frequency (IF) number.
        plnum : int
            The polarization number.
        calibrate : boolean, optional
            Calibrate the scans. The default is True.
        smooth_ref : int, optional
            If >1 smooth the reference with a boxcar kernel with a width of `smooth_ref` channels. The default is to not smooth the reference.
        apply_flags : boolean, optional
            If True, apply flags before calibration.
            See :meth:`apply_flags`. Default: True
        units : str, optional
            The brightness scale unit for the output scan, must be one of (case-insensitive)
                    - 'ta'   : Antenna Temperature
                    - 'ta*'  : Antenna temperature corrected to above the atmosphere
                    - 'flux' : flux density in Jansky
            If 'ta*' or 'flux' the zenith opacity must also be given. Default: 'ta'
        zenith_opacity : float, optional
            The zenith opacity to use in calculating the scale factors for the integrations.  Default: None
        t_sys : float, optional
            If given, this is the system temperature in Kelvin. It overrides the values calculated using the noise diodes.
            If not given, and signal and reference are scan numbers, the system temperature will be calculated from the reference
            scan and the noise diode. If not given, and the reference is a `Spectrum`, the reference system temperature as given
            in the metadata header will be used. The default is to use the noise diode or the metadata, as appropriate.
            If `vane` is provided, then `t_sys` will be ignored and `vane` will be used to derive the system temperature.
        t_cal : None or float
            Noise diode temperature. If provided, this value is used instead of the value found in the
            TCAL column of the SDFITS file. If no value is provided, default, then the TCAL column is
            used. If `t_sys` is provided, `t_cal` will be ignored.
        nocal : bool, optional
            Is the noise diode being fired? False means the noise diode was firing.
            By default it will figure this out by looking at the "CAL" column.
            It can be set to True to override this.
        ap_eff : float or None
            Aperture efficiency o be used when scaling data to brightness temperature of flux. The provided aperture
            efficiency must be a number between 0 and 1.  If None, `dysh` will calculate it as described in
            :meth:`~GBTGainCorrection.aperture_efficiency`. Only one of `ap_eff` or `surface_error`
            can be provided.
        surface_error : `~astropy.units.Quantity` or None
            Surface rms error, in units of length (typically microns), to be used in the Ruze formula when calculating the
            aperture efficiency.  If None, `dysh` will use the known GBT surface error model.  Only one of `ap_eff` or `surface_error`
            can be provided.
        channel: list or None
            An inclusive list of `[firstchan, lastchan]` to use in the calibration. The channel list is zero-based. If provided,
            only data channels in the inclusive range `[firstchan,lastchan]` will be used. If a reference spectrum has been given, it will also be
            trimmed to `[firstchan,lastchan]`.  System temperature calculation will use 80% of the trimmed channel range.  If channels have already been selected through
            :meth:`GBTFITSLoad.select_channel`, a ValueError will be raised.
        vane : int or `~dysh.spectra.vane.VaneSpectrum` or None
            Vane scalibration scan. This will be used to derive the system temperature.
            If provided, `t_sys` will be ignored.
        t_atm : float or None
            Atmospheric temperature in K. If `vane` is a `~dysh.spectra.vane.VaneSpectrum` it won't be used.
            If `vane` is an `int`, then the resulting `~dysh.spectra.vane.VaneSpectrum` will use this value for
            the atmospheric temperature. If not provided and `vane` is an `int`, `~dysh.spectra.vane.VaneSpectrum` will try to fetch a
            value from the GBO weather forecast script (only available at GBO).
        t_bkg : float or None
            Background temperature in K. If `vane` is a `~dysh.spectra.vane.VaneSpectrum` it won't be used.
            If `vane` is an `int`, then the resulting `~dysh.spectra.vane.VaneSpectrum` will use this value for
            the background temperature. If not provided, it will take a default value of 2.725 K, i.e., the CMB at 3 mm.
        t_warm : float or None
            Vane temperature in K. If `vane` is a `~dysh.spectra.vane.VaneSpectrum` it won't be used.
            If `vane` is an `int`, then the resulting `~dysh.spectra.vane.VaneSpectrum` will use this value for the vane temperature.
            If not provided and `vane` is an `int`, it will take the value found in the "TWARM" column of the SDFITS.
        **kwargs : dict
            Optional additional selection keyword arguments, typically
            given as key=value, though a dictionary works too.
            e.g., `source='NGC123', ` etc.

        Raises
        ------
        Exception
            If scans matching the selection criteria are not found.

        Returns
        -------
        scanblock : `~dysh.spectra.scan.ScanBlock`
            ScanBlock containing one or more `~dysh.spectra.scan.PSScan`.

        """
        ScanBase._check_tscale(units)
        ScanBase._check_gain_factors(ap_eff, surface_error)
        self._check_vane_and_t_sys_args(vane, t_sys)

        if vane is not None:
            vane, units, requested_units, zenith_opacity = self._vane_setup(
                vane, fdnum, ifnum, plnum, units, zenith_opacity, t_warm, t_atm, t_bkg, t_cal, apply_flags
            )

        if units.lower() != "ta" and zenith_opacity is None and ap_eff is None:
            raise ValueError("Can't scale the data without a valid zenith opacity")
        if not isinstance(ref, int) and not isinstance(ref, Spectrum):
            raise TypeError("Reference scan ('ref') must be either an integer scan number or a Spectrum object")
        if isinstance(scan, Spectrum):
            raise TypeError(
                "Spectrum object not allowed for 'scan'.  You can use Spectrum arithmetic if both 'scan' and 'ref' are Spectrum objects"
            )
        _channel = self._normalize_channel_range(channel)
        if t_sys is not None and t_cal is not None:
            warnings.warn("Both t_cal and t_sys were set. Only t_sys will be used.", stacklevel=2)

        scanlist = {}
        if isinstance(scan, int):
            scan = [scan]
        elif isinstance(scan, np.ndarray):
            scan = list(scan)
        (scans, _sf) = self._common_selection(
            fdnum=fdnum,
            ifnum=ifnum,
            plnum=plnum,
            apply_flags=apply_flags,
            scan=scan,
            **kwargs,
        )
        tsys = _parse_tsys(t_sys, scans)
        _tsys = None
        _tcal = t_cal
        _nocal = nocal
        _bintable = kwargs.get("bintable", None)
        scanlist["ON"] = scans
        scanlist["OFF"] = [None] * len(scans)
        if isinstance(ref, int):
            # make an average reference spectrum
            refspec = self.gettp(
                scan=ref,
                fdnum=fdnum,
                ifnum=ifnum,
                plnum=plnum,
                calibrate=calibrate,
                apply_flags=apply_flags,
                t_cal=t_cal,
                channel=_channel,
                vane=vane,
                **kwargs,
            ).timeaverage(weights=weights)
        else:
            refspec = ref._copy()  # Needs to be a copy since we will change it afterwards.

        if t_cal is not None:
            _tcal = t_cal
            # Scale the system temperature.
            refspec.meta["TSYS"] *= _tcal / refspec.meta["TCAL"]
            refspec.meta["TCAL"] = _tcal
        else:
            _tcal = refspec.meta["TCAL"]

        # Check if `refspec` has a system temperature.
        if tsys is None:
            tsys = self._get_refspec_tsys(refspec)
            tsys = _parse_tsys(tsys, scans)  # Put it in a known format.

        scanblock = ScanBlock()
        for i in range(len(self._sdf)):
            _df = select_from("FITSINDEX", i, _sf)
            if len(_df) == 0:
                continue
            if len(scanlist["ON"]) == 0 or len(scanlist["OFF"]) == 0:
                logger.debug(f"scans {scans} not found, continuing")
                continue
            rows = {}

            for on, off in zip(scanlist["ON"], scanlist["OFF"], strict=False):
                _ondf = select_from("SCAN", on, _df)
                _offdf = select_from("SCAN", off, _df)
                if _bintable is None:
                    _bintable = self._get_bintable(_ondf)
                rows["ON"] = list(_ondf["ROW"])
                rows["OFF"] = list(_offdf["ROW"])
                for key in rows:
                    if len(rows[key]) == 0 and off is not None:
                        raise Exception(f"{key} scans not found in scan list {scans}")
                # do not pass scan list here. We need all the cal rows. They will
                # be intersected with scan rows in PSScan
                calrows = {}
                dfcalT = select_from("CAL", "T", _df)
                dfcalF = select_from("CAL", "F", _df)
                calrows["ON"] = list(dfcalT["ROW"])
                calrows["OFF"] = list(dfcalF["ROW"])
                d = {"ON": on, "OFF": off}
                if len(calrows["ON"]) == 0 or nocal:
                    _nocal = True
                    if tsys is None:
                        dfoncalF = select_from("CAL", "F", _ondf)
                        _tsys = dfoncalF["TSYS"].to_numpy()
                        if vane is None:
                            logger.info("Using TSYS column")
                # Use user provided system temperature.
                if tsys is not None:
                    try:
                        _tsys = tsys[on][0]
                    except KeyError:
                        _tsys = tsys[off][0]
                g = PSScan(
                    self._sdf[i],
                    scan=d,
                    scanrows=rows,
                    calrows=calrows,
                    fdnum=fdnum,
                    ifnum=ifnum,
                    plnum=plnum,
                    bintable=_bintable,
                    calibrate=calibrate,
                    smoothref=smoothref,
                    apply_flags=apply_flags,
                    tscale=units,
                    zenith_opacity=zenith_opacity,
                    refspec=refspec,
                    nocal=_nocal,
                    tsys=_tsys,
                    tcal=_tcal,
                    ap_eff=ap_eff,
                    surface_error=surface_error,
                    channel=_channel,
                    vane=vane,
                )
                g._refscan = ref
                # If calibrated with a vane change the units (so ugly >.<).
                if vane is not None:
                    self._set_scale_vane(g, requested_units, zenith_opacity)
                g.merge_commentary(self)
                scanblock.append(g)
                # Reset these variables in case they change for the next scan.
                _nocal = nocal
                _tsys = None
                _bintable = kwargs.get("bintable", None)

        if len(scanblock) == 0:
            raise Exception("Didn't find any scans matching the input selection criteria.")
        scanblock.merge_commentary(self)
        return scanblock
        # end of getsigref()

    @log_call_to_result
    def getps(
        self,
        fdnum: int,
        ifnum: int,
        plnum: int,
        calibrate: bool = True,
        smoothref: int = 1,
        apply_flags: str = True,
        units: str = "ta",
        zenith_opacity: float | None = None,
        t_sys=None,
        nocal=False,
        t_cal=None,
        ap_eff: float | None = None,
        surface_error: Quantity | None = None,
        channel: list | None = None,
        vane: int | VaneSpectrum | None = None,
        t_atm: float | None = None,
        t_bkg: float | None = None,
        t_warm: float | None = None,
        **kwargs,
    ) -> ScanBlock:
        """
        Retrieve and calibrate position-switched data.

        Parameters
        ----------
        fdnum : int
            The feed number.
        ifnum : int
            The intermediate frequency (IF) number.
        plnum : int
            The polarization number.
        calibrate : boolean, optional
            Calibrate the scans. The default is True.
        smooth_ref : int, optional
            The number of channels in the reference to boxcar smooth prior to calibration.
        apply_flags : boolean, optional.  If True, apply flags before calibration.
            See :meth:`apply_flags`. Default: True
        units : str, optional
            The brightness scale unit for the output scan, must be one of (case-insensitive)
                    - 'ta'   : Antenna Temperature
                    - 'ta*'  : Antenna temperature corrected to above the atmosphere
                    - 'flux' : flux density in Jansky
            If 'ta*' or 'flux' the zenith opacity must also be given. Default: 'ta'
        zenith_opacity: float, optional
            The zenith opacity to use in calculating the scale factors for the integrations.  Default:None
        t_sys : float
            System temperature. If provided, it overrides the value computed using the noise diode.
            If no noise diode is fired, and `t_sys=None`, then the column "TSYS" will be used instead.
            If `vane` is provided, then `t_sys` will be ignored and `vane` will be used to derive the system temperature.
        t_cal : None or float
            Noise diode temperature. If provided, this value is used instead of the value found in the
            TCAL column of the SDFITS file. If no value is provided, default, then the TCAL column is
            used.
        nocal : bool, optional
            Is the noise diode being fired? False means the noise diode was firing.
            By default it will figure this out by looking at the "CAL" column.
            It can be set to True to override this. Default: False
        ap_eff : float or None
            Aperture efficiency o be used when scaling data to brightness temperature of flux. The provided aperture
            efficiency must be a number between 0 and 1.  If None, `dysh` will calculate it as described in
            :meth:`~GBTGainCorrection.aperture_efficiency`. Only one of `ap_eff` or `surface_error`
            can be provided.
        surface_error : `~astropy.units.Quantity` or None
            Surface rms error, in units of length (typically microns), to be used in the Ruze formula when calculating the
            aperture efficiency.  If None, `dysh` will use the known GBT surface error model.  Only one of `ap_eff` or `surface_error`
            can be provided.
        channel: list or None
            An inclusive list of `[firstchan, lastchan]` to use in the calibration. The channel list is zero-based. If provided,
            only data channels in the inclusive range `[firstchan,lastchan]` will be used. If a reference spectrum has been given, it will also be
            trimmed to `[firstchan,lastchan]`.  System temperature calculation will use 80% of the trimmed channel range.  If channels have already been selected through
            :meth:`GBTFITSLoad.select_channel`, a ValueError will be raised.
        vane : int or `~dysh.spectra.vane.VaneSpectrum` or None
            Vane scalibration scan. This will be used to derive the system temperature.
            If provided, `t_sys` will be ignored.
        t_atm : float or None
            Atmospheric temperature in K. If `vane` is a `~dysh.spectra.vane.VaneSpectrum` it won't be used.
            If `vane` is an `int`, then the resulting `~dysh.spectra.vane.VaneSpectrum` will use this value for
            the atmospheric temperature. If not provided and `vane` is an `int`, `~dysh.spectra.vane.VaneSpectrum` will try to fetch a
            value from the GBO weather forecast script (only available at GBO).
        t_bkg : float or None
            Background temperature in K. If `vane` is a `~dysh.spectra.vane.VaneSpectrum` it won't be used.
            If `vane` is an `int`, then the resulting `~dysh.spectra.vane.VaneSpectrum` will use this value for
            the background temperature. If not provided, it will take a default value of 2.725 K, i.e., the CMB at 3 mm.
        t_warm : float or None
            Vane temperature in K. If `vane` is a `~dysh.spectra.vane.VaneSpectrum` it won't be used.
            If `vane` is an `int`, then the resulting `~dysh.spectra.vane.VaneSpectrum` will use this value for the vane temperature.
            If not provided and `vane` is an `int`, it will take the value found in the "TWARM" column of the SDFITS.
        **kwargs : dict
            Optional additional selection keyword arguments, typically
            given as key=value, though a dictionary works too.
            e.g., `scan=[27,30], source='NGC123', ` etc.

        Raises
        ------
        Exception
            If scans matching the selection criteria are not found.

        Returns
        -------
        scanblock : `~dysh.spectra.scan.ScanBlock`
            ScanBlock containing one or more `~dysh.spectra.scan.PSScan`.
        """
        ScanBase._check_tscale(units)
        ScanBase._check_gain_factors(ap_eff, surface_error)
        self._check_vane_and_t_sys_args(vane, t_sys)

        if vane is not None:
            vane, units, requested_units, zenith_opacity = self._vane_setup(
                vane, fdnum, ifnum, plnum, units, zenith_opacity, t_warm, t_atm, t_bkg, t_cal, apply_flags
            )

        if units.lower() != "ta" and zenith_opacity is None and ap_eff is None:
            raise ValueError("Can't scale the data without a valid zenith opacity")
        _channel = self._normalize_channel_range(channel)

        prockey = "OBSTYPE"
        procvals = {"ON": "PSWITCHON", "OFF": "PSWITCHOFF"}
        (scans, _sf) = self._common_selection(
            fdnum=fdnum,
            ifnum=ifnum,
            plnum=plnum,
            apply_flags=apply_flags,
            prockey=prockey,
            procvals=procvals,
            **kwargs,
        )
        tsys = _parse_tsys(t_sys, scans)
        _tsys = tsys
        _tcal = t_cal
        _nocal = nocal
        _bintable = kwargs.get("bintable", None)

        scanblock = ScanBlock()
        for i in range(len(self._sdf)):
            _df = select_from("FITSINDEX", i, _sf)
            if len(_df) == 0:  # If nothing was selected go to next file.
                continue
            scanlist = self._common_scan_list_selection(scans, _df, prockey=prockey, procvals=procvals, check=False)
            if len(scanlist["ON"]) == 0 or len(scanlist["OFF"]) == 0:
                logger.debug(f"scans {scans} not found, continuing")
                continue
            rows = {}
            # loop over scan pairs
            for on, off in zip(scanlist["ON"], scanlist["OFF"], strict=False):
                _ondf = select_from("SCAN", on, _df)
                _offdf = select_from("SCAN", off, _df)
                rows["ON"] = list(_ondf["ROW"])
                rows["OFF"] = list(_offdf["ROW"])
                for key in rows:
                    if len(rows[key]) == 0:
                        raise Exception(f"{key} scans not found in scan list {scans}")
                # do not pass scan list here. We need all the cal rows. They will
                # be intersected with scan rows in PSScan
                calrows = {}
                calrows["ON"] = list(select_from("CAL", "T", _ondf)["ROW"]) + list(
                    select_from("CAL", "T", _offdf)["ROW"]
                )
                calrows["OFF"] = list(select_from("CAL", "F", _ondf)["ROW"]) + list(
                    select_from("CAL", "F", _offdf)["ROW"]
                )
                if t_cal is not None:
                    _tcal = t_cal
                else:
                    _tcal = self._get_tcal(_offdf["TCAL"])
                if len(calrows["ON"]) == 0 or nocal:
                    _nocal = True
                    if tsys is None:
                        dfoncalF = select_from("CAL", "F", _ondf)
                        _tsys = dfoncalF["TSYS"].to_numpy()
                        if vane is None:
                            logger.info("Using TSYS column")
                # Use user provided system temperature.
                if tsys is not None:
                    try:
                        _tsys = tsys[on][0]
                    except KeyError:
                        _tsys = tsys[off][0]
                d = {"ON": on, "OFF": off}
                if _bintable is None:
                    _bintable = self._get_bintable(_ondf)
                g = PSScan(
                    self._sdf[i],
                    scan=d,
                    scanrows=rows,
                    calrows=calrows,
                    fdnum=fdnum,
                    ifnum=ifnum,
                    plnum=plnum,
                    bintable=_bintable,
                    calibrate=calibrate,
                    smoothref=smoothref,
                    apply_flags=apply_flags,
                    tscale=units,
                    zenith_opacity=zenith_opacity,
                    nocal=_nocal,
                    tsys=_tsys,
                    tcal=_tcal,
                    ap_eff=ap_eff,
                    surface_error=surface_error,
                    channel=_channel,
                    vane=vane,
                )
                # If calibrated with a vane change the units (so ugly >.<).
                if vane is not None:
                    self._set_scale_vane(g, requested_units, zenith_opacity)
                g.merge_commentary(self)
                scanblock.append(g)
                # Reset these variables for the next scan.
                _tsys = tsys
                _tcal = t_cal
                _nocal = nocal
                _bintable = kwargs.get("bintable", None)
        if len(scanblock) == 0:
            raise Exception("Didn't find any scans matching the input selection criteria.")
        scanblock.merge_commentary(self)
        return scanblock
        # end of getps()

    @log_call_to_result
    def getnod(
        self,
        ifnum: int,
        plnum: int,
        fdnum: None | int = None,
        calibrate: bool = True,
        smoothref: int = 1,
        apply_flags: bool = True,
        t_sys=None,
        t_cal=None,
        nocal=False,
        units="ta",
        zenith_opacity=None,
        ap_eff: float | None = None,
        surface_error: Quantity | None = None,
        channel: list | None = None,
        vane: int | VaneSpectrum | None = None,
        t_atm: float | None = None,
        t_bkg: float | None = None,
        t_warm: float | None = None,
        **kwargs,
    ):
        """
        Retrieve and calibrate nodding data.

        Parameters
        ----------
        ifnum : int
            The intermediate frequency (IF) number
        plnum : int
            The polarization number
        fdnum :  2-tuple, optional
            The feed numbers. A pair of feed numbers may be given to choose different nodding beams than were used to obtain the observations.  Default: None which means use the beams found in the data.
        calibrate : boolean, optional
            Calibrate the scans.
            The default is True.
        smooth_ref : int, optional
            Smooth the reference spectra using a boxcar kernel with a width of `smooth_ref` channels.
            The default is to not smooth the reference spectra.
        apply_flags : boolean, optional.
            If True, apply flags before calibration.
            See :meth:`apply_flags`. Default: True
        units : str, optional
            The brightness scale unit for the output scan, must be one of (case-insensitive)
                    - 'ta'   : Antenna Temperature
                    - 'ta*'  : Antenna temperature corrected to above the atmosphere
                    - 'flux' : flux density in Jansky
            If 'ta*' or 'flux' the zenith opacity must also be given. Default: 'ta'
        t_sys : float or list or list of lists or dict, optional
            System temperature. If provided, it overrides the value computed using the noise diode.
            If no noise diode is fired, and `t_sys=None`, then the column "TSYS" will be used instead.
            For example, `t_sys = np.array([[30], [50]])` would use a system temperature of 30 K for
            the first feed and 50 K for the second feed. Another example, `t_sys = {1: [[50, 60]], 2: [[45],[65]], 3: [[60],[70]]}`
            would use a system temperature of 50 K for the first feed in scan 1, 60 K for the second feed in scan 1, 45 K for the first feed in scan 2, 65 K for the second feed in scan 2, 60 K for the first feed in scan 3, and 70 K for the second feed in scan 3. If passing a dict it should contain an item for every scan.
            If `vane` is provided, then `t_sys` will be ignored and `vane` will be used to derive the system temperature.
        t_cal : None or float
            Noise diode temperature. If provided, this value is used instead of the value found in the
            TCAL column of the SDFITS file. If no value is provided, default, then the TCAL column is
            used.
        nocal : bool, optional
            Is the noise diode being fired? False means the noise diode was firing.
            By default it will figure this out by looking at the "CAL" column.
            It can be set to True to override this. Default: False
        ap_eff : float or None
            Aperture efficiency o be used when scaling data to brightness temperature of flux. The provided aperture
            efficiency must be a number between 0 and 1.  If None, `dysh` will calculate it as described in
            :meth:`~GBTGainCorrection.aperture_efficiency`. Only one of `ap_eff` or `surface_error`
            can be provided.
        surface_error : `~astropy.units.Quantity` or None
            Surface rms error, in units of length (typically microns), to be used in the Ruze formula when calculating the
            aperture efficiency.  If None, `dysh` will use the known GBT surface error model.  Only one of `ap_eff` or `surface_error`
            can be provided.
        channel: list or None
            An inclusive list of `[firstchan, lastchan]` to use in the calibration. The channel list is zero-based. If provided,
            only data channels in the inclusive range `[firstchan,lastchan]` will be used. If a reference spectrum has been given, it will also be
            trimmed to `[firstchan,lastchan]`.  System temperature calculation will use 80% of the trimmed channel range.  If channels have already been selected through
            :meth:`GBTFITSLoad.select_channel`, a ValueError will be raised.
        vane : int or `~dysh.spectra.vane.VaneSpectrum` or None
            Vane calibration scan. This will be used to derive the system temperature.
            If provided, `t_sys` will be ignored.
        t_atm : float or None
            Atmospheric temperature in K. If `vane` is a `~dysh.spectra.vane.VaneSpectrum` it won't be used.
            If `vane` is an `int`, then the resulting `~dysh.spectra.vane.VaneSpectrum` will use this value for
            the atmospheric temperature. If not provided and `vane` is an `int`, `~dysh.spectra.vane.VaneSpectrum` will try to fetch a
            value from the GBO weather forecast script (only available at GBO).
        t_bkg : float or None
            Background temperature in K. If `vane` is a `~dysh.spectra.vane.VaneSpectrum` it won't be used.
            If `vane` is an `int`, then the resulting `~dysh.spectra.vane.VaneSpectrum` will use this value for
            the background temperature. If not provided, it will take a default value of 2.725 K, i.e., the CMB at 3 mm.
        t_warm : float or None
            Vane temperature in K. If `vane` is a `~dysh.spectra.vane.VaneSpectrum` it won't be used.
            If `vane` is an `int`, then the resulting `~dysh.spectra.vane.VaneSpectrum` will use this value for the vane temperature.
            If not provided and `vane` is an `int`, it will take the value found in the "TWARM" column of the SDFITS.
        **kwargs : dict
            Optional additional selection keyword arguments, typically
            given as key=value, though a dictionary works too.
            e.g., `intnum=1, plnum=2` etc.
            For multi-beam with more than 2 beams, fdnum=[BEAM1,BEAM2] must be selected,
            unless the data have been properly tagged using PROCSCAN which BEAM1 and BEAM2 are.

        Raises
        ------
        Exception
            If scans matching the selection criteria are not found.

        Returns
        -------
        scanblock : `~dysh.spectra.scan.ScanBlock`
            ScanBlock containing one or more `~dysh.spectra.scan.NodScan`.

        """

        ScanBase._check_tscale(units)
        ScanBase._check_gain_factors(ap_eff, surface_error)
        if units.lower() != "ta" and zenith_opacity is None and ap_eff is None:
            raise ValueError("Can't scale the data without a valid zenith opacity")
        if fdnum is not None and (type(fdnum) is int or len(fdnum) != 2):
            raise TypeError(f"fdnum={fdnum} not valid, need a list with two feeds")
        _channel = self._normalize_channel_range(channel)
        self._check_vane_and_t_sys_args(vane, t_sys)

        prockey = "PROCSEQN"
        procvals = {"ON": 1, "OFF": 2}
        (scans, _sf) = self._common_selection(
            fdnum=fdnum,
            ifnum=ifnum,
            plnum=plnum,
            apply_flags=apply_flags,
            prockey=prockey,
            procvals=procvals,
            **kwargs,
        )

        tsys = _parse_tsys(t_sys, scans)
        _tsys = None
        _tcal = t_cal
        _nocal = nocal
        _bintable = kwargs.get("bintable", None)

        beam1_selected = True
        scanblock = ScanBlock()

        for i in range(len(self._sdf)):
            df0 = select_from("FITSINDEX", i, _sf)
            if len(df0) == 0:
                continue
            scanlist = self._common_scan_list_selection(scans, df0, prockey=prockey, procvals=procvals, check=False)
            if len(scanlist["ON"]) == 0 or len(scanlist["OFF"]) == 0:
                logger.debug(f"Some of scans {scans} not found, continuing")
                continue
            # Loop over scan pairs.
            for on, off in zip(scanlist["ON"], scanlist["OFF"], strict=False):
                # Each scan could use a different pair of fdnums.
                if fdnum is None:
                    _fdnum = self.get_nod_beams(scan=on)
                else:
                    _fdnum = fdnum
                logger.debug(f"getnod using fdnum={_fdnum}")
                for j, f in enumerate(_fdnum):
                    _df = select_from("FDNUM", f, df0)
                    if len(_df) == 0:  # skip IF's and beams not part of the nodding pair.
                        continue

                    if vane is not None:
                        # Each beam needs its own vane, and we might not know the fdnums before this point.
                        _vane, units, requested_units, zenith_opacity = self._vane_setup(
                            vane, f, ifnum, plnum, units, zenith_opacity, t_warm, t_atm, t_bkg, t_cal, apply_flags
                        )
                    else:
                        _vane = None

                    beam1_selected = f == _fdnum[0]
                    logger.debug(f"SCANLIST {scanlist}")
                    logger.debug(f"FEED {f} {beam1_selected} {_fdnum[0]}")
                    logger.debug(f"PROCSEQN {set(_df['PROCSEQN'])}")
                    logger.debug(f"Sending dataframe with scans {set(_df['SCAN'])}")
                    logger.debug(f"and PROC {set(_df['PROC'])}")

                    rows = {}
                    _ondf = select_from("SCAN", on, _df)
                    _offdf = select_from("SCAN", off, _df)
                    rows["ON"] = list(_ondf["ROW"])
                    rows["OFF"] = list(_offdf["ROW"])
                    for key in rows:
                        if len(rows[key]) == 0:
                            raise Exception(f"{key} scans not found in scan list {scans}")
                    if _bintable is None:
                        _bintable = self._get_bintable(_ondf)
                    # Do not pass scan list here. We need all the cal rows. They will
                    # be intersected with scan rows in NodScan.
                    calrows = {}
                    dfcalT = select_from("CAL", "T", _df)
                    dfcalF = select_from("CAL", "F", _df)
                    calrows["ON"] = list(dfcalT["ROW"])
                    calrows["OFF"] = list(dfcalF["ROW"])
                    d = {"ON": on, "OFF": off}

                    if t_cal is not None:
                        _tcal = t_cal
                    else:
                        _tcal = self._get_tcal(_offdf["TCAL"])
                    # Check if there is a noise diode.
                    if len(calrows["ON"]) == 0 or nocal:
                        _nocal = True
                        if tsys is None:
                            dfoncalF = select_from("CAL", "F", _ondf)
                            _tsys = dfoncalF["TSYS"].to_numpy()
                            if vane is None:
                                logger.info("Using TSYS column")
                    # Use user provided system temperature.
                    if tsys is not None:
                        _tsys = tsys[on][j]

                    logger.debug(f"{i, f} SCANROWS {rows}")
                    logger.debug(f"BEAM1 {beam1_selected}")
                    g = NodScan(
                        self._sdf[i],
                        scan=d,
                        beam1=beam1_selected,
                        scanrows=rows,
                        calrows=calrows,
                        fdnum=f,
                        ifnum=ifnum,
                        plnum=plnum,
                        bintable=_bintable,
                        calibrate=calibrate,
                        smoothref=smoothref,
                        apply_flags=apply_flags,
                        nocal=_nocal,
                        tsys=_tsys,
                        tcal=_tcal,
                        tscale=units,
                        zenith_opacity=zenith_opacity,
                        ap_eff=ap_eff,
                        surface_error=surface_error,
                        channel=_channel,
                        vane=_vane,
                    )
                    # If calibrated with a vane change the units (so ugly >.<).
                    if vane is not None:
                        self._set_scale_vane(g, requested_units, zenith_opacity)
                    g.merge_commentary(self)
                    scanblock.append(g)
                    # Reset these variables for the next scan.
                    _tsys = tsys
                    _tcal = t_cal
                    _nocal = nocal
                    _bintable = kwargs.get("bintable", None)
        if len(scanblock) == 0:
            raise Exception("Didn't find any unflagged scans matching the input selection criteria.")
        if len(scanblock) % 2 == 1:
            raise Exception("Odd number of scans for getnod, check that your feeds are valid")
        # note the two nods are not merged, but added to the pool as two "independant" PS scans
        scanblock.merge_commentary(self)
        return scanblock
        # end of getnod()

    @log_call_to_result
    def getfs(
        self,
        fdnum: int,
        ifnum: int,
        plnum: int,
        calibrate: bool = True,
        fold: bool = True,
        shift_method: str = "fft",
        use_sig: bool = True,
        smoothref: int = 1,
        apply_flags: bool = True,
        units: str = "ta",
        zenith_opacity: float | None = None,
        t_sys=None,
        t_cal=None,
        nocal: bool = False,
        ap_eff: float | None = None,
        surface_error: Quantity | None = None,
        channel: list | None = None,
        vane: int | VaneSpectrum | None = None,
        t_atm: float | None = None,
        t_bkg: float | None = None,
        t_warm: float | None = None,
        **kwargs,
    ):
        """
        Retrieve and calibrate frequency-switched data.

        Parameters
        ----------
        fdnum: int
            The feed number
        ifnum : int
            The intermediate frequency (IF) number
        plnum : int
            The polarization number
        calibrate : boolean, optional
            Calibrate the scans. The default is True.
        fold : boolean, optional
            Fold the sig and ref scans.  The default is True.
        shift_method : str
            Method to use when shifting the spectra for folding. One of 'fft' or 'interpolate'.
            'fft' uses a phase shift in the time domain. 'interpolate' interpolates the signal. Default: 'fft'.
        use_sig : boolean, optional
            Return the sig or ref based spectrum. This applies to both the folded
            and unfolded option.  The default is True.
            NOT IMPLEMENTED YET
        smooth_ref: int, optional
            the number of channels in the reference to boxcar smooth prior to calibration
        apply_flags : boolean, optional.  If True, apply flags before calibration.
            See :meth:`apply_flags`. Default: True
        units : str, optional
            The brightness scale unit for the output scan, must be one of (case-insensitive)
                    - 'ta'   : Antenna Temperature
                    - 'ta*'  : Antenna temperature corrected to above the atmosphere
                    - 'flux' : flux density in Jansky
            If 'ta*' or 'flux' the zenith opacity must also be given. Default: 'ta'
        zenith_opacity: float, optional
                The zenith opacity to use in calculating the scale factors for the integrations.  Default:None
        t_sys : float, optional
            System temperature. If provided, it overrides the value computed using the noise diode.
            If no noise diode is fired, and `t_sys=None`, then the column "TSYS" will be used instead.
            If `vane` is provided, then `t_sys` will be ignored and `vane` will be used to derive the system temperature.
        t_cal : None or float
            Noise diode temperature. If provided, this value is used instead of the value found in the
            TCAL column of the SDFITS file. If no value is provided, default, then the TCAL column is
            used.
        nocal : bool, optional
            Is the noise diode being fired? False means the noise diode was firing.
            By default it will figure this out by looking at the "CAL" column.
            It can be set to True to override this.
        ap_eff : float or None
            Aperture efficiency o be used when scaling data to brightness temperature of flux. The provided aperture
            efficiency must be a number between 0 and 1.  If None, `dysh` will calculate it as described in
            :meth:`~GBTGainCorrection.aperture_efficiency`. Only one of `ap_eff` or `surface_error`
            can be provided.
        surface_error : `~astropy.units.Quantity` or None
            Surface rms error, in units of length (typically microns), to be used in the Ruze formula when calculating the
            aperture efficiency.  If None, `dysh` will use the known GBT surface error model.  Only one of `ap_eff` or `surface_error`
            can be provided.
        channel: list or None
            An inclusive list of `[firstchan, lastchan]` to use in the calibration. The channel list is zero-based. If provided,
            only data channels in the inclusive range `[firstchan,lastchan]` will be used. If a reference spectrum has been given, it will also be
            trimmed to `[firstchan,lastchan]`.  System temperature calculation will use 80% of the trimmed channel range.  If channels have already been selected through
            :meth:`GBTFITSLoad.select_channel`, a ValueError will be raised.

            **Note**: With certain choices of `channel`, folding the data with `shift_method='fft'` can result in
            a numpy array broadcast exception. If this occurs, either change `shift_method` to 'interpolate' or change
            the channel range by one channel to avoid the error.
        vane : int or `~dysh.spectra.vane.VaneSpectrum` or None
            Vane scalibration scan. This will be used to derive the system temperature.
            If provided, `t_sys` will be ignored.
        t_atm : float or None
            Atmospheric temperature in K. If `vane` is a `~dysh.spectra.vane.VaneSpectrum` it won't be used.
            If `vane` is an `int`, then the resulting `~dysh.spectra.vane.VaneSpectrum` will use this value for
            the atmospheric temperature. If not provided and `vane` is an `int`, `~dysh.spectra.vane.VaneSpectrum` will try to fetch a
            value from the GBO weather forecast script (only available at GBO).
        t_bkg : float or None
            Background temperature in K. If `vane` is a `~dysh.spectra.vane.VaneSpectrum` it won't be used.
            If `vane` is an `int`, then the resulting `~dysh.spectra.vane.VaneSpectrum` will use this value for
            the background temperature. If not provided, it will take a default value of 2.725 K, i.e., the CMB at 3 mm.
        t_warm : float or None
            Vane temperature in K. If `vane` is a `~dysh.spectra.vane.VaneSpectrum` it won't be used.
            If `vane` is an `int`, then the resulting `~dysh.spectra.vane.VaneSpectrum` will use this value for the vane temperature.
            If not provided and `vane` is an `int`, it will take the value found in the "TWARM" column of the SDFITS.
        **kwargs : dict
            Optional additional selection keyword arguments, typically
            given as key=value, though a dictionary works too.
            e.g., `ifnum=1, plnum=[2,3]` etc.

        Raises
        ------
        Exception
            If no scans matching the selection criteria are found.

        Returns
        -------
        scanblock : `~dysh.spectra.scan.ScanBlock`
            ScanBlock containing one or more`~dysh.spectra.scan.FSScan`.

        """

        ScanBase._check_tscale(units)
        ScanBase._check_gain_factors(ap_eff, surface_error)
        self._check_vane_and_t_sys_args(vane, t_sys)

        if vane is not None:
            vane, units, requested_units, zenith_opacity = self._vane_setup(
                vane, fdnum, ifnum, plnum, units, zenith_opacity, t_warm, t_atm, t_bkg, t_cal, apply_flags
            )

        if units.lower() != "ta" and zenith_opacity is None and ap_eff is None:
            raise ValueError("Can't scale the data without a valid zenith opacity")
        _channel = self._normalize_channel_range(channel)
        (scans, _sf) = self._common_selection(ifnum=ifnum, plnum=plnum, fdnum=fdnum, apply_flags=apply_flags, **kwargs)

        tsys = _parse_tsys(t_sys, scans)
        _tsys = None
        _tcal = t_cal
        _nocal = nocal
        _bintable = kwargs.get("bintable", None)

        scanblock = ScanBlock()

        for i in range(len(self._sdf)):
            logger.debug(f"Processing file {i}: {self._sdf[i].filename}")

            df = select_from("FITSINDEX", i, _sf)
            if len(df) == 0:
                continue

            # loop over scans:
            for scan in scans:
                logger.debug(f"doing scan {scan}")
                calrows = {}
                _df = select_from("SCAN", scan, df)
                if len(_df) == 0:
                    continue
                if _bintable is None:
                    _bintable = self._get_bintable(_df)
                dfcalT = select_from("CAL", "T", _df)
                dfcalF = select_from("CAL", "F", _df)
                sigrows = {}
                dfsigT = select_from("SIG", "T", _df)
                dfsigF = select_from("SIG", "F", _df)

                calrows["ON"] = list(dfcalT["ROW"])
                calrows["OFF"] = list(dfcalF["ROW"])
                sigrows["ON"] = list(dfsigT["ROW"])
                sigrows["OFF"] = list(dfsigF["ROW"])

                if t_cal is not None:
                    _tcal = t_cal
                else:
                    _tcal = self._get_tcal(dfcalF["TCAL"])

                # Is there a noise diode?
                if len(calrows["ON"]) == 0 or nocal:
                    _nocal = True
                    # User did not provide a system temperature.
                    if tsys is None:
                        _tsys = dfcalF["TSYS"].to_numpy()
                        if vane is None:
                            logger.info("Using TSYS column")
                # User provided a system temperature.
                if tsys is not None:
                    _tsys = tsys[scan][0]

                g = FSScan(
                    self._sdf[i],
                    scan=scan,
                    sigrows=sigrows,
                    calrows=calrows,
                    fdnum=fdnum,
                    ifnum=ifnum,
                    plnum=plnum,
                    bintable=_bintable,
                    calibrate=calibrate,
                    fold=fold,
                    shift_method=shift_method,
                    use_sig=use_sig,
                    smoothref=smoothref,
                    apply_flags=apply_flags,
                    tscale=units,
                    zenith_opacity=zenith_opacity,
                    tsys=_tsys,
                    tcal=_tcal,
                    nocal=_nocal,
                    ap_eff=ap_eff,
                    surface_error=surface_error,
                    channel=_channel,
                    vane=vane,
                )
                # If calibrated with a vane change the units (so ugly >.<).
                if vane is not None:
                    self._set_scale_vane(g, requested_units, zenith_opacity)
                g.merge_commentary(self)
                scanblock.append(g)
                # Reset these variables for the next scan.
                _tsys = tsys
                _tcal = t_cal
                _nocal = nocal
                _bintable = kwargs.get("bintable", None)
        if len(scanblock) == 0:
            raise Exception("Didn't find any unflagged scans matching the input selection criteria.")
        scanblock.merge_commentary(self)
        return scanblock
        # end of getfs()

    def _fix_ka_rx_if_needed(self):
        """The Ka band receiver had mislabeled FDNUM for a period of time.
        This corrects FDNUM for the given polarization (the Ka beams measure orthogonal polarizations).

        **Note**:   I don't know what date range this was effective, so this
        method may do the wrong thing for some data!

        See issue #160 https://github.com/GreenBankObservatory/dysh/issues/160
        """
        # Check if we are dealing with Ka data before the beam switch.
        rx = self["FRONTEND"].unique()
        if "Rcvr26_40" not in rx:
            return

        self._fix_column("FDNUM", 1, {"FRONTEND": "Rcvr26_40", "PLNUM": 1})
        logger.info("Fixing FDNUM mislabel for Rcvr26_40. FDNUM 0 changed to 1")
        self._fix_column("FDNUM", 0, {"FRONTEND": "Rcvr26_40", "PLNUM": 0})
        logger.info("Fixing FDNUM mislabel for Rcvr26_40. FDNUM 1 changed to 0")

    @log_call_to_result
    def gettcal(
        self,
        scan: int,
        ifnum: int,
        plnum: int,
        zenith_opacity: float,
        ref: None | int | Spectrum = None,
        fdnum: None | int = None,
        apply_flags: bool = True,
        method=None,
        name=None,
        fluxscale=None,
        method_kwargs: None | dict = None,
        ap_eff=None,
        surface_error=None,
        **kwargs,
    ):
        """
        Derive the noise diode temperature from observations of a flux calibrator.

        Parameters
        ----------
        scan : int
            The scan number.
        fdnum : int
            The feed number.
        ifnum : int
            The intermediate frequency (IF) number.
        plnum : int
            The polarization number.
        ref : int or `~dysh.spectra.spectrum.Spectrum`
            The reference scan number or a `~dysh.spectra.spectrum.Spectrum` object.  If an integer is given,
            the reference spectrum will be the total power time-averaged spectrum using the weights given.
            This is only used if `method=GBTFITSLoad.getsigref`.
        apply_flags : boolean, optional
            If True, apply flags before calibration.
            See :meth:`apply_flags`. Default: True
        zenith_opacity : float
            The zenith opacity to use in calculating the scale factors for the integrations. Default: None
        method : callable
            Method to use for calibrating the data.
            It can be one of `GBTFITSLoad.getsigref`, `GBTFITSLoad.getps`, `GBTFITSLoad.getnod` or `GBTFITSLoad.subbeamnod`.
            If None, the default, it will use `GBTFITSLoad.getsigref` for Track observations,
            `GBTFITSLoad.getps` for OnOff or OffOn observations,
            `GBTFITSLoad.getnod` for Nod observations, and
            `GBTFITSLoad.subbeamnod` for SubBeamNod observations.
        name : str
            Alternative name for the calibrator source.
            This will override the value found in the "OBJECT" column of the SDFITS.
            Useful when the "OBJECT" column contains a value not present in the calibrator catalog.
        fluxscale : str
            Name of the flux scale to use to compute the flux of the calibrator.
            "Perley-Butler 2017" and "Ott 1994" are known to dysh, although the user can provide other scales.
        method_kwargs : dict
            Dictionary with additional keywords to pass to the calibration `method`.
        ap_eff : float or None
            Aperture efficiency o be used when scaling data to brightness temperature of flux. The provided aperture
            efficiency must be a number between 0 and 1.  If None, `dysh` will calculate it as described in
            :meth:`~GBTGainCorrection.aperture_efficiency`. Only one of `ap_eff` or `surface_error`
            can be provided.
        surface_error: Quantity or None
            Surface rms error, in units of length (typically microns), to be used in the Ruze formula when calculating the
            aperture efficiency.  If None, `dysh` will use the known GBT surface error model.  Only one of `ap_eff` or `surface_error`
            can be provided.
        **kwargs : dict
            Optional additional selection keyword arguments, typically
            given as key=value, though a dictionary works too.
            e.g., `object='NGC123'`.

        Returns
        -------
        tcal : `~dysh.spectra.tcal.TCal`
            Object that contains the noise diode temperature in its flux attribute.

        Raises
        ------
        TypeError
            If more than one scan is provided.
        TypeError
            If `method` is not recognized.
        """

        valid_procs = {
            "Track": self.getsigref,
            "OnOff": self.getps,
            "OffOn": self.getps,
            "Nod": self.getnod,
            "SubBeamNod": self.subbeamnod,
        }

        if method_kwargs is None:
            method_kwargs = {}

        if not isinstance(scan, int):
            raise TypeError(f"Only a single integer value allowed for `scan`. Got {scan}")

        if method is not None:
            if method not in valid_procs.values():
                valid_methods = [m.__qualname__ for m in valid_procs.values()]
                raise TypeError(f"Unrecognized method ({method}). It should be one of {valid_methods}")

        (scans, _sf) = self._common_selection(
            fdnum=fdnum,
            ifnum=ifnum,
            plnum=plnum,
            apply_flags=apply_flags,
            scan=scan,
            **kwargs,
        )

        if name is None:
            name = _sf["OBJECT"].unique()[0]
        target = Calibrator.from_name(name, scale=fluxscale)

        proc = _sf["PROC"].unique()[0]

        if method is None:
            method = valid_procs[proc]
        logger.info(f"Will use {method.__name__} to calibrate the data.")

        method_args = {
            "scan": scans,
            "fdnum": fdnum,
            "ifnum": ifnum,
            "plnum": plnum,
            "apply_flags": apply_flags,
            "zenith_opacity": zenith_opacity,
            "t_cal": 1.0,
            "units": "flux",
            "ap_eff": ap_eff,
            "surface_error": surface_error,
        }
        if ref is not None:
            method_args["ref"] = ref

        # Merge kwargs.
        # Merging in this order implies that kwargs will supersede method_kwargs.
        method_kwargs.update(kwargs)

        obs_ta = method(**method_args, **method_kwargs).timeaverage()

        nu = obs_ta.spectral_axis
        snu = target.compute_sed(nu.quantity)

        tcal_values = (snu / obs_ta.flux).value * u.K

        tcal = TCal.from_spectrum(obs_ta, data=tcal_values, snu=snu, name=name)

        return tcal

    @log_call_to_result
    def subbeamnod(
        self,
        fdnum: int,
        ifnum: int,
        plnum: int,
        method="cycle",
        calibrate: bool = True,
        weights="tsys",
        smoothref: int = 1,
        apply_flags: bool = True,
        units="ta",
        zenith_opacity=None,
        t_sys=None,
        t_cal=None,
        ap_eff: float | None = None,
        surface_error: Quantity | None = None,
        channel: list | None = None,
        nocal: bool = False,
        vane: int | VaneSpectrum | None = None,
        t_atm: float | None = None,
        t_bkg: float | None = None,
        t_warm: float | None = None,
        **kwargs,
    ):
        """Calibrate a SubBeamNod scan.

        Parameters
        ----------
        fdnum : int
            The feed number.
        ifnum : int
            The intermediate frequency (IF) number.
        plnum : int
            The polarization number.
        method : str
            Method to use when processing. One of 'cycle' or 'scan'.
            'cycle' (default) treats each SUBREF_STATE independently, resulting in multiple signal and reference states per scan..
            'scan' averages the SUBREF_STATE rows resulting in one signal and reference state per scan.
        calibrate : bool
            Whether or not to calibrate the data.
        weights : str or None
            Weights to use for the time averaging of the sub reflector states.
            None to indicate equal weighting or 'tsys' to indicate inverse variance weights.
        smooth_ref : int, optional
            The boxcar kernel width to smooth the reference spectra prior to calibration.
        apply_flags : boolean, optional.
            If True, apply flags before calibration.
            See :meth:`apply_flags`.
        units : str, optional
            The brightness scale unit for the output scan, must be one of (case-insensitive)
                    - 'ta'   : Antenna Temperature
                    - 'ta*'  : Antenna temperature corrected to above the atmosphere
                    - 'flux' : flux density in Jansky
            If 'ta*' or 'flux' the zenith opacity must also be given. Default: 'ta'
        zenith_opacity : float, optional
            The zenith opacity to use to correct the data for atmospheric opacity.
        t_sys : float, optional
            System temperature. If provided, it overrides the value computed using the noise diode.
            If no noise diode is fired, and `t_sys=None`, then the column "TSYS" will be used instead.
            If `vane` is provided, then `t_sys` will be ignored and `vane` will be used to derive the system temperature.
        t_cal : None or float
            Noise diode temperature. If provided, this value is used instead of the value found in the
            TCAL column of the SDFITS file. If no value is provided, default, then the TCAL column is
            used.
        channel: list or None
            An inclusive list of `[firstchan, lastchan]` to use in the calibration. The channel list is zero-based. If provided,
            only data channels in the inclusive range `[firstchan,lastchan]` will be used. If a reference spectrum has been given, it will also be
            trimmed to `[firstchan,lastchan]`.  System temperature calculation will use 80% of the trimmed channel range.  If channels have already been selected through
            :meth:`GBTFITSLoad.select_channel`, a ValueError will be raised.
        ap_eff : float or None
            Aperture efficiency o be used when scaling data to brightness temperature of flux. The provided aperture
            efficiency must be a number between 0 and 1.  If None, `dysh` will calculate it as described in
            :meth:`~GBTGainCorrection.aperture_efficiency`. Only one of `ap_eff` or `surface_error`
            can be provided.
        surface_error : `~astropy.units.Quantity` or None
            Surface rms error, in units of length (typically microns), to be used in the Ruze formula when calculating the
            aperture efficiency.  If None, `dysh` will use the known GBT surface error model.  Only one of `ap_eff` or `surface_error`
            can be provided.
        vane : int or `~dysh.spectra.vane.VaneSpectrum` or None
            Vane scalibration scan. This will be used to derive the system temperature.
            If provided, `t_sys` will be ignored.
        t_atm : float or None
            Atmospheric temperature in K. If `vane` is a `~dysh.spectra.vane.VaneSpectrum` it won't be used.
            If `vane` is an `int`, then the resulting `~dysh.spectra.vane.VaneSpectrum` will use this value for
            the atmospheric temperature. If not provided and `vane` is an `int`, `~dysh.spectra.vane.VaneSpectrum` will try to fetch a
            value from the GBO weather forecast script (only available at GBO).
        t_bkg : float or None
            Background temperature in K. If `vane` is a `~dysh.spectra.vane.VaneSpectrum` it won't be used.
            If `vane` is an `int`, then the resulting `~dysh.spectra.vane.VaneSpectrum` will use this value for
            the background temperature. If not provided, it will take a default value of 2.725 K, i.e., the CMB at 3 mm.
        t_warm : float or None
            Vane temperature in K. If `vane` is a `~dysh.spectra.vane.VaneSpectrum` it won't be used.
            If `vane` is an `int`, then the resulting `~dysh.spectra.vane.VaneSpectrum` will use this value for the vane temperature.
            If not provided and `vane` is an `int`, it will take the value found in the "TWARM" column of the SDFITS.
        **kwargs : dict
            Optional additional selection keyword arguments, typically
            given as key=value, though a dictionary works too.
            e.g., `ifnum=1, plnum=[2,3]` etc.

        Returns
        -------
        data : `~dysh.spectra.scan.ScanBlock`
            A ScanBlock containing one or more `~dysh.spectra.scan.SubBeamNodScan`
        """

        ScanBase._check_tscale(units)
        ScanBase._check_gain_factors(ap_eff, surface_error)
        self._check_vane_and_t_sys_args(vane, t_sys)

        if vane is not None:
            vane, units, requested_units, zenith_opacity = self._vane_setup(
                vane, fdnum, ifnum, plnum, units, zenith_opacity, t_warm, t_atm, t_bkg, t_cal, apply_flags
            )

        if units.lower() != "ta" and zenith_opacity is None and ap_eff is None:
            raise ValueError("Can't scale the data without a valid zenith opacity")
        _channel = self._normalize_channel_range(channel)
        _bintable = kwargs.get("bintable", None)

        (scans, _sf) = self._common_selection(ifnum=ifnum, plnum=plnum, fdnum=fdnum, apply_flags=apply_flags, **kwargs)

        tsys = _parse_tsys(t_sys, scans)
        _tcal = t_cal

        scanblock = ScanBlock()

        if method == "cycle":
            # Calibrate each cycle individually and then
            # average the calibrated data.
            for sdfi in range(len(self._sdf)):
                _df = select_from("FITSINDEX", sdfi, _sf)
                for scan in scans:
                    reftp = []
                    sigtp = []
                    logger.debug(f"doing scan {scan}")
                    df = select_from("SCAN", scan, _df)
                    if len(df) == 0:
                        continue
                    if _bintable is None:
                        _bintable = self._get_bintable(df)
                    df_on = df[df["CAL"] == "T"]
                    df_off = df[df["CAL"] == "F"]
                    df_on_sig = df_on[df_on["SUBREF_STATE"] == -1]
                    df_on_ref = df_on[df_on["SUBREF_STATE"] == 1]
                    df_off_sig = df_off[df_off["SUBREF_STATE"] == -1]
                    df_off_ref = df_off[df_off["SUBREF_STATE"] == 1]
                    logger.debug(f"SCANs in df_on_sig {set(df_on_sig['SCAN'])}")
                    logger.debug(f"SCANs in df_on_ref {set(df_on_ref['SCAN'])}")
                    logger.debug(f"SCANs in df_off_sig {set(df_off_sig['SCAN'])}")
                    logger.debug(f"SCANs in df_off_ref {set(df_off_ref['SCAN'])}")
                    sig_on_rows = df_on_sig["ROW"].to_numpy()
                    ref_on_rows = df_on_ref["ROW"].to_numpy()
                    sig_off_rows = df_off_sig["ROW"].to_numpy()
                    ref_off_rows = df_off_ref["ROW"].to_numpy()

                    # Define how large of a gap between rows we will tolerate to consider
                    # a row as part of a cycle.
                    # Thinking about it, we should use the SUBREF_STATE=0 as delimiter rather
                    # than this.
                    # stepsize = len(ifnum) * len(plnum) * 2 + 1
                    stepsize = len(self.udata("IFNUM", 0)) * len(self.udata("PLNUM", 0)) * 2 + 1
                    ref_on_groups = consecutive(ref_on_rows, stepsize=stepsize)
                    sig_on_groups = consecutive(sig_on_rows, stepsize=stepsize)
                    ref_off_groups = consecutive(ref_off_rows, stepsize=stepsize)
                    sig_off_groups = consecutive(sig_off_rows, stepsize=stepsize)
                    # Make sure we have enough signal and reference pairs.
                    # Same number of cycles or less signal cycles.
                    if len(sig_on_groups) <= len(ref_on_groups):
                        pairs = {i: i for i in range(len(sig_on_groups))}
                    # One more signal cycle. Re-use one reference cycle.
                    elif len(sig_on_groups) - 1 == len(ref_on_groups):
                        pairs = {i: i for i in range(len(sig_on_groups))}
                        pairs[len(sig_on_groups) - 1] = len(ref_on_groups) - 1
                    else:
                        e = f"""There are {len(sig_on_groups)} and {len(ref_on_groups)} signal and reference cycles.
                                Try using method='scan'."""
                        raise ValueError(e)

                    if t_cal is not None:
                        _tcal = t_cal
                    else:
                        _tcal = self._get_tcal(df_off["TCAL"])

                    # Loop over cycles, calibrating each independently.
                    groups_zip = zip(ref_on_groups, sig_on_groups, ref_off_groups, sig_off_groups, strict=False)
                    for rgon, sgon, rgoff, sgoff in groups_zip:
                        # Do it the dysh way.
                        # TODO: use gettp instead of TPScan.
                        calrows = {"ON": rgon, "OFF": rgoff}
                        tprows = np.sort(np.hstack((rgon, rgoff)))
                        _reftp = TPScan(
                            self._sdf[sdfi],
                            scan,
                            None,
                            None,
                            tprows,
                            calrows,
                            fdnum=fdnum,
                            ifnum=ifnum,
                            plnum=plnum,
                            bintable=_bintable,
                            calibrate=calibrate,
                            apply_flags=apply_flags,
                            tcal=_tcal,
                            channel=_channel,
                        )
                        if tsys is not None:
                            _reftp._tsys[:] = tsys[scan][0]
                        reftp.append(_reftp)
                        calrows = {"ON": sgon, "OFF": sgoff}
                        tprows = np.sort(np.hstack((sgon, sgoff)))
                        sigtp.append(
                            TPScan(
                                self._sdf[sdfi],
                                scan,
                                None,
                                None,
                                tprows,
                                calrows,
                                fdnum=fdnum,
                                ifnum=ifnum,
                                plnum=plnum,
                                bintable=_bintable,
                                calibrate=calibrate,
                                apply_flags=apply_flags,
                                tcal=_tcal,
                                channel=_channel,
                            )
                        )
                    sb = SubBeamNodScan(
                        sigtp,
                        reftp,
                        fdnum=fdnum,
                        ifnum=ifnum,
                        plnum=plnum,
                        calibrate=calibrate,
                        smoothref=smoothref,
                        apply_flags=apply_flags,
                        tscale=units,
                        zenith_opacity=zenith_opacity,
                        weights=weights,
                        tcal=_tcal,
                        ap_eff=ap_eff,
                        surface_error=surface_error,
                        vane=vane,
                    )
                    # If calibrated with a vane change the units (so ugly >.<).
                    if vane is not None:
                        self._set_scale_vane(sb, requested_units, zenith_opacity)
                    sb.merge_commentary(self)
                    scanblock.append(sb)
                    _bintable = kwargs.get("bintable", None)
        elif method == "scan":
            # Process the whole scan as a single block.
            # This allows calibrating the data if the scan
            # was aborted and there are not enough sig/ref
            # cycles to do a per cycle calibration.
            for scan in scans:
                kwargs["scan"] = scan
                reftp = []
                sigtp = []
                tpon = self.gettp(
                    fdnum=fdnum,
                    ifnum=ifnum,
                    plnum=plnum,
                    sig=None,
                    cal=None,
                    subref=-1,
                    calibrate=calibrate,
                    apply_flags=apply_flags,
                    t_cal=t_cal,
                    channel=_channel,
                    **kwargs,
                )
                sigtp.append(tpon[0])
                tpoff = self.gettp(
                    fdnum=fdnum,
                    ifnum=ifnum,
                    plnum=plnum,
                    sig=None,
                    cal=None,
                    subref=1,
                    calibrate=calibrate,
                    apply_flags=apply_flags,
                    t_sys=t_sys,
                    t_cal=t_cal,
                    channel=_channel,
                    **kwargs,
                )
                reftp.append(tpoff[0])
                sb = SubBeamNodScan(
                    sigtp,
                    reftp,
                    fdnum=fdnum,
                    ifnum=ifnum,
                    plnum=plnum,
                    calibrate=calibrate,
                    smoothref=smoothref,
                    apply_flags=apply_flags,
                    tscale=units,
                    zenith_opacity=zenith_opacity,
                    weights=weights,
                    ap_eff=ap_eff,
                    surface_error=surface_error,
                    tcal=tpoff[0].getspec(0).meta["TCAL"],
                    vane=vane,
                )
                # If calibrated with a vane change the units (so ugly >.<).
                if vane is not None:
                    self._set_scale_vane(sb, requested_units, zenith_opacity)
                sb.merge_commentary(self)
                scanblock.append(sb)
        if len(scanblock) == 0:
            raise Exception("Didn't find any unflagged scans matching the input selection criteria.")
        scanblock.merge_commentary(self)
        return scanblock

    def _common_scan_list_selection(self, scans, selection, prockey, procvals, check=False):
        # First list item is the PROCSEQN that defines the ON.
        # Second list item is the delta between ON and OFF, delta=OFF-ON.
        proc_dict = {
            "OnOff": [1, 1],
            "OffOn": [2, -1],
            "Nod": [1, 1],
        }
        scan_selection = {"ON": [], "OFF": []}
        df = selection[selection["SCAN"].isin(scans)]
        procset = df["PROC"].unique()
        lenprocset = len(procset)
        if lenprocset == 0:
            # This is ok since not all files in a set have all the polarizations, feeds, or IFs
            return scan_selection

        for proc in procset:
            # This method should only be used by these observing procedures.
            if proc not in proc_dict.keys():
                continue

            _proc_on = df.loc[(df["PROC"] == proc) & (df["PROCSEQN"] == proc_dict[proc][0])]["SCAN"]
            _proc_off = df.loc[(df["PROC"] == proc) & (df["PROCSEQN"] == sum(proc_dict[proc]))]["SCAN"]
            proc_on = list(set(_proc_on)) + list(set(_proc_off - proc_dict[proc][1]))
            proc_off = list(set(_proc_off)) + list(set(_proc_on + proc_dict[proc][1]))

            # Check that no bogus scan numbers were added.
            df_on = selection[selection["SCAN"].isin(proc_on)]
            df_off = selection[selection["SCAN"].isin(proc_off)]
            bogus_on = df_on["PROCSEQN"] != proc_dict[proc][0]
            bogus_off = df_off["PROCSEQN"] != sum(proc_dict[proc])
            for s in set(df_on[bogus_on]["SCAN"]):
                proc_on.remove(s)
            for s in set(df_off[bogus_off]["SCAN"]):
                proc_off.remove(s)

            # Remove any scans with no pair.
            if len(proc_on) != len(proc_off):
                if len(proc_on) < len(proc_off):
                    for o in proc_off:
                        if o - proc_dict[proc][1] not in proc_on:
                            logger.warning(f"Scan {o} has no matching ON scan. Will not calibrate.")
                            proc_off.remove(o)
                else:
                    for o in proc_on:
                        if o + proc_dict[proc][1] not in proc_off:
                            logger.warning(f"Scan {o} has no matching OFF scan. Will not calibrate.")
                            proc_on.remove(o)

            # Add the remaining to the list of scans.
            scan_selection["ON"] += sorted(list(set(proc_on)))
            scan_selection["OFF"] += sorted(list(set(proc_off)))

        # Make sure the elements are unique.
        scan_selection["ON"] = sorted(list(set(scan_selection["ON"])))
        scan_selection["OFF"] = sorted(list(set(scan_selection["OFF"])))

        # Check again that they have the same number of elements.
        if len(scan_selection["ON"]) != len(scan_selection["OFF"]):
            raise Exception(
                f"ON and OFF scan list lengths differ {len(scan_selection['ON'])} != {len(scan_selection['OFF'])}"
            )

        return scan_selection

    def write(
        self,
        fileobj,
        multifile=True,
        flags=True,
        verbose=False,
        output_verify="exception",
        overwrite=False,
        checksum=False,
        **kwargs,
    ):
        """
        Write all or a subset of the `GBTFITSLoad` data to a new SDFITS file(s).

        Parameters
        ----------
        fileobj : str, file-like or `pathlib.Path`
            File to write to.  If a file object, must be opened in a
            writeable mode.
        multifile: bool, optional
            If True, write to multiple files if and only if there are multiple SDFITS files in this GBTFITSLoad.
            Otherwise, write to a single SDFITS file.
        flags: bool, optional
            If True, write the applied flags to a `FLAGS` column in the binary table.
        verbose: bool, optional
            If True, print out some information about number of rows written per file
        output_verify : str
            Output verification option.  Must be one of ``"fix"``,
            ``"silentfix"``, ``"ignore"``, ``"warn"``, or
            ``"exception"``.  May also be any combination of ``"fix"`` or
            ``"silentfix"`` with ``"+ignore"``, ``+warn``, or ``+exception"
            (e.g. ``"fix+warn"``).  See https://docs.astropy.org/en/latest/io/fits/api/verification.html for more info
        overwrite : bool, optional
            If ``True``, overwrite the output file if it exists. Raises an
            ``OSError`` if ``False`` and the output file exists. Default is
            ``False``.
        checksum : bool
            When `True` adds both ``DATASUM`` and ``CHECKSUM`` cards
            to the headers of all HDU's written to the file.
        **kwargs : dict
            Optional additional selection keyword arguments, typically
            given as key=value, though a dictionary works too.
            e.g., `ifnum=1, plnum=[2,3]` etc.
        """
        # debug = kwargs.pop("debug", False)
        logger.debug(kwargs)
        selection = Selection(self._index)
        if len(kwargs) > 0:
            selection._select_from_mixed_kwargs(**kwargs)
            logger.debug(selection.show())
            _final = selection.final
        else:
            _final = selection
        if len(_final) == 0:
            raise Exception("Your selection resulted in no rows to be written")
        fi = _final["FITSINDEX"].unique()
        logger.debug(f"fitsindex {fi} ")
        total_rows_written = 0
        if multifile:
            count = 0
            for k in fi:
                this_rows_written = 0
                # copy the primary HDU
                hdu = self._sdf[k]._hdu[0].copy()
                outhdu = fits.HDUList(hdu)
                # get the bintables rows as new bintables.
                df = select_from("FITSINDEX", k, _final)
                bintables = df.BINTABLE.unique()
                for b in bintables:  # loop over the bintables in this fitsfile
                    rows = df.ROW[df.BINTABLE == b].unique()
                    rows.sort()
                    lr = len(rows)
                    if lr > 0:
                        if flags:  # update the flags before we select rows
                            flagval = self._sdf[k]._flagmask[b].astype(np.uint8)
                            dim1 = np.shape(flagval)[1]
                            form = f"{dim1}B"
                            c = fits.Column(name="FLAGS", format=form, array=flagval)
                            self._sdf[k]._update_column({"FLAGS": c}, b)
                        ob = self._sdf[k]._bintable_from_rows(rows, b)
                        if len(ob.data) > 0:
                            outhdu.append(ob)
                        total_rows_written += lr
                        this_rows_written += lr
                if len(fi) > 1:
                    p = Path(fileobj)
                    # Note this will not preserve "A","B" etc suffixes in original FITS files.
                    outfile = p.parent / (p.stem + str(count) + p.suffix)
                    count += 1
                else:
                    outfile = fileobj
                # add comment and history cards to the primary HDU if applicable.
                # All files get all cards.
                for h in self.history:
                    outhdu[0].header["HISTORY"] = h
                for c in self.comments:
                    outhdu[0].header["COMMENT"] = c
                if verbose:
                    logger.info(f"Writing {this_rows_written} rows to {outfile}.")
                outhdu.writeto(outfile, output_verify=output_verify, overwrite=overwrite, checksum=checksum)
            if verbose:
                logger.info(f"Total of {total_rows_written} rows written to files.")
        else:
            hdu = self._sdf[fi[0]]._hdu[0].copy()
            outhdu = fits.HDUList(hdu)
            for k in fi:
                df = select_from("FITSINDEX", k, _final)
                bintables = df.BINTABLE.unique()
                for b in bintables:
                    rows = df.ROW[df.BINTABLE == b].unique()
                    rows.sort()
                    lr = len(rows)
                    if lr > 0:
                        if flags:  # update the flags before we select rows
                            flagval = self._sdf[k]._flagmask[b].astype(np.uint8)
                            dim1 = np.shape(flagval)[1]
                            form = f"{dim1}B"
                            # tdim = f"({dim1}, 1, 1, 1)" # let fitsio do this
                            c = fits.Column(name="FLAGS", format=form, array=flagval)
                            self._sdf[k]._update_column({"FLAGS": c}, b)
                        ob = self._sdf[k]._bintable_from_rows(rows, b)
                        if len(ob.data) > 0:
                            outhdu.append(ob)
                        total_rows_written += lr
            # add history and comment cards to primary header if applicable
            for h in self.history:
                outhdu[0].header["HISTORY"] = h
            for c in self.comments:
                outhdu[0].header["COMMENT"] = c
            if total_rows_written == 0:  # shouldn't happen, caught earlier
                raise Exception("Your selection resulted in no rows to be written")
            elif verbose:
                logger.info(f"Writing {total_rows_written} to {fileobj}")
            # outhdu.update_extend()  # possibly unneeded
            outhdu.writeto(fileobj, output_verify=output_verify, overwrite=overwrite, checksum=checksum)
            outhdu.close()

    def _update_radesys(self):
        """
        Updates the 'RADESYS' column of the index for cases when it is empty.
        """

        radesys = {"AzEl": "AltAz", "HADec": "hadec", "Galactic": "galactic"}

        warning_msg = (  # noqa: E731
            lambda scans,
            a,
            coord,
            limit: f"""Scan(s) {scans} have {a} {coord} below {limit}. The GBT does not go that low. Any operations that rely on the sky coordinates are likely to be inaccurate (e.g., switching velocity frames)."""
        )

        # Elevation below the GBT elevation limit (5 degrees) warning.
        low_el_mask = self["ELEVATIO"] < 5
        if low_el_mask.sum() > 0:
            low_el_scans = map(str, set(self._index.loc[low_el_mask, "SCAN"]))
            warnings.warn(warning_msg(",".join(low_el_scans), "an", "elevation", "5 degrees"))  # noqa: B028

        # Azimuth and elevation case.
        self._fix_column("RADESYS", radesys["AzEl"], {"CTYPE2": "AZ", "CTYPE3": "EL"})

        # Hour angle and declination case.
        self._fix_column("RADESYS", radesys["HADec"], {"CTYPE2": "HA"})

        # Galactic coordinates.
        self._fix_column("RADESYS", radesys["Galactic"], {"CTYPE2": "GLON"})

    def _fix_column(self, column, new_val, mask_dict):
        """
        Update the values of an existing SDFITS `column` with `new_val` where `mask_dict` is true.
        This updates `GBTFITSLoad._index` and `GBTFITSLoad._sdf.index`.
        This is mainly used to "fix" values.

        Parameters
        ----------
        column : str
            SDFITS column to update.
        new_val : str or float
            New value for `column`.
        mask_dict : dict
            Dictionary with column names and column values as keys and values.
            This will be used to determine where `GBTFITSLoad[key] == value`.
            Multiple keys and values will be combined using `numpy.logical_and`.
        """
        _mask = self._column_mask(mask_dict)
        if _mask.sum() == 0:
            return
        # Update self._index.
        self._index.loc[_mask, column] = new_val
        # Update SDFITSLoad.index.
        sdf_idx = set(self["FITSINDEX"][_mask])
        for i in sdf_idx:
            sdfi = self._sdf[i].index()
            _mask = self._sdf[i]._column_mask(mask_dict)
            sdfi.loc[_mask, column] = new_val

    def __getitem__(self, items):
        # items can be a single string or a list of strings.
        # Want case insensitivity
        # @todo deal with "DATA"
        if isinstance(items, str):
            items = items.upper()
        elif isinstance(items, (Sequence, np.ndarray)):
            items = [i.upper() for i in items]
        else:
            raise KeyError(f"Invalid key {items}. Keys must be str or list of str")
        if "DATA" in items:
            return np.vstack([s["DATA"] for s in self._sdf])
        return self._selection[items]

    @log_call_to_history
    def __setitem__(self, items, values):
        # @todo deal with "DATA"
        if isinstance(items, str):
            items = items.upper()
        # we won't support multiple keys for setting right now.
        # ultimately it could be done with recursive call to __setitem__
        # for each key/val pair
        # elif isinstance(items, (Sequence, np.ndarray)):
        #    items = [i.upper() for i in items]
        else:
            raise KeyError(f"Invalid key {items}. Keys must be str")
        if isinstance(items, str):
            iset = set([items])
        else:
            iset = set(items)
        col_exists = len(set(self.columns).intersection(iset)) > 0
        # col_in_selection =
        if col_exists:
            warnings.warn(f"Changing an existing SDFITS column {items}")  # noqa: B028
        # now deal with values as arrays
        is_array = False
        if isinstance(values, (Sequence, np.ndarray)) and not isinstance(values, str):
            if len(values) != self.total_rows:
                raise ValueError(
                    f"Length of values array ({len(values)}) for column {items} and total number of rows"
                    f" ({self.total_rows}) aren't equal."
                )
            is_array = True
        if "DATA" not in items:  # DATA is not a column in the selection
            self._selection[items] = values
        start = 0
        # loop over the individual files
        for s in self._sdf:
            if not is_array:
                s[items] = values
            else:
                s[items] = values[start : start + s.total_rows]
                start = start + s.total_rows
        selected_cols = self.selection.columns_selected()
        if items in selected_cols:
            warnings.warn(  # noqa: B028
                f"You have changed the metadata for a column that was previously used in a data selection [{items}]."
                " You may wish to update the selection. "
            )

    @log_call_to_history
    def qd_correct(self, ignore_jump: bool = False) -> None:
        """
        Apply quadrant detector (QD) corrections to sky coordinates.
        During an observation the QD records the motion of the GBT feed arm in
        the elevation and cross elevation directions. This movement results in
        pointing errors which are not automatically corrected for. This method
        allows users to correct for this movement, when possible. Typically,
        these corrections are of the order of a few arcseconds.
        More details about the QD and its use can be found in this reference:
        `<https://ui.adsabs.harvard.edu/abs/2011PASP..123..682R/abstract>`_

        Parameters
        ----------
        ignore_jump : bool
            Whether to ignore the prescence of jumps in the QD data.
            If set to `True` the corrections will be applied even if jumps are found.
            These jumps are also referred to as hysteresis events.
        """

        if self._qd_corrected:
            logger.debug("GBTFITSLoad already corrected.")
            return

        # Check for jumps.
        if self._check_qd_jump() and not ignore_jump:
            logger.warning(
                "There is a jump in the quadrant detector data. We do not recommend applying these corrections in this case. If you wish to proceed call with `ignore_jump=True`."
            )
            return

        # Check that there is only one frame type.
        # This assumes that self._update_radesys has already been called
        # so that "RADESYS" is populated.
        frame = self["RADESYS"].apply(str.lower).to_numpy().astype(str)
        if len(set(frame)) > 1:
            raise TypeError("Only a single coordinate system per observation is supported for now.")
        frame = frame[0]

        lon = self["CRVAL2"].to_numpy()
        lat = self["CRVAL3"].to_numpy()
        time = self["DATE-OBS"].to_numpy().astype(str)
        location = self.GBT

        # Transform to AzEl.
        # Only those that are not already in that frame.
        altaz_mask = frame != "AltAz"
        altaz = eq2hor(lon[altaz_mask], lat[altaz_mask], frame, time[altaz_mask], location=location)

        # Update values.
        az = copy.deepcopy(lon)
        el = copy.deepcopy(lat)
        az[altaz_mask] = altaz.az.deg
        el[altaz_mask] = altaz.alt.deg
        elfac = np.cos(np.deg2rad(el))

        # Only apply if the QD data has not been flagged.
        qd_good = self["QD_BAD"] == 0

        if qd_good.sum() == 0:
            logger.info("All quadrant detector data has been flagged. Will not apply corrections.")
            return

        # Apply corrections.
        az[qd_good] -= (self["QD_XEL"] / elfac)[qd_good]
        el[qd_good] -= self["QD_EL"][qd_good]

        # Convert back to sky coordinates.
        lonlat = hor2eq(az[altaz_mask], el[altaz_mask], frame, time[altaz_mask], location=location)
        lon[altaz_mask] = lonlat.data.lon.to("deg").value
        lat[altaz_mask] = lonlat.data.lat.to("deg").value

        # Update the sky coordinates.
        with warnings.catch_warnings():
            warnings.simplefilter("ignore")
            self["CRVAL2"] = lon
            self["CRVAL3"] = lat

        self._qd_corrected = True

    def _check_qd_jump(self):
        """
        Check the quadrant detector data for jumps.
        A jump is defined as a change by more than `threshold`
        between consecutive samples. For now the `threshold`
        is hardcoded to 10".
        """

        threshold = 10  # arcsec.
        # TODO: set this as a configurable parameter.
        return np.any(np.diff(self["QD_XEL"]) * 3600 > threshold) or np.any(np.diff(self["QD_EL"]) * 3600 > threshold)

    def _qd_mask(self, threshold: float = 0.5) -> bool:
        """
        Generate a mask of rows where the pointing errors registered by the quadrant detector (QD)
        are larger than `threshold` times the half power beam width.

        Parameters
        ----------
        threshold : float
            Fraction of the HPBW to mask as bad.
        """

        diam = 100 * u.m
        lmbd = (self["CRVAL1"].to_numpy() * u.Hz).to("m", equivalencies=u.spectral())
        hpbw = (1.2 * lmbd / diam * u.rad).to("deg").value
        qdtot = np.sqrt(self["QD_XEL"] ** 2 + self["QD_EL"] ** 2).to_numpy()
        qdbad = self["QD_BAD"].to_numpy() == 1

        mask = abs(qdtot) > threshold * hpbw

        mask[qdbad] = False

        return mask

    def qd_check(self, threshold: float = 0.5) -> None:
        """
        Check that the pointing errors registered by the quadrant detector (QD) are less than `threshold` times the beam width.

        Parameters
        ----------
        threshold : float
            Fraction of the beam width used to check.
        """

        mask = self._qd_mask(threshold)
        bad_frac = mask.sum() / len(mask) * 100
        logger.info(f"{bad_frac}% of the data has a pointing error of more than {threshold} times HPBW.")

    def qd_flag(self, threshold: float = 0.5) -> None:
        """
        Flag rows where the pointing errors registered by the quadrant detector (QD)
        are more than `threshold` times the half power beam width.

        Parameters
        ----------
        threshold : float
            Fraction of the beam width used to check.
        """

        mask = self._qd_mask(threshold)
        if mask.sum() == 0.0:
            # Nothing to flag.
            return
        flag_rows = np.where(mask == True)[0].tolist()  # noqa: E712
        self.flag(row=flag_rows)

    def _get_beam(self, scan, mask, bi=1):
        if mask.sum() == 0:
            raise ValueError(f"Scan {scan} does not have column 'PROCSCAN' with 'BEAM{bi}' values.")
        else:
            feed = set(self["FDNUM"][mask])
            if len(feed) > 1:
                raise ValueError(f"Scan {scan} contains more than one FDNUM for 'PROCSCAN'='BEAM{bi}'.")
            feed = next(iter(feed))
        return feed

    def get_nod_beams(self, scan):
        """
        Find the FDNUM values for two nodding beams.

        Parameters
        ----------
        scan : int
            Scan for which to find the nodding beams.

        Returns
        -------
        beams : list of two ints
            Feed numbers representing the nodding beams.
            The first item is the first nodding beam.

        Raises
        ------
        TypeError
            If `scan` is not an integer.
        ValueError
            If there is no 'SCAN'=`scan` in the index, or if it is not possible to determine the nodding beams.
        """
        if not isinstance(scan, numbers.Integral):
            raise TypeError("scan must be an integer.")
        scan = [scan]

        # Find the Nod scan pairs.
        scanlist = self._common_scan_list_selection(
            scan,
            self._index,
            prockey="PROCSEQN",
            procvals={"ON": 1, "OFF": 2},
            check=False,
        )
        scans = list(itertools.chain.from_iterable(list(scanlist.values())))

        # Make the index smaller, checkling at every step that the rules contain valid data.
        mask = self["SCAN"].isin(scans)
        if mask.sum() == 0:
            raise ValueError(f"Scan {scan} not found in index.")
        mask = mask & np.isclose(self["FEEDXOFF"], 0.0) & np.isclose(self["FEEDEOFF"], 0.0)
        if mask.sum() == 0:
            raise ValueError(f"Scan {scan} does not have a beam centered on the target.")
        if "BEAM1" in set(self["PROCSCAN"][mask]) and "BEAM2" in set(self["PROCSCAN"][mask]):
            mask1 = mask & (self["PROCSCAN"] == "BEAM1")
            mask2 = mask & (self["PROCSCAN"] == "BEAM2")
            feed1 = self._get_beam(scan, mask1, bi=1)
            feed2 = self._get_beam(scan, mask2, bi=2)
        elif len(set(self["FDNUM"][mask])) == 2:
            feeds = iter(set(self["FDNUM"][mask]))
            feed1 = next(feeds)
            feed2 = next(feeds)
        else:
            raise ValueError("Cannot determine nodding beams. Please set fdnum manually.")

        return [feed1, feed2]

    def calseq(
        self,
        scan,
        fdnum=0,
        ifnum=0,
        plnum=0,
        freq: u.Quantity = None,
        tcold: float | None = None,
        twarm: float | None = None,
        apply_flags: bool = True,
    ):
        """
        This routine returns the system temperature and gain for the selected W-band channel.

        The W-band receiver uses a CALSEQ where during a scan three different
        observations are made: sky, cold1 and cold2, from which the
        system temperature is derived.

        Parameters
        ----------
        scan : int or list of int
            Scan number(s) where CALSEQ is expected. See sdf.summary() to find the scan number(s).
            If multiple scans are used, an average Tsys is computed.
        fdnum : int, optional
            Feed to be used, 0 being the first.
            The default is 0.
        ifnum : int, optional
            IF to be used, 0 being the first.
            The default is 0.
        plnum : int, optional
            Polarization to be used, 0 being the first.
            The default is 0.
        freq : `~astropy.units.Quantity`, optional
            Set the frequency. By default the topocentric frequency of `ifnum` at `scan` will be used.
            It must have units of frequency.
        tcold : float, optional
            Set the cold temperature. By default it is computed as ``54 K - 0.6 K/GHz * (freq - 77 GHz)``.
        twarm : float, optional
            Set the warm temperature. By default it will use the value in the TWARM column of the SDFITS.
        apply_flags : bool, optional
            If True, apply flags before computing the system temperature.

        Returns
        -------
        tsys : float
            The system temperature, in K
        g : float
            The gain in K/counts

        Raises
        ------
        ValueError
            If `fdnum` is not 0 or 1.
        """

        tp_args = {
            "scan": scan,
            "ifnum": ifnum,
            "plnum": plnum,
            "fdnum": fdnum,
            "calibrate": True,
            "cal": False,
            "apply_flags": apply_flags,
        }
        vsky = self.gettp(CALPOSITION="Observing", **tp_args).timeaverage()
        vcold1 = self.gettp(CALPOSITION="Cold1", **tp_args).timeaverage()
        vcold2 = self.gettp(CALPOSITION="Cold2", **tp_args).timeaverage()

        # @todo ? there was a period when TWARM was recorded wrongly as 99 C, where TAMBIENT (in K) would be better.
        if twarm is None:
            twarm = vsky.meta["TWARM"]  # TWARM recorded in Kelvin when using Rcvr68_92 (W-Band).

        if freq is None:
            freq = vsky.spectral_axis.quantity.mean().to("GHz")

        if tcold is None:
            tcold = (54 - 0.6 * u.GHz**-1 * (freq - 77 * u.GHz)).value

        if fdnum == 0:
            g = (twarm - tcold) / mean_data(vcold2.data - vcold1.data)
        elif fdnum == 1:
            g = (twarm - tcold) / mean_data(vcold1.data - vcold2.data)
        else:
            raise ValueError(f"Illegal fdnum={fdnum} for a CALSEQ")

        tsys = mean_data(g * vsky.data)

        logger.debug(f"Twarm={twarm} Tcold={tcold}")
        logger.debug(f"IFNUM {ifnum} PLNUM {plnum} FDNUM {fdnum}")
        logger.debug(f"Tsys = {tsys}")
        logger.debug(f"Gain [K/counts] = {g}")

        return tsys, g

    def getvane(
        self,
        scan: int,
        fdnum: int,
        ifnum: int,
        plnum: int,
        t_cal: float | None = None,
        zenith_opacity: float | None = None,
        t_atm: float | None = None,
        t_warm: float | None = None,
        t_bkg: float = 2.725,
        apply_flags=True,
        **kwargs,
    ):
        """
        Return a `~dysh.spectra.vane.VaneSpectrum` used for calibrating observations with a vane.
        Uses the Equations provided in [1]_. For the most accurate results `zenith_opacity` and `tatm` should be provided.
        Otherwise, it will try to fetch these values from the GBT weather forecast scripts (only available at GBO).

        Parameters
        ----------
        scan : int
            Scan number for either the VANE object.
        fdnum : int
            The feed number.
        ifnum : int
            The intermediate frequency (IF) number.
        plnum : int
            The polarization number.
        t_cal : float, optional
            Calibration temperature. If no value is provided, but `zenith_opacity` and `tatm` are provided, then
            it will use Eq. (22) of [1]_. If `zenith_opacity` and `tatm` are not provided, it will first try to
            retrieve them using the weather forecasts (only available at GBO), if that fails it will use the
            ambient temperature, Eq. (23) of [1]_.
        zenith_opacity : float, optional
            Zenith opacity. If not provided it will try to fetch "Opacity" from the weather forecasts (only available at GBO).
        t_atm : float, optional
            Atmospheric temperature in K. If not provided it will try to fetch "Tatm" from the weather forecasts (only available at GBO).
        t_warm : float, optional
            Temperature of the VANE in K. If not provided it will use the value found in the "TWARM" column of the SDFITS for `scan`.
        t_bkg : float, optional
            Background temperature in K.
        apply_flags : bool, optional
            If True, apply flags before deriving the system temperature.

        Returns
        -------
        `~dysh.spectra.vane.VaneSpectrum`
            A `~dysh.spectra.vane.VaneSpectrum` object which can be used to calibrate observations with a vane.

        .. [1] `D. Frayer et al., "Calibration of Argus and the 4mm Receiver on the GBT" <https://ui.adsabs.harvard.edu/abs/2019nrao.reptE...1F/abstract>`_
        """

        vane = self.gettp(
            scan=scan,
            fdnum=fdnum,
            ifnum=ifnum,
            plnum=plnum,
            calibrate=True,
            cal=False,
            apply_flags=apply_flags,
            vane=True,
        ).timeaverage()

        return VaneSpectrum.from_spectrum(
            vane,
            scan,
            fdnum,
            ifnum,
            plnum,
            tcal=t_cal,
            zenith_opacity=zenith_opacity,
            tatm=t_atm,
            twarm=t_warm,
            tbkg=t_bkg,
        )

    def vanecal(
        self,
        scan,
        ifnum=0,
        plnum=0,
        fdnum=0,
        mode=2,
        tcal=None,
        zenith_opacity=None,
        tatm=None,
        twarm=None,
        tbkg=2.725,
        apply_flags=True,
        **kwargs,
    ):
        """
        Compute the system temperature from a VANE/SKY calibration cycle.
        Uses the Equations provided in [1]_. For the most accurate results `zenith_opacity` and `tatm` should be provided.

        Parameters
        ----------
        scan : int
            Scan number for either the SKY or VANE object.
            The pair will be found by the object name.
        ifnum : int
            The intermediate frequency (IF) number.
        plnum : int
            The polarization number.
        fdnum : int
            The feed number.
        mode : int, optional
            Mode of computing. See also `mean_tsys()`
            mode=0  Do the mean before the division
            mode=1  Do the mean after the division
            mode=2  Take a median of the inverse division
            The default is 2.
        tcal : float, optional
            Calibration temperature. If no value is provided, but `zenith_opacity` and `tatm` are provided, then
            it will use Eq. (22) of [1]_. If `zenith_opacity` and `tatm` are not provided, it will first try to
            retrieve them using the weather forecasts (only available at GBO), if that fails it will use the
            ambient temperature, Eq. (23) of [1]_.
        zenith_opacity : float, optional
            Zenith opacity. If not provided it will try to fetch "Opacity" from the weather forecasts (only available at GBO).
        tatm : float, optional
            Atmospheric temperature in K. If not provided it will try to fetch "Tatm" from the weather forecasts (only available at GBO).
        twarm : float, optional
            Temperature of the VANE in K. If not provided it will use the value found in the "TWARM" column of the SDFITS for `scan`.
        tbkg : float, optional
            Background temperature in K.
        apply_flags : bool, optional
            If True, apply flags before deriving the system temperature.

        Returns
        -------
        tsys : float
            System temperature in K.

        .. [1] `D. Frayer et al., "Calibration of Argus and the 4mm Receiver on the GBT" <https://ui.adsabs.harvard.edu/abs/2019nrao.reptE...1F/abstract>`_
        """
        t = set(self._index["OBJECT"][self._index["SCAN"] == scan])
        if len(t) > 1:
            raise TypeError(f"More than one OBJECT for scan {scan}")
        if t == {"VANE"}:
            vane_scan = scan
            sky_scan = scan + 1
        elif t == {"SKY"}:
            sky_scan = scan
            vane_scan = scan - 1

        vane = self.gettp(
            scan=vane_scan,
            fdnum=fdnum,
            ifnum=ifnum,
            plnum=plnum,
            calibrate=True,
            cal=False,
            apply_flags=apply_flags,
        ).timeaverage(use_wcs=False)
        sky = self.gettp(
            scan=sky_scan,
            fdnum=fdnum,
            ifnum=ifnum,
            plnum=plnum,
            calibrate=True,
            cal=False,
            apply_flags=apply_flags,
        ).timeaverage(use_wcs=False)

        if twarm is None:
            twarm = sky.meta["TWARM"] + 273.15  # TWARM is recorded in Celsius when using RcvrArray75_115 (Argus).

        if zenith_opacity is None:
            try:
                gbwf = GBTWeatherForecast()
                result = gbwf.fetch(
                    vartype="Opacity",
                    specval=sky.spectral_axis.quantity.mean(),
                    mjd=sky.obstime.mjd,
                )
                zenith_opacity = result[:, -1]
            except ValueError as e:
                logger.debug("Could not get forecasted zenith opacity ", e)

        if tatm is None:
            try:
                gbwf = GBTWeatherForecast()
                result = gbwf.fetch(vartype="Tatm", specval=sky.spectral_axis.quantity.mean(), mjd=sky.obstime.mjd)
                tatm = result[:, -1]
            except ValueError as e:
                logger.debug("Could not get forecasted atmospheric temperature ", e)

        if tcal is None:
            logger.info("No calibration temperature provided.")
            if zenith_opacity is None:
                tcal = sky.meta["TAMBIENT"]
                logger.info(
                    f"No zenith opacity provided. Will approximate the calibration temperature to the ambient temperature {tcal} K."
                )
            elif tatm is not None:
                airmass = GBTGainCorrection().airmass(sky.meta["ELEVATIO"] * u.deg, zd=False)
                tcal = (tatm - tbkg) + (twarm - tatm) * np.exp(zenith_opacity * airmass)

        match mode:
            case 0:
                mean_off = mean_data(sky.data)
                mean_dif = mean_data(vane.data - sky.data)
                tsys = tcal * mean_off / mean_dif
            case 1:
                tsys = tcal / mean_data((vane.data - sky.data) / sky.data)
            case 2:
                tsys = tcal / np.nanmedian((vane.data - sky.data) / sky.data)

        logger.debug(f"TCAL={tcal} K")
        logger.debug(f"mode={mode}")
        logger.debug(f"TSYS={tsys} K")

        return tsys

    def _get_bintable(self, df: pd.DataFrame) -> int:
        """
        Extracts the binary table from `df`.

        Parameters
        ----------
        df : `~pandas.DataFrame`
            The data frame to be used.

        Returns
        -------
        bintable : int
            The binary table index.

        Raises
        ------
        TypeError
            If there is more than one unique value in the "BINTABLE" column of `df`.
        """

        bintable = df["BINTABLE"].unique()
        # I do not know if this is possible, but just in case.
        if len(bintable) > 1:
            raise TypeError(
                "Selection crosses binary tables. Please provide more details during data selection (e.g., bintable=x)."
            )
        return bintable[0]

    def _get_refspec_tsys(self, refspec):
        """
        Find the system temperature in a `~dysh.spectra.spectrum.Spectrum`.
        It checks the meta attribute keys in the following order:
        "TSYS", "MEANTSYS", "WTTSYS"
        and returns the first not None value.
        """
        tsyskw = ["TSYS", "MEANTSYS", "WTTSYS"]
        for kw in tsyskw:
            tsys = refspec.meta.get(kw, None)
            if tsys is not None:
                break
        if tsys is None:
            raise ValueError(
                "Reference spectrum has no system temperature in its metadata.  Solve with refspec.meta['TSYS']=value or add parameter `t_sys` to getps/getsigref."
            )
        return tsys

    def _get_tcal(self, tcal):
        """
        Retrieve the value of TCAL.

        Raises
        ------
        ValueError
            If there's more than one value for TCAL.
        """
        tcal_set = tcal.unique()
        if len(tcal_set) > 1:
            raise ValueError(f"More than one value for TCAL: {tcal_set}")
        return tcal_set[0]

    def _vane_setup(self, vane, fdnum, ifnum, plnum, units, zenith_opacity, t_warm, t_atm, t_bkg, t_cal, apply_flags):
        """
        Set up a `~dysh.spectra.vane.VaneSpectrum` for use in the calibration routines.
        It also handles the hacks needed to get the units correctly when using a vane.
        """

        requested_units = copy.copy(units)  # Keep track of what the user wants.
        if units.lower() not in ["ta*", "flux"]:
            logger.info("Vane calibrated data will be calibrated to Ta* units by default.")
            units = "Ta"  # Set to Ta to disable scaling during calibration. Vane calibrates to Ta* by default.
            requested_units = (
                "Ta*"  # Force to Ta* if the input was Ta. This will be used at the end to scale the ScanBase.
            )
        if isinstance(vane, VaneSpectrum):
            if (
                zenith_opacity is not None
                and vane._zenith_opacity is not None
                and zenith_opacity != vane._zenith_opacity
            ):
                vane._zenith_opacity = zenith_opacity
                logger.info(
                    f"Zenith opacity provided and present in vane, but they do not match. Will use the value provided ({zenith_opacity} nepers)"
                )
            elif zenith_opacity is None and vane._zenith_opacity is not None:
                zenith_opacity = vane._zenith_opacity
                logger.info(f"Will use a zenith opacity of {zenith_opacity} nepers. Taken from vane.")
            if t_warm is not None:
                logger.info(
                    "t_warm provided, but not used. To change this value, please create a new VaneSpectrum or call with vane as a scan number."
                )
            if t_atm is not None:
                logger.info(
                    "t_atm provided, but not used. To change this value, please create a new VaneSpectrum or call with vane as a scan number."
                )
            if t_cal is not None:
                logger.info(
                    "t_cal provided, but not used. To change this value, please create a new VaneSpectrum or call with vane as a scan number."
                )
        elif isinstance(vane, int):
            vane = self.getvane(
                scan=vane,
                fdnum=fdnum,
                ifnum=ifnum,
                plnum=plnum,
                zenith_opacity=zenith_opacity,
                t_warm=t_warm,
                t_atm=t_atm,
                t_bkg=t_bkg,
                t_cal=t_cal,
                apply_flags=apply_flags,
            )
        else:
            raise TypeError(f"vane must be an int or VaneSpectrum. Got a {type(vane)} instead.")

        return vane, units, requested_units, zenith_opacity

    def _check_vane_and_t_sys_args(self, vane, t_sys):
        """Check if both arguments were provided."""
        if t_sys is not None and vane is not None:
            logger.warning("Both t_sys and vane provided. Ignoring t_sys.")
            t_sys = None

    def _set_scale_vane(self, scan, units, zenith_opacity):
        """
        Force scale to be Ta* and then scale as needed.
        This is used for calibration with a vane, because
        it calibrates to Ta* and we do not have (?) a
        way of handling this without this kludge.

        Parameters
        ----------
        scan : `~dysh.spectra.scan.ScanBase`
            Scan to have its scale updated.
        units : str
            Units of the updated `scan`.
        zenith_opacity : float
            Zenith opacity in nepers.
        """
        scan._tscale_fac[:] = 1.0
        scan._tscale = "ta*"
        scan._update_scale_meta()
        scan.scale(units, zenith_opacity=zenith_opacity)


class GBTOffline(GBTFITSLoad):
    """
    GBTOffline('foo')   connects to a GBT project 'foo' using GBTFITSLoad

    Note project directories are assumed to exist in /home/sdfits
    or whereever dysh_data thinks your /home/sdfits lives.

    Also note, as in GBTIDL, one can use SDFITS_DATA instead of DYSH_DATA

    Use dysh_data('?') to display all filenames in the "sdfits" area.

    """

    @log_call_to_history
    def __init__(self, fileobj, *args, **kwargs):
        self._offline = fileobj
        self._filename = dysh_data(fileobj)
        GBTFITSLoad.__init__(self, self._filename, *args, **kwargs)


class GBTOnline(GBTFITSLoad):
    """
    GBTOnline('foo')   monitors project 'foo' as if it could be online
    GBTOnline()        monitors for new projects and connects, and refreshes when updated

    Note project directories are assumed to exist in /home/sdfits
    or whereever dysh_data thinks your /home/sdfits lives.

    Also note, as in GBTIDL, one can use SDFITS_DATA instead of DYSH_DATA

    Use dysh_data('?') to display all filenames in the "sdfits" area.

    """

    @log_call_to_history
    def __init__(self, fileobj=None, *args, **kwargs):
        self._online = fileobj
        self._args = args
        self._kwargs = kwargs
        self._platform = platform.system()  # cannot update in "Windows", see #447
        if fileobj is not None:
            self._online_mode = 1  # monitor this file
            if os.path.isdir(fileobj):
                GBTFITSLoad.__init__(self, fileobj, *args, **kwargs)
            else:
                self._online = dysh_data(fileobj)
                GBTFITSLoad.__init__(self, self._online, *args, **kwargs)
            logger.info(f"Connecting to explicit file: {self._online} - will be monitoring this")

        else:
            self._online_mode = 2  #  monitor all files?
            logger.debug("Testing online mode, finding most recent file")
            if "SDFITS_DATA" in os.environ:
                logger.debug("warning: using SDITS_DATA")
                sdfits_root = os.environ["SDFITS_DATA"]
            elif "DYSH_DATA" in os.environ:
                sdfits_root = os.environ["DYSH_DATA"] + "/sdfits"
                logger.debug("warning: using DYSH_DATA")
            else:
                sdfits_root = "/home/sdfits"
            logger.debug(f"Using SDFITS_DATA {sdfits_root}")

            if not os.path.isdir(sdfits_root):  # @todo shouldn't this be an exception?
                logger.info(f"Cannot find {sdfits_root}")
                return None

            # 1. check the status_file ?
            status_file = "sdfitsStatus.txt"
            if os.path.exists(sdfits_root + "/" + status_file):
                logger.debug(f"Found {status_file} but not using it yet")

            # 2. visit each directory where the final leaf contains fits files, and find the most recent one
            n = 0
            mtime_max = 0
            for dirname, subdirs, files in os.walk(sdfits_root):
                if len(subdirs) == 0:
                    n = n + 1
                    for fname in files:
                        if fname.split(".")[-1] == "fits":
                            mtime = os.path.getmtime(dirname + "/" + fname)
                            if mtime > mtime_max:
                                mtime_max = mtime
                                project = dirname
                            break
            if n == 0:
                return None

            self._online = project
            GBTFITSLoad.__init__(self, self._online, *self._args, **self._kwargs)
            self._mtime = os.path.getmtime(self.filenames()[0])

        # we only test the first filename in the list, assuming they're all being written

        self._mtime = os.path.getmtime(self.filenames()[0])
        for f in self.filenames():
            self._mtime = max(self._mtime, os.path.getmtime(f))
        delta = (time.time() - self._mtime) / 60.0

        logger.info(f"Connected to: {self._online}")
        logger.info(f"Data has not been updated in {delta:.2f} minutes.")
        # end of __init__

    def _reload(self, force=False):
        """force a reload of the latest"""
        if self._platform == "Windows":
            logger.warning("Cannot reload on Windows, see issue #447")
            return
        if not force:
            for f in self.filenames():
                mtime = max(self._mtime, os.path.getmtime(f))
            if mtime > self._mtime:
                self._mtime = mtime
                logger.debug("NEW MTIME:", self._mtime)
                force = True
        if force:
            logger.info(f"Reload {self._online}")
            GBTFITSLoad.__init__(self, self._online, *self._args, **self._kwargs)
        return force

    # examples of catchers for reloading

    def summary(self, *args, **kwargs):
        self._reload()
        return super().summary(*args, **kwargs)

    def gettp(self, *args, **kwargs):
        self._reload()
        return super().gettp(*args, **kwargs)

    def getsigref(self, *args, **kwargs):
        self._reload()
        return super().getsigref(*args, **kwargs)

    def getps(self, *args, **kwargs):
        self._reload()
        return super().getps(*args, **kwargs)

    def getnod(self, *args, **kwargs):
        self._reload()
        return super().getnod(*args, **kwargs)

    def getfs(self, *args, **kwargs):
        self._reload()
        return super().getfs(*args, **kwargs)

    def subbeamnod(self, *args, **kwargs):
        self._reload()
        return super().subbeamnod(*args, **kwargs)

    def vanecal(self, *args, **kwargs):
        self._reload()
        return super().vanecal(*args, **kwargs)

    def calseq(self, *args, **kwargs):
        self._reload()
        return super().calseq(*args, **kwargs)

    def gettcal(self, *args, **kwargs):
        self._reload()
        return super().gettcal(*args, **kwargs)


def _parse_tsys(tsys: float | np.ndarray | list | dict, scans: list) -> dict:
    """
    Parse the system temperatures for a list of scans.

    Parameters
    ----------
    tsys : float or `~numpy.ndarray` or list or dict
        The system temperature(s)
    scans : list
        list of scan numbers associated with the system temperature(s)

    Raises
    ------
    TypeError
        If there is a mismatch between number of system temperatures and number of scans

    Returns
    -------
    dict
        Dictionary of system temperatures with scan number as keys
    """
    if isinstance(tsys, numbers.Real):
        tsys = _tsys_1Darray_to_dict(tsys, scans)
    if isinstance(tsys, list):
        tsys = np.array(tsys)
    if isinstance(tsys, np.ndarray):
        if tsys.ndim <= 1:
            tsys = _tsys_1Darray_to_dict(tsys, scans)
        elif tsys.ndim == 2:
            tsys = _tsys_2Darray_to_dict(tsys, scans)
    if isinstance(tsys, dict):
        # Check that there is one entry for every scan.
        if list(tsys.keys()) != list(scans):
            missing = set(scans) - set(tsys.keys())
            raise TypeError(f"Missing system temperature for scan(s): {','.join(map(str, missing))}")
        tsys = _tsys_dict_to_dict(tsys, scans)

    return tsys


def _tsys_1Darray_to_dict(tsys, scans):
    """Convert 1D array of system temperatures to a dictionary with scan number as keys"""
    tsys_dict = {}
    for scan in scans:
        tsys_dict[scan] = np.vstack((tsys, tsys))
    return tsys_dict


def _tsys_2Darray_to_dict(tsys, scans):
    tsys_dict = {}
    for scan in scans:
        tsys_dict[scan] = np.vstack((tsys[0], tsys[1]))
    return tsys_dict


def _tsys_dict_to_dict(tsys, scans):
    tsys_dict = {}
    for scan in scans:
        try:
            len(tsys[scan])
        except TypeError:
            tsys[scan] = [tsys[scan]]
        if len(tsys[scan]) < 2:
            tsys_dict[scan] = np.vstack((tsys[scan], tsys[scan]))
        else:
            tsys_dict[scan] = tsys[scan]
    return tsys_dict<|MERGE_RESOLUTION|>--- conflicted
+++ resolved
@@ -611,11 +611,7 @@
 
         # make a copy here because we can't guarantee if this is a
         # view or a copy without it. See https://pandas.pydata.org/pandas-docs/stable/user_guide/indexing.html#returning-a-view-versus-a-copy
-<<<<<<< HEAD
         if selected:
-=======
-        if selected and len(self.selection._selection_rules) > 0:
->>>>>>> 1879f2db
             df = self.selection.final[cols].copy().astype(col_dtypes)
         else:
             df = self[cols].copy().astype(col_dtypes)
