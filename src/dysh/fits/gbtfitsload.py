--- conflicted
+++ resolved
@@ -963,13 +963,9 @@
             scans = uniq(_final["SCAN"])
         elif type(scans) == int:
             scans = list([scans])
-<<<<<<< HEAD
         if "REF" in kwargs:
             scans.append(kwargs.pop("REF"))
             scans = uniq(scans)
-        plnum = self._fix_ka_rx_if_needed(_final, fdnum, plnum)
-=======
->>>>>>> 8a4c593d
         preselected = {}
         preselected["SCAN"] = scans
         preselected["FDNUM"] = fdnum
