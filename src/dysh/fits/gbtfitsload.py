--- conflicted
+++ resolved
@@ -195,15 +195,10 @@
         scans : int or 2-tuple
             The scan(s) to use. A 2-tuple represents (beginning, ending) scans. Default: show all scans
 
-<<<<<<< HEAD
-            verbose: bool
-                If True, list every record, otherwise return a compact summary
-            show_index: bool
-                If True, show the DataFrame index column.  Default: False
-=======
         verbose: bool
             If True, list every record, otherwise return a compact summary
->>>>>>> c60c4628
+        show_index: bool
+            If True, show the DataFrame index column.  Default: False
 
         Returns
         -------
