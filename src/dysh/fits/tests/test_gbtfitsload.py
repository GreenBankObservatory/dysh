import glob
import logging
import os
import shutil
import warnings
from copy import deepcopy
from pathlib import Path

import numpy as np
import pandas as pd
import pytest
from astropy.io import fits
from pandas.testing import assert_frame_equal, assert_series_equal

from dysh import util
from dysh.fits import gbtfitsload


class TestGBTFITSLoad:
    """ """

    def setup_method(self):
        self.root_dir = util.get_project_root()
        self.data_dir = f"{self.root_dir}/testdata"
        self._file_list = glob.glob(f"{self.data_dir}/TGBT21A_501_11/*.fits")

    def test_load(self):
        """
        Test loading 8 different sdfits files.
        Check: number of pandas rows loaded is equal to the expected number.
        """
        expected = {
            "TGBT21A_501_11.raw.vegas.fits": 4,
            "TGBT21A_501_11_2.raw.vegas.fits": 8,
            "TGBT21A_501_11_getps_scan_152_intnum_0_ifnum_0_plnum_0.fits": 1,
            "TGBT21A_501_11_gettp_scan_152_ifnum_0_plnum_0_cal_state_0.fits": 1,
            "TGBT21A_501_11_gettp_scan_152_ifnum_0_plnum_0_cal_state_1.fits": 1,
            "TGBT21A_501_11_ifnum_0_int_0-2.fits": 24,
            "TGBT21A_501_11_ifnum_0_int_0-2_getps_152_plnum_0.fits": 1,
            "TGBT21A_501_11_ifnum_0_int_0-2_getps_152_plnum_1.fits": 1,
            "TGBT21A_501_11_gettp_scan_152_ifnum_0_plnum_0.fits": 1,
            "TGBT21A_501_11_gettp_scan_152_ifnum_0_plnum_0_eqweight.fits": 1,
            "TGBT21A_501_11_gettp_scan_152_ifnum_0_plnum_0_keepints.fits": 152,
            "TGBT21A_501_11_scan_152_ifnum_0_plnum_0.fits": 302,
            "getps_154_ifnum_0_plnum_0_intnum_0.fits": 1,
            "TGBT21A_501_11.raw.156.fits": 7,
            "testselection.fits": 50,
            "TGBT21A_501_11_getps_scan_152_ifnum_0_plnum_0_smthoff_15.fits": 1,
            "TGBT21A_504_01/TGBT21A_504_01_gettp_scan_20_ifnum_0_plnum_1_sig_state_0_cal_state_1.fits": 1,
            "TGBT21A_504_01/TGBT21A_504_01_gettp_scan_20_ifnum_0_plnum_1_sig_state_0_cal_state_0.fits": 1,
            "TGBT21A_504_01/TGBT21A_504_01_gettp_scan_20_ifnum_0_plnum_1_sig_state_0_cal_all.fits": 1,
        }

        for fnm in self._file_list:
            print(fnm)

            filename = os.path.basename(fnm)
            sdf = gbtfitsload.GBTFITSLoad(fnm)
            assert len(sdf.index(bintable=0)) == expected[filename]

    def test_getspec(self):
        """
        Test that a GBTFITSLoad object can use the `getspec` function.
        """

        sdf_file = f"{self.data_dir}/TGBT21A_501_11/TGBT21A_501_11.raw.vegas.fits"
        sdf = gbtfitsload.GBTFITSLoad(sdf_file)
        sdf.flag_channel([[0, 100]])
        sdf.apply_flags()
        spec = sdf.getspec(0, setmask=False)
        spec2 = sdf.getspec(0, setmask=True)
        assert any(spec.mask != spec2.mask)
        assert all(spec2.mask[0:101])
        assert all(spec2.mask[102:] == False)

    def test_getps_single_int(self):
        """
        Compare gbtidl result to dysh for a getps spectrum from a single integration/pol/feed.
        For the differenced spectrum (gbtidl - dysh) we check:
         - median is 0.0
         - all non-nan values are less than 5e-7
         - index 3072 is nan (why?)
        """
        gbtidl_file = f"{self.data_dir}/TGBT21A_501_11/TGBT21A_501_11_getps_scan_152_intnum_0_ifnum_0_plnum_0.fits"
        # We should probably use dysh to open the file...
        hdu = fits.open(gbtidl_file)
        gbtidl_getps = hdu[1].data["DATA"][0]

        sdf_file = f"{self.data_dir}/TGBT21A_501_11/TGBT21A_501_11.raw.vegas.fits"
        sdf = gbtfitsload.GBTFITSLoad(sdf_file)
        psscan = sdf.getps(
            fdnum=0,
            ifnum=0,
            plnum=0,
        )
        assert len(psscan) == 1
        psscan.calibrate()
        dysh_getps = psscan[0].calibrated(0).flux.to("K").value

        diff = gbtidl_getps - dysh_getps
        hdu.close()
        assert np.nanmedian(diff) == pytest.approx(0.0, abs=2e-11)
        assert np.all(abs(diff[~np.isnan(diff)]) < 5e-7)
        assert np.isnan(diff[3072])

        # add a test to ensure that a bad scan number raises an ValueError (issue 462)
        with pytest.raises(ValueError):
            sdf.getps(scan=99999, ifnum=0, plnum=0, fdnum=0)

    def test_getps_acs(self):
        """
        Compare `GBTIDL` result to `dysh` with ACS data.
        """

        data_dir = util.get_project_testdata() / "AGBT05B_047_01"
        sdf_file = data_dir / "AGBT05B_047_01.raw.acs"
        idl_file = data_dir / "gbtidl" / "AGBT05B_047_01.getps.acs.fits"

        sdf = gbtfitsload.GBTFITSLoad(sdf_file)
        getps = sdf.getps(scan=51, ifnum=0, plnum=0, fdnum=0)
        ps = getps.timeaverage()
        ps_vals = ps.flux.value

        hdu = fits.open(idl_file)
        table = hdu[1].data
        gbtidl_spec = table["DATA"][0]
        hdu.close()

        # Do not compare NaN values.
        mask = np.isnan(ps_vals) | np.isnan(gbtidl_spec)

        # Compare data.
        diff = ps_vals[~mask] - gbtidl_spec[~mask]
        # try:
        assert np.all(diff < 1e-3)
        # except AssertionError:
        #    print(f"Comparison with GBTIDL ACS Spectrum failed, mean difference is {np.nanmean(diff)}")

        for col in table.names:
            if col not in ["DATA"]:
                try:
                    ps.meta[col]
                except KeyError:
                    continue
                try:
                    assert ps.meta[col] == pytest.approx(table[col][0], 1e-3)
                except AssertionError:
                    print(f"{col} fails: {ps.meta[col]}, {table[col][0]}")

    def test_gettp(self):
        """
        Compare gbtidl result to dysh for a gettp spectrum from a single polarization and feed and
        different cal states.
        For the differenced spectrum (gbtidl - dysh) we check:
        For the noise calibration diode on, off, and both:
         - mean value is 0.0
        """
        # @todo refactor the repeated gbtidl/tp0 sections here.
        # Get the answer from GBTIDL.
        gbtidl_file = f"{self.data_dir}/TGBT21A_501_11/TGBT21A_501_11_gettp_scan_152_ifnum_0_plnum_0_cal_state_1.fits"
        hdu = fits.open(gbtidl_file)
        gbtidl_gettp = hdu[1].data["DATA"][0]
        gbtidl_exp = hdu[1].data["EXPOSURE"][0]
        gbtidl_tsys = hdu[1].data["TSYS"][0]
        hdu.close()

        # Get the answer from dysh.
        sdf_file = f"{self.data_dir}/TGBT21A_501_11/TGBT21A_501_11.raw.vegas.fits"
        sdf = gbtfitsload.GBTFITSLoad(sdf_file)
        tps_on = sdf.gettp(scan=152, sig=True, cal=True, calibrate=True, ifnum=0, plnum=0, fdnum=0)
        assert len(tps_on) == 1

        # Compare.
        tp0 = tps_on[0].total_power(0)
        diff = tp0.flux.value - gbtidl_gettp
        assert np.nanmean(diff) == 0.0
        assert tp0.meta["TSYS"] == pytest.approx(gbtidl_tsys)
        assert tp0.meta["EXPOSURE"] == pytest.approx(gbtidl_exp)

        # Now with the noise diode Off.
        tps_off = sdf.gettp(scan=152, sig=True, cal=False, calibrate=True, ifnum=0, plnum=0, fdnum=0)
        assert len(tps_off) == 1
        gbtidl_file = f"{self.data_dir}/TGBT21A_501_11/TGBT21A_501_11_gettp_scan_152_ifnum_0_plnum_0_cal_state_0.fits"
        hdu = fits.open(gbtidl_file)
        gbtidl_gettp = hdu[1].data["DATA"][0]
        gbtidl_exp = hdu[1].data["EXPOSURE"][0]
        gbtidl_tsys = hdu[1].data["TSYS"][0]
        tp0 = tps_off[0].total_power(0)
        diff = tp0.flux.value - gbtidl_gettp
        hdu.close()
        assert np.nanmean(diff) == 0.0
        assert tp0.meta["TSYS"] == pytest.approx(gbtidl_tsys)
        assert tp0.meta["EXPOSURE"] == pytest.approx(gbtidl_exp)

        # Now, both on and off.
        tps = sdf.gettp(scan=152, sig=None, cal=None, calibrate=True, ifnum=0, plnum=0, fdnum=0)
        assert len(tps) == 1
        gbtidl_file = f"{self.data_dir}/TGBT21A_501_11/TGBT21A_501_11_gettp_scan_152_ifnum_0_plnum_0.fits"
        hdu = fits.open(gbtidl_file)
        gbtidl_gettp = hdu[1].data["DATA"][0]
        gbtidl_exp = hdu[1].data["EXPOSURE"][0]
        gbtidl_tsys = hdu[1].data["TSYS"][0]
        tp0 = tps[0].total_power(0)
        diff = tp0.flux.value - gbtidl_gettp
        hdu.close()
        assert np.nanmean(diff) == 0.0
        assert tp0.meta["TSYS"] == pytest.approx(gbtidl_tsys)
        assert tp0.meta["EXPOSURE"] == pytest.approx(gbtidl_exp)

        # Now do some sig=F data.
        sdf_file = f"{self.data_dir}/TGBT21A_504_01/TGBT21A_504_01.raw.vegas/TGBT21A_504_01.raw.vegas.A.fits"
        sdf = gbtfitsload.GBTFITSLoad(sdf_file)
        tps = sdf.gettp(scan=20, ifnum=0, plnum=1, fdnum=0, sig=False, cal=True)
        gbtidl_file = (
            f"{self.data_dir}/TGBT21A_504_01/TGBT21A_504_01_gettp_scan_20_ifnum_0_plnum_1_sig_state_0_cal_state_1.fits"
        )
        hdu = fits.open(gbtidl_file)
        gbtidl_gettp = hdu[1].data["DATA"][0]
        gbtidl_exp = hdu[1].data["EXPOSURE"][0]
        gbtidl_tsys = hdu[1].data["TSYS"][0]
        tp0 = tps[0].timeaverage()
        diff = (tp0.flux.value - gbtidl_gettp) / gbtidl_gettp
        hdu.close()
        assert np.nanmean(diff) < 3e-8
        assert tp0.meta["TSYS"] == pytest.approx(gbtidl_tsys)
        assert tp0.meta["EXPOSURE"] == pytest.approx(gbtidl_exp)

        tps = sdf.gettp(scan=20, ifnum=0, plnum=1, fdnum=0, sig=False, cal=False)
        gbtidl_file = (
            f"{self.data_dir}/TGBT21A_504_01/TGBT21A_504_01_gettp_scan_20_ifnum_0_plnum_1_sig_state_0_cal_state_0.fits"
        )
        hdu = fits.open(gbtidl_file)
        gbtidl_gettp = hdu[1].data["DATA"][0]
        gbtidl_exp = hdu[1].data["EXPOSURE"][0]
        gbtidl_tsys = hdu[1].data["TSYS"][0]
        tp0 = tps[0].timeaverage()
        diff = (tp0.flux.value - gbtidl_gettp) / gbtidl_gettp
        hdu.close()
        assert np.nanmean(diff) < 1e-7
        assert tp0.meta["TSYS"] == pytest.approx(gbtidl_tsys)
        assert tp0.meta["EXPOSURE"] == pytest.approx(gbtidl_exp)

        tps = sdf.gettp(scan=20, ifnum=0, plnum=1, fdnum=0, sig=False, cal=None)
        gbtidl_file = (
            f"{self.data_dir}/TGBT21A_504_01/TGBT21A_504_01_gettp_scan_20_ifnum_0_plnum_1_sig_state_0_cal_all.fits"
        )
        hdu = fits.open(gbtidl_file)
        gbtidl_gettp = hdu[1].data["DATA"][0]
        gbtidl_exp = hdu[1].data["EXPOSURE"][0]
        gbtidl_tsys = hdu[1].data["TSYS"][0]
        tp0 = tps[0].timeaverage()
        diff = (tp0.flux.value - gbtidl_gettp) / gbtidl_gettp
        hdu.close()
        assert np.nanmean(diff) < 1e-7
        assert tp0.meta["TSYS"] == pytest.approx(gbtidl_tsys)
        assert tp0.meta["EXPOSURE"] == pytest.approx(gbtidl_exp)

        # Self consistency check.
        # This only makes sure that the output matches what is expected given the data selection.
        data_path = f"{self.data_dir}/AGBT18B_354_03/AGBT18B_354_03.raw.vegas/AGBT18B_354_03.raw.vegas.A.fits"
        sdf = gbtfitsload.GBTFITSLoad(data_path, verbose=False)
        tests = {
            0: {"SCAN": 6, "IFNUM": 2, "PLNUM": 0, "CAL": None, "SIG": None},
            1: {"SCAN": 6, "IFNUM": 2, "PLNUM": 0, "CAL": True, "SIG": None},
            2: {"SCAN": 6, "IFNUM": 2, "PLNUM": 0, "CAL": False, "SIG": None},
            3: {"SCAN": 6, "IFNUM": 2, "PLNUM": 0, "CAL": None, "SIG": True},
            4: {"SCAN": 6, "IFNUM": 2, "PLNUM": 0, "CAL": None, "SIG": False},
            5: {"SCAN": 6, "IFNUM": 2, "PLNUM": 0, "CAL": True, "SIG": True},
            6: {"SCAN": 6, "IFNUM": 2, "PLNUM": 0, "CAL": True, "SIG": False},
            7: {"SCAN": 6, "IFNUM": 2, "PLNUM": 0, "CAL": False, "SIG": False},
            8: {"SCAN": 6, "IFNUM": 2, "PLNUM": 0, "CAL": False, "SIG": True},
        }
        for k, v in tests.items():
            if v["SIG"] == False:
                with pytest.raises(Exception):
                    tps = sdf.gettp(
                        scan=v["SCAN"], ifnum=v["IFNUM"], plnum=v["PLNUM"], fdnum=0, cal=v["CAL"], sig=v["SIG"]
                    )
                continue
            tps = sdf.gettp(scan=v["SCAN"], ifnum=v["IFNUM"], plnum=v["PLNUM"], fdnum=0, cal=v["CAL"], sig=v["SIG"])
            if v["CAL"]:
                assert np.all(tps[0]._refcalon[0] == tps[0].total_power(0).flux.value)
            tp = tps.timeaverage(weights=None)
            if v["CAL"] is None:
                cal = (0.5 * (tps[0]._refcalon + tps[0]._refcaloff)).astype(np.float64)
            elif not v["CAL"]:
                # CAL=False
                cal = tps[0]._refcaloff.astype(np.float64)
            else:
                # CAL=True
                cal = tps[0]._refcalon.astype(np.float64)
            # diff = tp.flux.value - np.nanmean(cal, axis=0)
            assert np.all(tp.flux.value - np.nanmean(cal, axis=0) == 0)
        # Check that selection is being applied properly.
        tp_scans = sdf.gettp(scan=[6, 7], plnum=0, ifnum=2, fdnum=0)
        # Weird that the results are different for a bunch of channels.
        # This has to do with slight differences in Tsys weighting in ScanBlock.timeaverage() vs. Scan.timeaverage()
        assert np.all(
            (sdf.gettp(scan=6, plnum=0, ifnum=2, fdnum=0).timeaverage().flux - tp_scans[0].timeaverage().flux).value
            < 2e-6
        )
        assert np.all(
            (sdf.gettp(scan=7, plnum=0, ifnum=2, fdnum=0).timeaverage().flux - tp_scans[1].timeaverage().flux).value
            < 2e-6
        )
        assert np.all(
            (
                sdf.gettp(scan=6, plnum=0, ifnum=2, fdnum=0).timeaverage(weights=None).flux
                - tp_scans[0].timeaverage(weights=None).flux
            ).value
            == 0
        )
        assert np.all(
            (
                sdf.gettp(scan=7, plnum=0, ifnum=2, fdnum=0).timeaverage(weights=None).flux
                - tp_scans[1].timeaverage(weights=None).flux
            ).value
            == 0
        )

    def test_load_multifits(self):
        """
        Loading multiple SDFITS files under a directory.
        It checks that

        * the GBTFITSLoad object has the correct number of IFs
        * the GBTFITSLoad object has the correct number of polarizations
        * the GBTFITSLoad object has the correct number of beams
        """

        fits_path = f"{self.data_dir}/AGBT18B_354_03/AGBT18B_354_03.raw.vegas"

        sdf = gbtfitsload.GBTFITSLoad(fits_path)

        # Check IFNUMs.
        ifnums = np.sort(sdf.udata("IFNUM"))
        assert np.sum(np.subtract(ifnums, [0, 1, 2, 3])) == 0

        # Check PLNUMs.
        plnums = np.sort(sdf.udata("PLNUM"))
        assert np.sum(np.subtract(plnums, [0, 1])) == 0

        # Check FDNUMs.
        fdnums = np.sort(sdf.udata("FDNUM"))
        assert len(fdnums) == 1
        assert np.sum(np.subtract(fdnums, [0])) == 0

    # @pytest.mark.skip(reason="We need to update this to work with multifits and ScanBlocks")
    def test_multifits_getps_offon(self):
        """
        Loading multiple SDFITS files under a directory.
        It checks that

        * getps works on all IFs
        *
        """
        proj_dir = f"{self.data_dir}/AGBT18B_354_03"
        # Load the data.
        fits_dir = f"{proj_dir}/AGBT18B_354_03.raw.vegas"
        sdf = gbtfitsload.GBTFITSLoad(fits_dir)

        # Check one IF.
        ps_scans = sdf.getps(scan=6, ifnum=2, plnum=0, fdnum=0)
        ps_spec = ps_scans[0].calibrated(0).flux.to("K").value

        gbtidl_dir = f"{proj_dir}/gbtidl_outputs"
        hdu = fits.open(f"{gbtidl_dir}/getps_scan_6_ifnum_2_plnum_0_intnum_0.fits")
        table = hdu[1].data
        gbtidl_spec = table["DATA"]

        diff = ps_spec.astype(np.float32) - gbtidl_spec[0]
        hdu.close()
        # assert np.all((ps_spec.astype(np.float32) - gbtidl_spec) == 0)
        assert np.all(abs(diff[~np.isnan(diff)]) < 7e-5)
        assert table["EXPOSURE"] == ps_scans[0].calibrated(0).meta["EXPOSURE"]
        assert np.all(abs(diff[~np.isnan(diff)]) < 7e-5)

    def test_summary(self):
        """Test that some of the columns in the summary
        match the ones produced by `GBTIDL`."""

        def read_gbtidl_summary(filename, idx=1):
            """ """
            with open(filename, "r") as log:
                lines = log.readlines()
            lines.pop(idx)
            tmp = Path(f"{filename}.tmp")
            with open(tmp, "w") as f:
                for line in lines:
                    f.write(line)

            df = pd.read_fwf(f"{filename}.tmp")
            # Clean up.
            tmp.unlink()

            return df

        cols = {
            "SCAN": "Scan",
            "OBJECT": "Source",
            "VELOCITY": "Vel",
            # "PROC": "Proc", # GBTIDL trims the names.
            "PROCSEQN": "Seq",
            "# IF": "nIF",
            "# INT": "nInt",
            "# FEED": "nFd",
        }

        path = util.get_project_testdata() / "AGBT05B_047_01"
        sdf_file = path / "AGBT05B_047_01.raw.acs"
        sdf = gbtfitsload.GBTFITSLoad(sdf_file)
        dysh_df = sdf.summary()

        gbtidl_summary = read_gbtidl_summary(path / "gbtidl" / "AGBT05B_047_01.summary")

        for col in cols.items():
            assert_series_equal(
                dysh_df[col[0]],  # .sort_values(),
                gbtidl_summary[col[1]],  # .sort_values(),
                check_dtype=False,
                check_names=False,
                check_index=False,
            )

    def test_contruct_integration_number(self):
        """Test that construction of integration number (intnum) during FITS load matches
        that in the GBTIDL index file
        """
        p = util.get_project_testdata() / "AGBT20B_014_03.raw.vegas"
        index_file = p / "AGBT20B_014_03.raw.vegas.A6.index"
        data_file = p / "AGBT20B_014_03.raw.vegas.A6.fits"
        g = gbtfitsload.GBTFITSLoad(data_file)
        gbtidl_index = pd.read_csv(index_file, skiprows=10, sep=r"\s+")
        assert np.all(g._index["INTNUM"] == gbtidl_index["INT"])

    def test_getps_smoothref(self):
        """ """

        path = util.get_project_testdata() / "TGBT21A_501_11"
        data_file = path / "TGBT21A_501_11.raw.vegas.fits"
        gbtidl_file = path / "TGBT21A_501_11_getps_scan_152_ifnum_0_plnum_0_smthoff_15.fits"

        sdf = gbtfitsload.GBTFITSLoad(data_file)
        sb = sdf.getps(scan=152, ifnum=0, plnum=0, fdnum=0, smoothref=15)
        ta = sb.timeaverage()

        hdu = fits.open(gbtidl_file)
        table = hdu[1].data
        hdu.close()
        gbtidl_spec = table["DATA"][0]

        diff = ta.flux.to("K").value.astype(np.float32) - gbtidl_spec

        assert np.all(abs(diff[~np.isnan(diff)]) < 7e-5)
        assert ta.meta["EXPOSURE"] == table["EXPOSURE"][0]
        for k, v in ta.meta.items():
            if k in ["DURATION", "TUNIT7", "VSPRPIX", "CAL"]:
                continue
            try:
                assert v == table[k][0]
            except KeyError:
                continue

    def test_getps_flagging(self):
        path = util.get_project_testdata() / "TGBT21A_501_11"
        data_file = path / "TGBT21A_501_11.raw.vegas.fits"
        sdf = gbtfitsload.GBTFITSLoad(data_file)
        sdf.flag_channel([[10, 20], [30, 41]])
        sb = sdf.getps(scan=152, ifnum=0, plnum=0, fdnum=0, apply_flags=True)
        ta = sb.timeaverage()
        # average_spectra masks out the NaN in channel 3072
        expected_mask = np.hstack([np.arange(10, 21), np.arange(30, 42), np.array([3072])])
        assert np.all(np.where(ta.mask) == expected_mask)

    def test_write_single_file(self, tmp_path):
        "Test that writing an SDFITS file works when subselecting data"
        p = util.get_project_testdata() / "AGBT20B_014_03.raw.vegas"
        data_file = p / "AGBT20B_014_03.raw.vegas.A6.fits"
        g = gbtfitsload.GBTFITSLoad(data_file)
        o = tmp_path / "sub"
        o.mkdir()
        out = o / "test_write_single.fits"
        g.write(out, plnum=1, intnum=2, overwrite=True)
        t = gbtfitsload.GBTFITSLoad(out)
        assert set(t._index["PLNUM"]) == set([1])
        # assert set(t._index["INT"]) == set([2])  # this exists because GBTIDL wrote it
        assert set(t._index["INTNUM"]) == set([2])

    def test_write_multi_file(self, tmp_path):
        "Test that writing multiple SDFITS files works, including subselection of data"
        f = util.get_project_testdata() / "AGBT18B_354_03/AGBT18B_354_03.raw.vegas/"
        g = gbtfitsload.GBTFITSLoad(f)
        # writes testmultia0,1,2,3.fits
        o = tmp_path / "sub"
        o.mkdir()
        output = o / "testmulti.fits"
        g.write(output, multifile=True, scan=6, overwrite=True)
        # @todo remove test output files in a teardown method
        sdf = gbtfitsload.GBTFITSLoad(o)
        assert set(sdf["SCAN"]) == set([6])

    def test_write_all(self, tmp_path):
        """Test that we can write a loaded SDFITS file without any changes"""
        p = util.get_project_testdata() / "AGBT20B_014_03.raw.vegas"
        data_file = p / "AGBT20B_014_03.raw.vegas.A6.fits"
        org_sdf = gbtfitsload.GBTFITSLoad(data_file)
        d = tmp_path / "sub"
        d.mkdir()
        output = d / "test_write_all.fits"
        # don't write flags to avoid TDIM84 new column
        org_sdf.write(output, overwrite=True, flags=False)
        new_sdf = gbtfitsload.GBTFITSLoad(output)
        # Compare the index for both SDFITS.
        # Note we now auto-add a HISTORY card at instantiation, so drop that
        # from the comparison
        assert_frame_equal(org_sdf._index, new_sdf._index.drop(columns="HISTORY"))

    def test_get_item(self):
        f = util.get_project_testdata() / "AGBT18B_354_03/AGBT18B_354_03.raw.vegas/"
        g = gbtfitsload.GBTFITSLoad(f)
        assert list(set(g["PLNUM"])) == [0, 1]
        assert list(set(g[["SCAN", "IFNUM"]].loc[0])) == [2, 6]
        # test case insensitivity
        assert list(set(g["plnum"])) == [0, 1]
        with pytest.raises(KeyError):
            g["FOOBAR"]

    def test_set_item(self, tmp_path):
        # First test with a single number or string
        keyval = {
            "IFNUM": 12,
            "FRONTEND": "Rx999",
            "sitelong": 42.21,
        }
        d = util.get_project_testdata()
        files = [
            d / "AGBT20B_014_03.raw.vegas/AGBT20B_014_03.raw.vegas.A6.fits",  # single file
            d / "AGBT18B_354_03/AGBT18B_354_03.raw.vegas/",  # multiple files
        ]
        o = tmp_path / "gsetitem"
        o.mkdir()

        i = 0
        for f in files:
            g = gbtfitsload.GBTFITSLoad(f)
            for key, val in keyval.items():
                _set = set([val])
                g[key] = val
                assert set(g[key]) == _set
                for sdf in g._sdf:
                    assert set(sdf[key]) == _set
                    for b in sdf._bintable:
                        assert set(b.data[key]) == _set

            # check that thing were written correctly.
            out = o / f"test_write_gsetitem{i}.fits"
            print(f"trying to writing file #{i} {out}")
            g.write(out, overwrite=True, flags=False)
            i += 1
            if "A6" in f.name:
                g = gbtfitsload.GBTFITSLoad(out)
            else:
                g = gbtfitsload.GBTFITSLoad(o)
            for key, val in keyval.items():
                _set = set([val])
                g[key] = val
                assert set(g[key]) == _set
                for sdf in g._sdf:
                    assert set(sdf[key]) == _set
                    for b in sdf._bintable:
                        assert set(b.data[key]) == _set

        # now test array of numbers or strings
        for f in files:
            g = gbtfitsload.GBTFITSLoad(f)
            for key, val in keyval.items():
                array = [val] * g.total_rows
                _set = set([val])
                g[key] = array
                assert set(g[key]) == _set
                for sdf in g._sdf:
                    for b in sdf._bintable:
                        assert set(b.data[key]) == _set

            # check that thing were written correctly.
            out = o / f"test_write_gsetitem{i}.fits"
            print(f"trying to writing file #{i} {out}")
            g.write(out, overwrite=True, flags=False)
            i += 1
            if "A6" in f.name:
                g = gbtfitsload.GBTFITSLoad(out)
            else:
                g = gbtfitsload.GBTFITSLoad(o)
            for key, val in keyval.items():
                _set = set([val])
                g[key] = val
                assert set(g[key]) == _set
                for sdf in g._sdf:
                    assert set(sdf[key]) == _set
                    for b in sdf._bintable:
                        assert set(b.data[key]) == _set

        # check that exception is handled for incorrect length
        for f in files:
            g = gbtfitsload.GBTFITSLoad(f)
            for key, val in keyval.items():
                array = [val] * 2 * g.total_rows
                with pytest.raises(ValueError):
                    g[key] = array

        # test that changed a previously selection column results in a warning
        g = gbtfitsload.GBTFITSLoad(files[0])
        g.select(ifnum=2)
        with pytest.warns(UserWarning):
            g["ifnum"] = 3

        def test_data_access(self):
            """test getting and setting the DATA column of SDFITS"""
            # File with a single BinTableHDU
            d = util.get_project_testdata()
            f = d / "AGBT18B_354_03/AGBT18B_354_03.raw.vegas/AGBT18B_354_03.raw.vegas.A.fits"
            g = gbtfitsload.GBTFITSLoad(f)
            data = g["DATA"]
            assert data.shape == (32, 131072)
            g["DATA"] = np.zeros([32, 131072])
            assert np.all(g["DATA"] == 0)

            # File with multiple BinTableHDUs
            f = d / "TGBT17A_506_11/TGBT17A_506_11.raw.vegas.A_truncated_rows.fits"
            g = gbtfitsload.GBTFITSLoad(f)
            # The binary tables have different shapes, so setting and getting is not allowed.
            with pytest.raises(Exception):
                g["DATA"]
            with pytest.raises(Exception):
                g["DATA"] = np.random.rand(1024)
            # Multiple files
            f = util.get_project_testdata() / "AGBT18B_354_03/AGBT18B_354_03.raw.vegas/"
            g = gbtfitsload.GBTFITSLoad(f)

    def test_azel_coords(self, tmp_path):
        """
        Test that observations using AzEl coordinates can produce a valid `Spectrum`.
        """

        # Reuse an existing file in testdata.
        fits_path = util.get_project_testdata() / "AGBT18B_354_03/AGBT18B_354_03.raw.vegas"
        new_path = tmp_path / "o"
        new_path.mkdir(parents=True)
        sdf_org = gbtfitsload.GBTFITSLoad(fits_path)
        sdf_org["RADESYS"] = ""
        sdf_org["CTYPE2"] = "AZ"
        sdf_org["CTYPE3"] = "EL"

        # Create a temporary directory and write the modified SDFITS.
        new_path = tmp_path / "o"
        new_path.mkdir(parents=True, exist_ok=True)
        sdf_org.write(new_path / "test_azel.fits", overwrite=True, flags=True)

        # Now the actual test.
        sdf = gbtfitsload.GBTFITSLoad(new_path)
        # Not this part of the test, but just to make sure.
        assert np.all(sdf["RADESYS"] == "AltAz")
        # Test that we can create a `Spectrum` object.
        tp = sdf.gettp(scan=6, plnum=0, ifnum=0, fdnum=0)[0].total_power(0)

    def test_hadec_coords(self, tmp_path):
        """
        Test that observations using HADec coordinates can produce a valid `Spectrum`.
        """

        # Reuse an existing file in testdata.
        fits_path = util.get_project_testdata() / "AGBT18B_354_03/AGBT18B_354_03.raw.vegas"
        new_path = tmp_path / "o"
        new_path.mkdir(parents=True)
        sdf_org = gbtfitsload.GBTFITSLoad(fits_path)
        sdf_org["RADESYS"] = ""
        sdf_org["CTYPE2"] = "HA"

        # Create a temporary directory and write the modified SDFITS.
        new_path = tmp_path / "o"
        new_path.mkdir(parents=True, exist_ok=True)
        sdf_org.write(new_path / "test_hadec.fits", overwrite=True)

        # Now the actual test.
        sdf = gbtfitsload.GBTFITSLoad(new_path)
        # Not this part of the test, but just to make sure.
        assert np.all(sdf["RADESYS"] == "hadec")
        # Test that we can create a `Spectrum` object.
        tp = sdf.gettp(scan=6, plnum=0, ifnum=0, fdnum=0)[0].total_power(0)

    def test_galactic_coords(self, tmp_path):
        """
        Test that observations using Galactic coordinates can produce a valid `Spectrum`.
        """

        # Reuse an existing file in testdata.
        fits_path = util.get_project_testdata() / "AGBT18B_354_03/AGBT18B_354_03.raw.vegas"
        new_path = tmp_path / "o"
        new_path.mkdir(parents=True)
        sdf_org = gbtfitsload.GBTFITSLoad(fits_path)
        sdf_org["RADESYS"] = ""
        sdf_org["CTYPE2"] = "GLON"
        sdf_org["CTYPE3"] = "GLAT"

        # Create a temporary directory and write the modified SDFITS.
        new_path = tmp_path / "o"
        new_path.mkdir(parents=True, exist_ok=True)
        sdf_org.write(new_path / "test_galactic.fits", overwrite=True)

        # Now the actual test.
        sdf = gbtfitsload.GBTFITSLoad(new_path)
        # Not this part of the test, but just to make sure.
        assert np.all(sdf["RADESYS"] == "galactic")
        # Test that we can create a `Spectrum` object.
        tp = sdf.gettp(scan=6, plnum=0, ifnum=0, fdnum=0)[0].total_power(0)

    def test_add_history_comments(self):
        fits_path = util.get_project_testdata() / "AGBT18B_354_03/AGBT18B_354_03.raw.vegas"
        sdf = gbtfitsload.GBTFITSLoad(fits_path)
        sb = sdf.gettp(scan=6, plnum=0, ifnum=0, fdnum=0)
        sdf.add_comment("My dear Aunt Sally")
        sdf.add_history("ran the test for history and comments")
        assert "My dear Aunt Sally" in sdf.comments
        assert "ran the test for history and comments" in sdf.history
        assert any("Project ID: AGBT18B_354_03" in substr for substr in sb.history)

    def test_online(self, tmp_path):
        f1 = util.get_project_testdata() / "TGBT21A_501_11/TGBT21A_501_11.raw.vegas.fits"
        f2 = util.get_project_testdata() / "TGBT21A_501_11/TGBT21A_501_11_2.raw.vegas.fits"
        #
        sdfits = tmp_path / "sdfits"
        sdfits.mkdir()
        os.environ["SDFITS_DATA"] = str(sdfits)
        print("PJT1", sdfits)
        o1 = sdfits / "online.fits"
        print("PJT2", o1)
        #
        shutil.copyfile(f1, o1)
        sdf = gbtfitsload.GBTOnline()
        s = sdf.summary()
        n = len(sdf._index)
        assert n == 4
        if sdf._platform == "Windows":
            # os.remove(o1)
            # pathlib.Path.unlink(o1)
            print("Windows seems to lock the file, can't remover or overwite")
        else:
            shutil.copyfile(f2, o1)
            s = sdf.summary()
            n = len(sdf._index)
            assert n == 8

    def test_write_read_flags(self, tmp_path):
        fits_path = util.get_project_testdata() / "AGBT18B_354_03/AGBT18B_354_03.raw.vegas"
        sdf = gbtfitsload.GBTFITSLoad(fits_path)
        sdf.flag(ifnum=3)
        sdf.apply_flags()

        new_path = tmp_path / "flagtest_multi"
        new_path.mkdir(parents=True, exist_ok=True)
        # first test with multifile=True. Default is flags=True
        sdf.write(new_path / "test.fits", multifile=True, overwrite=True)
        mdf = gbtfitsload.GBTFITSLoad(new_path)
        for i in range(len(sdf._sdf)):
            assert np.all(sdf._sdf[i]._flagmask[0] == mdf._sdf[i]._flagmask[0])
        # now with multifile = False
        new_path = tmp_path / "flagtest_single"
        new_path.mkdir(parents=True, exist_ok=True)
        sdf.write(new_path / "foobar.fits", multifile=False, overwrite=True)
        g2 = gbtfitsload.GBTFITSLoad(new_path / "foobar.fits", verbose=True)
        flags2 = g2._sdf[0]._flagmask
        for i in range(len(sdf._sdf)):
            assert np.all(sdf._sdf[i]._flagmask[0] == flags2[i])

    def test_additive_flags(self, tmp_path):
        # This test is a regression for issue #429
        # https://github.com/GreenBankObservatory/dysh/issues/429
        # We copy the flag mask for each rule
        # then check that the final flag mask is the logical OR of them
        fits_path = (
            util.get_project_testdata() / "AGBT18B_354_03/AGBT18B_354_03.raw.vegas/AGBT18B_354_03.raw.vegas.A.fits"
        )
        sdf = gbtfitsload.GBTFITSLoad(fits_path, skipflags=True)
        sdf.flag(scan=6, channel=[[2500, 3000]], intnum=range(0, 3))
        sdf.apply_flags()
        flag1 = sdf._sdf[0]._flagmask[0].copy()
        sdf.clear_flags()
        sdf.flag_channel(channel=[[80000, 100000]])
        sdf.apply_flags()
        flag2 = sdf._sdf[0]._flagmask[0].copy()
        sdf.clear_flags()
        sdf.flag(scan=6, channel=[[2500, 3000]], intnum=range(0, 3))
        sdf.flag_channel(channel=[[80000, 100000]])
        sdf.apply_flags()
        assert np.all(sdf._sdf[0]._flagmask[0] == flag1 | flag2)

    def test_read_gbtidl_flags(self):
        """
        Test reading a flag file generated by GBTIDL.
        """
        fits_path = util.get_project_testdata() / "AGBT17A_404_01/AGBT17A_404_01.raw.vegas"
        sdf = gbtfitsload.GBTFITSLoad(fits_path)
        # The data should not be flagged, as the flags are only for intnum=arange(43,52)
        ps = sdf.getps(scan=19, plnum=0, ifnum=0, fdnum=0, apply_flags=True).timeaverage()
        assert np.all(ps.mask == False)
        # The data should be flagged for these integrations.
        ps = sdf.getps(
            scan=19, plnum=0, ifnum=0, fdnum=0, apply_flags=True, intnum=[i for i in range(43, 52)]
        ).timeaverage()
        assert np.all(ps.mask[2299:] == True)
        assert np.all(ps.mask[:2299] == False)

    def test_rawspectrum(self):
        """regression test for issue 442"""
        fits_path = util.get_project_testdata() / "AGBT05B_047_01/AGBT05B_047_01.raw.acs/AGBT05B_047_01.raw.acs.fits"
        sdf = gbtfitsload.GBTFITSLoad(fits_path)
        psscan = sdf.getps(plnum=0, ifnum=0, fdnum=0)  # all scans
        spec = psscan.timeaverage()
        exp1 = spec.meta["EXPOSURE"]  # 214.86978780485427
        sdf.flag_range(elevation=((None, 18.4)))
        psscan2 = sdf.getps(plnum=0, ifnum=0, fdnum=0)
        spec2 = psscan2.timeaverage()
        exp2 = spec2.meta["EXPOSURE"]  # 58.59014643665782
        assert exp2 < exp1

    def test_getnod_wcal(self):
        """
        Test for getnod using data with noise diode.
        """

        # Reduce with dysh.
        fits_path = util.get_project_testdata() / "TGBT22A_503_02/TGBT22A_503_02.raw.vegas"
        sdf = gbtfitsload.GBTFITSLoad(fits_path)
        nodsb = sdf.getnod(scan=62, ifnum=0, plnum=0)
        nodsp0 = nodsb[0].timeaverage()
        nodsp1 = nodsb[1].timeaverage()

        # Load GBTIDL reduction.
        # row 0 is `fdnum=2`.
        # row 1 is `fdnum=6`.
        hdu = fits.open(util.get_project_testdata() / "TGBT22A_503_02/TGBT22A_503_02.cal.vegas.fits")
        table = hdu[1].data

        # Compare.
        assert nodsp0.meta["EXPOSURE"] == pytest.approx(table["EXPOSURE"][0])
        assert nodsp1.meta["EXPOSURE"] == pytest.approx(table["EXPOSURE"][1])
        # These assert internally.
        np.testing.assert_allclose(nodsp0.data, table["DATA"][0], rtol=2e-7, equal_nan=False)
        np.testing.assert_allclose(nodsp1.data, table["DATA"][1], rtol=2e-7, equal_nan=False)
        assert table["TSYS"][0] == pytest.approx(nodsp0.meta["TSYS"])
        assert table["TSYS"][1] == pytest.approx(nodsp1.meta["TSYS"])

    def test_getnod_nocal(self):
        """
        Test for getnod using data without noise diode.
        """

        # Reduce with dysh.
        fits_path = util.get_project_testdata() / "TSCAL_220105_W/TSCAL_220105_W.raw.vegas"
        sdf = gbtfitsload.GBTFITSLoad(fits_path)
        nodsb = sdf.getnod(scan=24, ifnum=0, plnum=0)
        nodsp0 = nodsb[0].timeaverage()
        nodsp1 = nodsb[1].timeaverage()

        # Load GBTIDL reduction.
        # row 0 is `fdnum=0`.
        # row 1 is `fdnum=1`.
        hdu = fits.open(util.get_project_testdata() / "TSCAL_220105_W/TSCAL_220105_W.cal.vegas.fits")
        table = hdu[1].data

        # Compare.
        assert nodsp0.meta["EXPOSURE"] == pytest.approx(table["EXPOSURE"][0])
        assert nodsp1.meta["EXPOSURE"] == pytest.approx(table["EXPOSURE"][1])
        # These assert internally.
        np.testing.assert_allclose(nodsp0.data, table["DATA"][0], rtol=2e-7, equal_nan=False)
        np.testing.assert_allclose(nodsp1.data, table["DATA"][1], rtol=2e-7, equal_nan=False)
        assert table["TSYS"][0] == pytest.approx(nodsp0.meta["TSYS"])
        assert table["TSYS"][1] == pytest.approx(nodsp1.meta["TSYS"])

    def test_subbeamnod(self):
        """simple check of subbeamnod for two different cases.  this mimics the notebook example"""
        sdf_file = f"{self.data_dir}/AGBT13A_124_06/AGBT13A_124_06.raw.acs/AGBT13A_124_06.raw.acs.fits"
        sdf = gbtfitsload.GBTFITSLoad(sdf_file)
        # don't scale
        sb = sdf.subbeamnod(scan=44, fdnum=1, ifnum=0, plnum=0, method="cycle")
        sb2 = sdf.subbeamnod(scan=44, fdnum=1, ifnum=0, plnum=0, method="scan")
        s = sb.timeaverage() - sb2.timeaverage()
        assert np.nanmean(s.data) == pytest.approx(0.0022912487, abs=1e-8)

    def test_scale(self):
        # Check that scaling to Ta* or Jy works.
        # The code that computes the scale factors is tested in test_gaincorrection.py, so
        # we don't need to recheck that here.
        # PSScan
        sdf_file = f"{self.data_dir}/TGBT21A_501_11/TGBT21A_501_11.raw.vegas.fits"
        sdf = gbtfitsload.GBTFITSLoad(sdf_file)
        sba = sdf.getps(scan=152, bunit="ta*", zenith_opacity=0.05, ifnum=0, plnum=0, fdnum=0)
        sbb = sdf.getps(scan=152, bunit="jy", zenith_opacity=0.05, ifnum=0, plnum=0, fdnum=0)
        # The ratio of these scale factors should be the Jy/K of the telescope
        jyperk = sbb[0].bscale / sba[0].bscale
        gc = util.gaincorrection.GBTGainCorrection()
        assert jyperk == pytest.approx(gc.jyperk.value, 1e-6)
        assert sba[0].bunit == "ta*"
        assert sbb[0].bunit == "jy"
        assert sba[0].is_scaled
        assert sbb[0].is_scaled
        # Now test scaling after the fact
        sbd = sdf.getps(scan=152, ifnum=0, plnum=0, fdnum=0)
        sbd[0].scale("jy", zenith_opacity=0.1)
        assert sbd[0].bunit == "jy"
        assert sbd[0].is_scaled

        # try a bad scale type
        with pytest.raises(ValueError):
            sba = sdf.getps(scan=152, bunit="foobar", zenith_opacity=0.05, ifnum=0, plnum=0, fdnum=0)
        # try a bad tau
        with pytest.raises(ValueError):
            sba = sdf.getps(scan=152, bunit="jy", zenith_opacity=-1, ifnum=0, plnum=0, fdnum=0)

        # test that scaling a ScanBlock works, also case insensitivity
        sb = sdf.getps(scan=152, bunit="Ta*", zenith_opacity=0.05, ifnum=0, plnum=0, fdnum=0)
        assert sb.bunit == "ta*"
        with pytest.raises(ValueError):
            sb.scale("not a valid bunit", zenith_opacity=0.2)

    def test_qd_check(self, caplog):
        """
        Test for `qd_check`.
        Check that it identifies the correct amount of data with pointing errors.
        """

        fits_path = util.get_project_testdata() / "TRCO_230413_Ka/TRCO_230413_Ka_scan43.fits"
        sdf = gbtfitsload.GBTFITSLoad(fits_path)
        caplog.set_level(logging.INFO)
        sdf.qd_check()
        assert "0.0%" in caplog.text
        caplog.clear()  # Reset the log capture.
        with warnings.catch_warnings():
            warnings.simplefilter("ignore")
            sdf["QD_EL"] += 100
        sdf.qd_check()
        assert "100.0%" in caplog.text

    def test_qd_correct(self, caplog):
        """
        Test for `qd_correct`.
        Check that it does not modify the sky pointing if the quadrant detector data is flagged as bad.
        Check that it modifies the sky pointing.
        """

        fits_path = util.get_project_testdata() / "TRCO_230413_Ka/TRCO_230413_Ka_scan43.fits"
        sdf = gbtfitsload.GBTFITSLoad(fits_path)
        crval2_org = deepcopy(sdf["CRVAL2"].to_numpy())
        crval3_org = deepcopy(sdf["CRVAL3"].to_numpy())

        # Set QD_BAD to 1.
        # This should not change the pointing information.
        with warnings.catch_warnings():
            warnings.simplefilter("ignore")
            sdf["QD_BAD"] = 1
        with caplog.at_level(logging.INFO):
            sdf.qd_correct()
        assert "All quadrant detector data has been flagged. Will not apply corrections." in caplog.text
        np.testing.assert_array_equal(crval2_org, sdf["CRVAL2"].to_numpy())
        np.testing.assert_array_equal(crval3_org, sdf["CRVAL3"].to_numpy())
        assert np.sum(crval2_org - sdf["CRVAL2"].to_numpy()) == 0.0
        assert np.sum(crval3_org - sdf["CRVAL3"].to_numpy()) == 0.0

        # Back to 0.
        # This should change the pointing data.
        sdf._qd_corrected = False
        with warnings.catch_warnings():
            warnings.simplefilter("ignore")
            sdf["QD_BAD"] = 0
        sdf.qd_correct()
        assert np.sum(crval2_org - sdf["CRVAL2"].to_numpy()) != 0.0
        assert np.sum(crval3_org - sdf["CRVAL3"].to_numpy()) != 0.0

    def test_qd_flag(self):
        """
        Tests for `qd_flag`.
        Test that it flags data.
        """

        fits_path = util.get_project_testdata() / "TRCO_230413_Ka/TRCO_230413_Ka_scan43.fits"
        sdf = gbtfitsload.GBTFITSLoad(fits_path)

        # Nothing to flag.
        sdf.qd_flag()
        assert len(sdf.flags.final.index.values) == 0

        # Add a pointing error so it gets flagged.
        qd_el = sdf["QD_EL"].to_numpy()
        qd_el[10] += 100
        sdf.qd_flag()
        assert np.all(sdf.flags.final.index.values == 10)
        sdf.flags.clear()

        qd_el[11:15] += 100
        sdf.qd_flag()
        np.testing.assert_array_equal(sdf.flags.final.index.values, [10, 11, 12, 13, 14])

<<<<<<< HEAD
    def test_write_multiple_bintables(self, tmp_path):
        """ """

        fits_path = util.get_project_testdata() / "AGBT21B_024_01/AGBT21B_024_01.raw.vegas"
        sdf = gbtfitsload.GBTFITSLoad(fits_path)

        # Write without any flags.
        sdf.write(tmp_path / "test0.fits")
        # Check that the column is there and is empty.
        with fits.open(tmp_path / "test0.fits") as hdu:
            for b in hdu[1:]:  # Skip the primary HDU.
                assert "FLAGS" in b.columns.names
                assert b.data["FLAGS"].sum() == 0

        # Flag something and repeat.
        channels = {0: 20, 1: 0}
        c0 = 100
        sdf.flag(scan=19, channel=[[c0, c0 + channels[0] - 1]])
        sdf.apply_flags()
        sdf.write(tmp_path / "test1.fits")
        with fits.open(tmp_path / "test1.fits") as hdu:
            for i, b in enumerate(hdu[1:]):  # Skip the primary HDU.
                assert "FLAGS" in b.columns.names
                assert b.data["FLAGS"].sum() == channels[i]

        # Reset flags.
        sdf.clear_flags()
        for b in sdf._sdf[0]._bintable:
            b.data["FLAGS"][:] = 0

        # Flag some more.
        channels = {0: 40, 1: 50}
        sdf.flag(scan=19, channel=[[c0, c0 + channels[0] - 1]])
        sdf.flag(scan=104, channel=[[c0, c0 + channels[1] - 1]])
        sdf.apply_flags()
        sdf.write(tmp_path / "test2.fits")
        with fits.open(tmp_path / "test2.fits") as hdu:
            for i, b in enumerate(hdu[1:]):  # Skip the primary HDU.
                assert "FLAGS" in b.columns.names
                assert b.data["FLAGS"].sum() == channels[i]
=======
    def test_nums_are_ints(self):

        sdf_file = f"{self.data_dir}/TGBT21A_501_11/TGBT21A_501_11.raw.vegas.fits"
        sdf = gbtfitsload.GBTFITSLoad(sdf_file)
        with pytest.raises(ValueError):
            sba = sdf.getps(scan=152, bunit="ta*", zenith_opacity=0.05, ifnum=[0, 1], plnum=0, fdnum=0)
        with pytest.raises(ValueError):
            sba = sdf.getps(scan=152, bunit="ta*", zenith_opacity=0.05, ifnum=0, plnum=0, fdnum=[1, 0])
        with pytest.raises(ValueError):
            sba = sdf.getps(scan=152, bunit="ta*", zenith_opacity=0.05, ifnum=0, plnum=[0, 1], fdnum=0)
>>>>>>> 9fd232ea
<|MERGE_RESOLUTION|>--- conflicted
+++ resolved
@@ -1000,7 +1000,6 @@
         sdf.qd_flag()
         np.testing.assert_array_equal(sdf.flags.final.index.values, [10, 11, 12, 13, 14])
 
-<<<<<<< HEAD
     def test_write_multiple_bintables(self, tmp_path):
         """ """
 
@@ -1041,7 +1040,7 @@
             for i, b in enumerate(hdu[1:]):  # Skip the primary HDU.
                 assert "FLAGS" in b.columns.names
                 assert b.data["FLAGS"].sum() == channels[i]
-=======
+
     def test_nums_are_ints(self):
 
         sdf_file = f"{self.data_dir}/TGBT21A_501_11/TGBT21A_501_11.raw.vegas.fits"
@@ -1051,5 +1050,4 @@
         with pytest.raises(ValueError):
             sba = sdf.getps(scan=152, bunit="ta*", zenith_opacity=0.05, ifnum=0, plnum=0, fdnum=[1, 0])
         with pytest.raises(ValueError):
-            sba = sdf.getps(scan=152, bunit="ta*", zenith_opacity=0.05, ifnum=0, plnum=[0, 1], fdnum=0)
->>>>>>> 9fd232ea
+            sba = sdf.getps(scan=152, bunit="ta*", zenith_opacity=0.05, ifnum=0, plnum=[0, 1], fdnum=0)