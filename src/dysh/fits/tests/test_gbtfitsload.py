--- conflicted
+++ resolved
@@ -1052,7 +1052,64 @@
         with pytest.raises(ValueError):
             sba = sdf.getps(scan=152, bunit="ta*", zenith_opacity=0.05, ifnum=0, plnum=[0, 1], fdnum=0)
 
-<<<<<<< HEAD
+    def test_fix_ka(self):
+        """
+        Check that the Ka SDFITS files have the beams properly labeled.
+        """
+
+        sdf_file = f"{self.data_dir}/TRCO_230413_Ka/TRCO_230413_Ka_scan43.fits"
+        sdf1 = gbtfitsload.GBTFITSLoad(sdf_file, fix_ka=False)
+        sdf2 = gbtfitsload.GBTFITSLoad(sdf_file, fix_ka=True)
+
+        cols = ["PLNUM", "FDNUM"]
+        assert sdf1[cols].all(axis=1).sum() == 0  # PLNUM=0 corresponds to FDNUM=1, so this should be zero.
+        assert sdf2[cols].all(axis=1).sum() == sdf2._sdf[0].nintegrations(
+            0
+        )  # Only FDNUM=1 will be True, so this returns half the total number of rows, which is equal to the number of integrations.
+
+    def test_getps_ka(self):
+        """
+        Check that the line brightness is higher in FDNUM 1.
+        This checks the Ka beam mislabeling fix.
+        The test file also contains observations with X-Band, so
+        it also checks that there are no issues if two receivers are
+        present in the same SDFITS (see Issue #553).
+        """
+
+        sdf_file = f"{self.data_dir}/AGBT18A_333_21/AGBT18A_333_21.raw.vegas"
+        sdf = gbtfitsload.GBTFITSLoad(sdf_file)
+
+        ps1 = sdf.getps(scan=11, fdnum=0, plnum=0, ifnum=0).timeaverage()
+        ps2 = sdf.getps(scan=11, fdnum=1, plnum=1, ifnum=0).timeaverage()
+
+        # Get stats and check.
+        s1 = ps1.stats()
+        s2 = ps2.stats()
+
+        expected1 = {
+            "mean": -0.20809913,
+            "median": -0.21268716,
+            "rms": 0.32515864,
+            "min": -1.5866431,
+            "max": 6.48147535,
+        }
+
+        expected2 = {
+            "mean": -0.27350813,
+            "median": -0.27524167,
+            "rms": 0.33285654,
+            "min": -1.75938678,
+            "max": 2.47693372,
+        }
+
+        # Line is brighter in beam 1.
+        assert s1["max"] > s2["max"]
+        # Self consistency checks.
+        for k, v in expected1.items():
+            assert s1[k].value == pytest.approx(v)
+        for k, v in expected2.items():
+            assert s2[k].value == pytest.approx(v)
+
     def test_getsigref(self):
         """test of various getsigref modes"""
         # 1. Ensure that getsigref(scan=int,ref=int) returns the same as getps(scan=int [ref implied])
@@ -1085,7 +1142,7 @@
         assert psscan[0].refscan == 52
         assert psscan[0].sigscan == 51
 
-        # 2. Compare with GBTIDL output
+        # 3. Compare with GBTIDL output
         sigref = sdf.getsigref(scan=53, ref=52, fdnum=0, ifnum=0, plnum=0)
         y = sigref[0].timeaverage(weights=None)
         gbtidl_file = util.get_project_testdata() / "AGBT05B_047_01/gbtidl/getsigref_53_52_eqweight.fits"
@@ -1101,66 +1158,10 @@
         x.meta["MEANTSYS"] = x.meta["TSYS"]
         assert np.all(np.abs(y.data - x.data) < 1e-7)
 
+        # 4. Scan is an int, ref is a Spectrum
+
+        # Check that expected errors are raised for wrong or incomplete inputs
         with pytest.raises(TypeError):
             sb = sdf.getsigref(scan=x, ref=52, fdnum=0, ifnum=0, plnum=0)
         with pytest.raises(TypeError):
-            sb = sdf.getsigref(scan=51, ref=x.data, fdnum=0, ifnum=0, plnum=0)
-=======
-    def test_fix_ka(self):
-        """
-        Check that the Ka SDFITS files have the beams properly labeled.
-        """
-
-        sdf_file = f"{self.data_dir}/TRCO_230413_Ka/TRCO_230413_Ka_scan43.fits"
-        sdf1 = gbtfitsload.GBTFITSLoad(sdf_file, fix_ka=False)
-        sdf2 = gbtfitsload.GBTFITSLoad(sdf_file, fix_ka=True)
-
-        cols = ["PLNUM", "FDNUM"]
-        assert sdf1[cols].all(axis=1).sum() == 0  # PLNUM=0 corresponds to FDNUM=1, so this should be zero.
-        assert sdf2[cols].all(axis=1).sum() == sdf2._sdf[0].nintegrations(
-            0
-        )  # Only FDNUM=1 will be True, so this returns half the total number of rows, which is equal to the number of integrations.
-
-    def test_getps_ka(self):
-        """
-        Check that the line brightness is higher in FDNUM 1.
-        This checks the Ka beam mislabeling fix.
-        The test file also contains observations with X-Band, so
-        it also checks that there are no issues if two receivers are
-        present in the same SDFITS (see Issue #553).
-        """
-
-        sdf_file = f"{self.data_dir}/AGBT18A_333_21/AGBT18A_333_21.raw.vegas"
-        sdf = gbtfitsload.GBTFITSLoad(sdf_file)
-
-        ps1 = sdf.getps(scan=11, fdnum=0, plnum=0, ifnum=0).timeaverage()
-        ps2 = sdf.getps(scan=11, fdnum=1, plnum=1, ifnum=0).timeaverage()
-
-        # Get stats and check.
-        s1 = ps1.stats()
-        s2 = ps2.stats()
-
-        expected1 = {
-            "mean": -0.20809913,
-            "median": -0.21268716,
-            "rms": 0.32515864,
-            "min": -1.5866431,
-            "max": 6.48147535,
-        }
-
-        expected2 = {
-            "mean": -0.27350813,
-            "median": -0.27524167,
-            "rms": 0.33285654,
-            "min": -1.75938678,
-            "max": 2.47693372,
-        }
-
-        # Line is brighter in beam 1.
-        assert s1["max"] > s2["max"]
-        # Self consistency checks.
-        for k, v in expected1.items():
-            assert s1[k].value == pytest.approx(v)
-        for k, v in expected2.items():
-            assert s2[k].value == pytest.approx(v)
->>>>>>> 8a4c593d
+            sb = sdf.getsigref(scan=51, ref=x.data, fdnum=0, ifnum=0, plnum=0)