--- conflicted
+++ resolved
@@ -1,27 +1,13 @@
+import glob
 import os
-<<<<<<< HEAD
-import glob
-import pytest
 import pathlib
 
 import numpy as np
-=======
-import pathlib
->>>>>>> 38cd9c8d
-
-import dysh
-import numpy as np
+import pytest
 from astropy.io import fits
-<<<<<<< HEAD
 
 import dysh
 from dysh import util
-=======
-from astropy.utils.data import (
-    get_pkg_data_filename,
-    get_pkg_data_filenames,
-)
->>>>>>> 38cd9c8d
 from dysh.fits import gbtfitsload
 
 dysh_root = pathlib.Path(dysh.__file__).parent.resolve()
@@ -36,24 +22,10 @@
         self._file_list = glob.glob(f"{self.data_dir}/TGBT21A_501_11/*.fits")
 
     def test_load(self):
-<<<<<<< HEAD
         """
         Test loading 8 different sdfits files.
         Check: number of pandas tables loaded is equal to the expected number.
         """
-        expected = {"TGBT21A_501_11.raw.vegas.fits": 4,
-                    "TGBT21A_501_11_getps_scan_152_intnum_0_ifnum_0_plnum_0.fits": 1,
-                    "TGBT21A_501_11_gettp_scan_152_intnum_0_ifnum_0_plnum_0_cal_state_0.fits": 1,
-                    "TGBT21A_501_11_gettp_scan_152_intnum_0_ifnum_0_plnum_0_cal_state_1.fits": 1,
-                    "TGBT21A_501_11_ifnum_0_int_0-2.fits": 24,
-                    "TGBT21A_501_11_ifnum_0_int_0-2_getps_152_plnum_0.fits": 1,
-                    "TGBT21A_501_11_ifnum_0_int_0-2_getps_152_plnum_1.fits": 1,
-                    "TGBT21A_501_11_gettp_scan_152_ifnum_0_plnum_0.fits": 1,
-                    "TGBT21A_501_11_gettp_scan_152_ifnum_0_plnum_0_eqweight.fits": 1,
-                    "TGBT21A_501_11_gettp_scan_152_ifnum_0_plnum_0_keepints.fits": 152,
-                    "TGBT21A_501_11_scan_152_ifnum_0_plnum_0.fits": 302,
-                    }
-=======
         expected = {
             "TGBT21A_501_11.raw.vegas.fits": 4,
             "TGBT21A_501_11_getps_scan_152_intnum_0_ifnum_0_plnum_0.fits": 1,
@@ -63,15 +35,16 @@
             "TGBT21A_501_11_ifnum_0_int_0-2_getps_152_plnum_0.fits": 1,
             "TGBT21A_501_11_ifnum_0_int_0-2_getps_152_plnum_1.fits": 1,
             "TGBT21A_501_11_gettp_scan_152_ifnum_0_plnum_0.fits": 1,
+            "TGBT21A_501_11_gettp_scan_152_ifnum_0_plnum_0_eqweight.fits": 1,
+            "TGBT21A_501_11_gettp_scan_152_ifnum_0_plnum_0_keepints.fits": 152,
+            "TGBT21A_501_11_scan_152_ifnum_0_plnum_0.fits": 302,
         }
->>>>>>> 38cd9c8d
 
         for fnm in self._file_list:
             print(fnm)
 
             filename = os.path.basename(fnm)
             sdf = gbtfitsload.GBTFITSLoad(fnm)
-<<<<<<< HEAD
             assert len(sdf.index(bintable=0)) == expected[filename]
 
     def test_getps_single_int(self):
@@ -83,14 +56,6 @@
          - index 3072 is nan (why?)
         """
         gbtidl_file = f"{self.data_dir}/TGBT21A_501_11/TGBT21A_501_11_getps_scan_152_intnum_0_ifnum_0_plnum_0.fits"
-=======
-            assert len(sdf._ptable[0]) == expected[filename]
-
-    def test_getps_single_int(self):
-        """ """
-
-        gbtidl_file = get_pkg_data_filename("data/TGBT21A_501_11_getps_scan_152_intnum_0_ifnum_0_plnum_0.fits")
->>>>>>> 38cd9c8d
         # We should probably use dysh to open the file...
         hdu = fits.open(gbtidl_file)
         gbtidl_getps = hdu[1].data["DATA"][0]
@@ -109,7 +74,6 @@
         assert np.isnan(diff[3072])
 
     def test_gettp_single_int(self):
-<<<<<<< HEAD
         """
         Compare gbtidl result to dysh for a gettp spectrum from a single integration/pol/feed.
         For the differenced spectrum (gbtidl - dysh) we check:
@@ -117,15 +81,9 @@
          - mean value is 0.0
         """
         # Get the answer from GBTIDL.
-        gbtidl_file = f"{self.data_dir}/TGBT21A_501_11/TGBT21A_501_11_gettp_scan_152_intnum_0_ifnum_0_plnum_0_cal_state_1.fits"
-=======
-        """ """
-
-        # Get the answer from GBTIDL.
-        gbtidl_file = get_pkg_data_filename(
-            "data/TGBT21A_501_11_gettp_scan_152_intnum_0_ifnum_0_plnum_0_cal_state_1.fits"
+        gbtidl_file = (
+            f"{self.data_dir}/TGBT21A_501_11/TGBT21A_501_11_gettp_scan_152_intnum_0_ifnum_0_plnum_0_cal_state_1.fits"
         )
->>>>>>> 38cd9c8d
         hdu = fits.open(gbtidl_file)
         gbtidl_gettp = hdu[1].data["DATA"][0]
 
@@ -141,14 +99,10 @@
 
         # Now with the noise diode Off.
         tps_off = sdf.gettp(152, sig=True, cal=False, calibrate=False)
-<<<<<<< HEAD
         assert len(tps_off) == 1
-        gbtidl_file = f"{self.data_dir}/TGBT21A_501_11/TGBT21A_501_11_gettp_scan_152_intnum_0_ifnum_0_plnum_0_cal_state_0.fits"
-=======
-        gbtidl_file = get_pkg_data_filename(
-            "data/TGBT21A_501_11_gettp_scan_152_intnum_0_ifnum_0_plnum_0_cal_state_0.fits"
+        gbtidl_file = (
+            f"{self.data_dir}/TGBT21A_501_11/TGBT21A_501_11_gettp_scan_152_intnum_0_ifnum_0_plnum_0_cal_state_0.fits"
         )
->>>>>>> 38cd9c8d
         hdu = fits.open(gbtidl_file)
         gbtidl_gettp = hdu[1].data["DATA"][0]
         diff = tps_off[0].total_power(0).flux.value - gbtidl_gettp
@@ -156,16 +110,10 @@
 
         # Now, both on and off.
         tps = sdf.gettp(152, sig=True, cal=True)
-<<<<<<< HEAD
         assert len(tps) == 1
         tps_tavg = tps.timeaverage()
         assert len(tps_tavg) == 1
         gbtidl_file = f"{self.data_dir}/TGBT21A_501_11/TGBT21A_501_11_gettp_scan_152_ifnum_0_plnum_0.fits"
-=======
-        tps.timeaverage()
-        # gbtidl_file = f"{dysh_root}/fits/tests/data/TGBT21A_501_11_gettp_scan_152_ifnum_0_plnum_0.fits"
-        gbtidl_file = get_pkg_data_filename("data/TGBT21A_501_11_gettp_scan_152_ifnum_0_plnum_0.fits")
->>>>>>> 38cd9c8d
         hdu = fits.open(gbtidl_file)
         table = hdu[1].data
         spec = table["DATA"][0]
@@ -176,8 +124,8 @@
     def test_load_multifits(self):
         """
         Loading multiple SDFITS files under a directory.
-        It checks that 
-        
+        It checks that
+
         * the GBTFITSLoad object has the correct number of IFs
         * the GBTFITSLoad object has the correct number of polarizations
         * the GBTFITSLoad object has the correct number of beams
@@ -189,25 +137,24 @@
 
         # Check IFNUMs.
         ifnums = np.sort(sdf.udata("IFNUM"))
-        assert np.sum(np.subtract(ifnums, [0,1,2,3])) == 0
+        assert np.sum(np.subtract(ifnums, [0, 1, 2, 3])) == 0
 
         # Check PLNUMs.
         plnums = np.sort(sdf.udata("PLNUM"))
-        assert np.sum(np.subtract(plnums, [0,1])) == 0
+        assert np.sum(np.subtract(plnums, [0, 1])) == 0
 
         # Check FDNUMs.
         fdnums = np.sort(sdf.udata("FDNUM"))
         assert len(fdnums) == 1
         assert np.sum(np.subtract(fdnums, [0])) == 0
 
-
     def test_multifits_getps_offon(self):
         """
         Loading multiple SDFITS files under a directory.
-        It checks that 
-                        
+        It checks that
+
         * getps works on all IFs
-        * 
+        *
         """
         # Load the data.
         fits_path = f"{self.data_dir}/AGBT18B_354_03.raw.vegas"
@@ -220,4 +167,4 @@
         hdu = fits.open(f"{self.data_dir}/AGBT18B_354_03.raw.vegas/getps_scan_6_ifnum_2_plnum_0_intnum_0.fits")
         gbtidl_spec = hdu[1].data["DATA"]
 
-        assert np.all( (ps_spec - gbtidl_spec) == 0 )+        assert np.all((ps_spec - gbtidl_spec) == 0)