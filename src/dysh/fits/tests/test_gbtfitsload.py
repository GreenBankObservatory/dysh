--- conflicted
+++ resolved
@@ -1683,7 +1683,6 @@
         assert np.all(sdf._sdf[0]._flagmask[0] == saveflags0[0])
         assert np.all(sdf._sdf[1]._flagmask[0] == saveflags1[0])
 
-<<<<<<< HEAD
     def test_nod_no_procname(self):
         """
         Test for getnod when the data has PROCNAME Unknown.
@@ -1710,7 +1709,7 @@
                 assert v == pytest.approx(expected[k])
         assert np.all(sb[0]._get_all_meta("FDNUM") == [0] * len(sb[0]))
         assert np.all(sb[1]._get_all_meta("FDNUM") == [1] * len(sb[1]))
-=======
+
     def test_calibration_with_channels(self):
         sdf_file = f"{self.data_dir}/TGBT21A_501_11/TGBT21A_501_11.raw.vegas.fits"
         sdf = gbtfitsload.GBTFITSLoad(sdf_file, skipflags=True)
@@ -1783,7 +1782,6 @@
         sb2 = sdf.subbeamnod(scan=44, fdnum=1, ifnum=0, plnum=0, method="scan", channel=chan_range)
         assert sb[0].nchan == n1 - n0
         assert sb2[0].nchan == n1 - n0
->>>>>>> 5b6d149c
 
 
 def test_parse_tsys():
