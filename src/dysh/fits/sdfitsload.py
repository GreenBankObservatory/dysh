--- conflicted
+++ resolved
@@ -499,10 +499,6 @@
         rfq = restfrq * u.Unit(meta["CUNIT1"])
         restfreq = rfq.to("Hz").value
         meta["RESTFRQ"] = restfreq  # WCS wants no E
-<<<<<<< HEAD
-=======
-        print("PJT meta", meta)
->>>>>>> 7c208d8d
 
         # @todo   could we safely store it in meta['BUNIT']
         #  for now, loop over the binheader keywords to find the matching TUNITxx that belongs to TTYPExx='DATA'
