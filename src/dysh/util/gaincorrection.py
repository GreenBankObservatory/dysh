from abc import ABC, abstractmethod
from pathlib import Path
from typing import Union

import astropy.constants as ac
import astropy.units as u
import numpy as np
from astropy.coordinates import Angle
from astropy.table import QTable
from astropy.time import Time
from astropy.units.quantity import Quantity

from ..log import logger
<<<<<<< HEAD
from ..util import get_project_configuration, to_quantity_list
=======
from ..util import get_project_configuration
from .core import to_mjd_list
from .weatherforecast import GBTWeatherForecast
>>>>>>> e03e3e8f

__all__ = ["BaseGainCorrection", "GBTGainCorrection"]


class BaseGainCorrection(ABC):
    r"""This class is the base class for gain corrections. It is intended to be subclassed for
    specific antennas. Subclasses will be used to calculate various gain corrections to go
    from antenna temperature to other scales like brightness temperature of flux density.
    Subclasses can implement the following attributes:

    * `ap_eff_0`
        Long wavelength aperture efficiency (number between 0 and 1), i.e., in the absence of surface errors,
        :math:`\lambda >> \epsilon_0`.

    * `epsilon_0`
        Default rms surface accuracy with units of length (`~astropy.units.quanitity.Quantity`)

    * `physical_aperture`
        Antenna physical aperture with units of length**2 (`~astropy.units.quanitity.Quantity`)

    """

    def __init__(self):
        self.ap_eff_0 = 1.0
        self.epsilon_0 = 100 * u.micron
        self.physical_aperture = 1.0 * u.m * u.m

    @abstractmethod
    def airmass(self, angle: Union[Angle, Quantity], zd: bool, **kwargs) -> Union[float, np.ndarray]:
        """Computes the airmass at given elevation(s) or zenith distance(s).
        Subclasses should implement an airmass function specific to their application.

        Parameters
        ----------
        angle : `~astropy.coordinates.Angle` or `~astropy.units.quantity.Quantity`
            The elevation(s) or zenith distance(s) at which to compute the airmass

        zd: bool
            True if the input value is zenith distance, False if it is elevation.

        **kwargs : Any
            Other possible parameters that affect the airmass, e.g. weather data.

        Returns
        -------
        airmass : float or `~numpy.ndarray`
            The value(s) of the airmass at the given elevation(s)/zenith distance(s)

        """
        pass

    @abstractmethod
    def aperture_efficiency(self, specval: Quantity, **kwargs) -> Union[float, np.ndarray]:
        """
        Calculate the antenna aperture efficiency.

        Parameters
        ----------
        specval : `~astropy.units.quantity.Quantity`
            The spectral value -- frequency or wavelength -- at which to compute the efficiency

        **kwargs : Any
            Other possible parameters that affect the aperture efficiency, e.g., elevation angle.

        Returns
        -------
        aperture_efficiency : float or `~numpy.ndarray`
            The value(s) of the aperture efficiency at the given frequency/wavelength.
            The return value(s) are float(s) between zero and one.

        """
        pass

    def zenith_opacity(self, specval: Quantity, **kwargs) -> Union[float, np.ndarray]:
        """
        Compute the zenith opacity.

        Parameters
        ----------
        specval : `~astropy.units.quantity.Quantity`
            The spectral value -- frequency or wavelength -- at which to compute the opacity
        **kwargs : Any
            Other possible parameters that affect the output opacity, e.g., MJD

        Returns
        -------
        tau : float or `~numpy.ndarray`
            The values of the zenith opacity at the given frequency/wavelength.
            The return value(s) are non-negative float(s).
        """
        pass


class GBTGainCorrection(BaseGainCorrection):
    """Gain correction class and functions specific to the Green Bank Telescope.

    Parameters
    ----------
    gain_correction_table : str or `pathlib.Path`
         File to read that contains the parameterized gain correction as a function
         of zenith distance and time (see  `GBT Memo 301 <https://library.nrao.edu/public/memos/gbt/GBT_301.pdf>`_).
         Must be in an `~astropy.table.QTable` readable format.
         Default None will use dysh's internal GBT gain correction table.
    """

    _valid_scales = ["ta", "ta*", "jy"]

    def __init__(self, gain_correction_table: Path = None):

        if gain_correction_table is None:
            gain_correction_table = get_project_configuration() / "gaincorrection.tab"
        self._gct = QTable.read(gain_correction_table, format="ascii.ecsv")
        self._gct.sort("Date")  # just in case it ever is written unsorted.
        self.app_eff_0 = 0.71
        self.epsilon_0 = 230 * u.micron
        self.physical_aperture = 7853.9816 * u.m * u.m
        self._forecast = None

    @classmethod
    @property
    def valid_scales(cls):
        """
        Strings representing valid options for scaling spectral data, specifically
            - 'ta'  : Antenna Temperature
            - 'ta*' : Antenna temperature corrected to above the atmosphere
            - 'jy'  : flux density in Jansky

        Returns
        -------
        list
            The list of valid scale strings

        """
        return cls._valid_scales

    @classmethod
    def is_valid_scale(cls, scale):
        """
        Check that a string represents a valid option for scaling spectral data.
        See: `valid_scales`.

        Parameters
        ----------
        scale : str
            temperature scale descriptive string.

        Returns
        -------
        bool
            True if `scale` is a valid scaling option, False otherwise

        """
        return scale.lower() in cls.valid_scales

    @property
    def gain_correction_table(self):
        """The table containing the parameterized gain correction as a fucntion of zenith distance and time"""
        return self._gct

    def airmass(self, angle: Union[Angle, Quantity], zd: bool = False, **kwargs) -> Union[float, np.ndarray]:
        """
        Computes the airmass at given elevation(s) or zenith distance(s).  The formula used is

        :math:`A = -0.0234 + 1.014/sin(El+5.18/(El+3.35))`

        for elevation in degrees. This function is specific for the GBT location derived
        from vertical weather data. Source: `(Maddalena 2007) <https://www.gb.nrao.edu/~rmaddale/GBT/Maddalena_HighPrecisionCalibration.pdf>`_

        Parameters
        ----------
        angle :  `~astropy.coordinates.Angle` or `~astropy.units.quantity.Quantity`
            The elevation(s) or zenith distance(s) at which to compute the airmass

        zd: bool
            True if the input value is zenith distance, False if it is elevation. Default: False

        Returns
        -------
        airmass : float or `~numpy.ndarray`
            The value(s) of the airmass at the given elevation(s)/zenith distance(s)

        """
        ang_deg = angle.to(u.degree)
        if zd:
            ang_deg = 90.0 * u.degree - ang_deg

        c0 = -0.0234
        c1 = 5.18
        c2 = 3.35
        c3 = 1.014
        d = ang_deg.value + c1 / (ang_deg.value + c2)

        return c0 + c3 / np.sin(np.radians(d))

    def _get_gct_index(self, date: Time) -> int:
        """
        Locate the row in GC table that is applicable to the input date.
        Assumes table is sorted (happens in constructor)!

        Parameters
        ----------
        date : `~astropy.time.Time`
            Date of observation

        Returns
        -------
        index : int
            Index to use from gain correction table

        """
        tablen = len(self._gct)
        index = tablen - 1
        for i in range(tablen):
            if date <= self._gct["Date"][i]:
                index = i
                break
        return index

    def surface_error(self, date: Time) -> Quantity:
        """
        Lookup the applicable surface error in the gain correction table
        for the observation date.

        Parameters
        ----------
        date : `~astropy.time.Time`
            Date of observation

        Returns
        -------
            `~astropy.units.quantity.Quantity`
                Surface error for the given date.

        """
        i = self._get_gct_index(date)
        return self._gct[i]["Surface Error"]

    def gain_correction(
        self,
        angle: Union[Angle, Quantity],
        date: Time,
        zd: bool = True,
    ) -> Union[float, np.ndarray]:
        r"""
        Compute the gain correction scale factor, to be used in the aperture efficiency
        calculation. The factor is a float between zero and 1.
        (See `GBT Memo 301 <https://library.nrao.edu/public/memos/gbt/GBT_301.pdf>`_).
        The factor is determined by:

        :math:`G = A0 + A1*ZD + A2*ZD^2`

        where An are the time-dependent coefficients and ZD is the zenith distance angle in degrees.

        Parameters
        ----------
        angle :  `~astropy.coordinates.Angle` or `~astropy.units.quantity.Quantity`
            The elevation(s) or zenith distance(s) at which to compute the gain correction factor

        date  : `~astropy.time.Time`
            The date at which to cmopute the gain correction factor

        zd: bool
            True if the input value is zenith distance, False if it is elevation. Default: False

        Returns
        -------
        gain_correction : float or `~numpy.ndarray`
            The gain correction scale factor(s) at the given elevation(s)/zenith distance(s)

        """
        i = self._get_gct_index(date)
        a0 = self._gct[i]["A0"]
        a1 = self._gct[i]["A1"]
        a2 = self._gct[i]["A2"]
        logger.debug(f"Using {a0=} {a1=} {a2=} for {date}")
        ang_deg = angle.to(u.degree)
        if not zd:
            z = 90.0 - ang_deg.value
        else:
            z = ang_deg.value

        return a0 + a1 * z + a2 * z * z

    def aperture_efficiency(
        self,
        specval: Quantity,
        angle: Union[Angle, Quantity],
        date: Time,
        zd: bool = False,
        eps0: Union[None, Quantity] = None,
        **kwargs,
    ) -> Union[float, np.ndarray]:
        r"""
        Compute the aperture efficiency, as a float between zero and 1. The aperture
        efficiency :math:`\eta_a`, is determined by:

                :math:`\eta_a = \eta_0 G(ZD) \exp(-(4\pi\epsilon_0/\lambda)^2)`

        where :math:`\eta_0` is the long wavelength aperture efficiency, :math:`G(ZD)` is the gain correction factor
        at a zenith distance :math:`ZD, \epsilon_0` is the surface error, and :math:`\lambda` is the wavelength.

        **Rules for input of multiple dates, spectral values, and angles**

        For a single date:
        - If one spectral value and multiple angles, then the aperture efficiency at each angle is returned.
        - If multiple spectral values and one angle, then the aperture efficiency at each spectral value is returned
        - If multiple spectral values and multiple angles, then it is assumed they are to be paired
          and the aperture efficiency at each pair will be returned.  Therefore the lengths must be equal.

        For mutiple dates:
        - For one spectral value and one angle, the aperture efficiency at each date is returned.
        - For multiple spectral values and multiple angles, it is assumed they go together, so the lengths must match
          the number of dates. The aperture efficiency for each (spectral value, angle, date) tuple will be returned.

        Parameters
        ----------
<<<<<<< HEAD
        specval : `~astro.units.quantity.Quantity`
            The spectral value(s) -- frequency or wavelength -- at which to compute the efficiency
=======
        specval : `~astropy.units.quantity.Quantity`
            The spectral value -- frequency or wavelength -- at which to compute the efficiency
>>>>>>> e03e3e8f

        angle :  `~astropy.coordinates.Angle` or `~astropy.units.quantity.Quantity`
            The elevation(s) or zenith distance(s) at which to compute the efficiency

<<<<<<< HEAD
        date  : `~astropy.time.Time`
            The date(s) at which to compute the efficiency.
=======
        date : `~astropy.time.Time`
            The date at which to cmopute the efficieyncy
>>>>>>> e03e3e8f

        zd : bool
            True if the input value is zenith distance, False if it is elevation. Default: False

        eps0 : `~astropy.units.quantity.Quantity` or None
            The value of :math:`\epsilon_0` to use, the surface rms error. If given, must have units of length (typically microns).
            If None, the measured value from observatory testing will be used (See :meth:`surface_error`).

        Returns
        -------
        eta_a : float or `~numpy.ndarray`
            The aperture efficiency at the given inputs

        """

        if date.isscalar:
            if not specval.isscalar and not angle.isscalar and len(specval) != len(angle):
                raise ValueError(f"Lengths of specval {len(specval)} and angle {len(angle)} must be equal")

            coeff = self.app_eff_0 * self.gain_correction(angle, date, zd)

            if eps0 is None:
                eps0 = self.surface_error(date)

        else:
            if not specval.isscalar and not angle.isscalar and len(specval) != len(date) or len(angle) != len(date):
                raise ValueError(
                    f"Lengths of specval len(specval) and angle {len(angle)} must be equal to length of date {len(date)}"
                )
            coeff = []
            for i in range(len(date)):
                coeff.append(self.app_eff_0 * self.gain_correction(angle[i], date[i], zd))
            coeff = np.array(coeff)

            if eps0 is None:
                eps0 = [self.surface_error(x) for x in date]
                eps0 = to_quantity_list(eps0)

        _lambda = specval.to(eps0.unit, equivalencies=u.spectral())
        a = (4.0 * np.pi * eps0 / _lambda) ** 2
        eta_a = coeff * np.exp(-a)  # this will be a Quantity with units u.dimensionless
        return eta_a.value

<<<<<<< HEAD
    def scale_to(
        self,
        scale: str,
        specval: Quantity,
        angle: Union[Angle, Quantity],
        date: Time,
        zenith_opacity,
        zd=False,
        eps0=None,
    ) -> Union[float, np.array]:
        if not GBTGainCorrection.is_valid_scale(scale):
            raise ValueError(
                f"Unrecognized temperature scale {scale}. Valid options are {GBTGainCorrection.valid_scales} (case-insensitive)."
            )
        s = scale.lower()
        if s == "ta":
            return
        am = self.airmass(angle, zd)
        eta = self.aperture_efficiency(specval, angle, date, zd, eps0)
        # Calculate Ta* because in both cases we need it
        # Ta* = T_a exp(-tau*A)/(eta_a * A_p)
        # - the airmass as a function of elevation, A
        # - the aperture efficiency as a function of frequency and date, eta_a
        factor = np.exp(-zenith_opacity * am) / eta
        if s == "ta*":
            return factor
        # Snu = 2kT_a exp(-tau*A)/(eta_a * A_p)
        #     = 2kT_a*/A_p
        # where
        # - k is Boltzmann's constant
        # - the physical aperture, A_p
        factor *= ac.k_B / self.physical_aperture.to("m^2")
        return factor
=======
    def get_weather(
        self, specval: Quantity, vartype: str, mjd: Union[Time, float] = None, coeffs: bool = True, **kwargs
    ) -> np.ndarray:
        r"""
        Call the GBO `getForecastValues` script with the given inputs.
        For frequencies below 2 GHz, the value at 2 GHz will be returned since the `getForecastValues` does not
        cover < 2GHz.  Returned values will be sorted by frequency, low to high.

        See `GBTdocs <https://gbtdocs.readthedocs.io/en/latest/how-tos/data_reduction/calculate_opacity.html#calculate-sky-opacity-retrieving-more-granular-values-of-zenith-opacity>`_
        for more details.


        Parameters
        ----------
        specval : `~astropy.units.quantity.Quantity`, optional
            The spectral value -- frequency or wavelength -- at which to compute `vartype`.
            For data such as 'Winds' that don't depend on frequency, `specval` can be None.
        vartype : str, optional
            Which weather variable to fetch. See Notes for a description of valid values.
            **If the user is not on the GBO network , the only variable available is Opacity.**
        mjd : `~astropy.time.Time` or float
            The date at which to compute the opacity. If given as a float, it is interpreted as
            Modified Julian Day.  Default: None, meaning the data will be fetched at the most recent MJD available.
            If the user is not on the GBO network, this argument is ignored and the opacity will only be a function of frequency.
        coeffs : bool
            If True and at GBO, `getForecastValues` will be passed the `-coeffs` argument which returns
            polynomial coefficients to fit `vartype` as a function of frequency for each MJD.
            **This is only valid for `vartype` "Opacity" or "Tatm."**

        Returns
        -------
        weather_data : `~numpy.ndarray`
            The requested value(s) at the given input(s) as a :math:`N_{mjd} \times N_{freq}` array
        """
        if self._forecast is None:
            try:
                self._forecast = GBTWeatherForecast()
            except Exception as e:
                self._forecast = None
                raise Exception(
                    f"Could not create GBTWeatherForecast object because {str(e)} . Are you on the GBO network?"
                )
        if mjd is None:
            mjd = Time.now()
        return self._forecast.fetch(specval=specval, vartype=vartype, mjd=mjd, coeffs=coeffs)

    # Question: should use_script default to False?
    def zenith_opacity(
        self, specval: Quantity, mjd: Union[Time, float] = None, coeffs: bool = True, use_script: bool = True, **kwargs
    ) -> np.ndarray:
        r"""
        Compute the zenith opacity, optionally interfacing with the GBO `getForecastValues` script.  If multiple `specval` are given, an array is returned otherwise a float is returned.

        For frequencies below 2 GHz, the value at 2 GHz will be returned since the `getForecastValues` does not
        cover < 2GHz.  Returned values will be sorted by frequency, low to high.

        Parameters
        ----------
        specval : `~astropy.units.quantity.Quantity`
            The spectral value -- frequency or wavelength -- at which to compute the zenith opacity.
        mjd : `~astropy.time.Time` or float or list of float
            The date(s) at which to compute the opacity. If given as a float, it is interpreted as
            Modified Julian Day.  Default: None, meaning the data will be fetched at the most recent MJD available.
            If the user is not on the GBO network, this argument is ignored and the opacity will only be a function of frequency.
        coeffs : bool
            If True and at GBO, `getForecastValues` will be passed the `-coeffs` argument which returns
            polynomial coefficients to fit opacity as a function of frequency for each MJD.
        use_script : bool
            If at GBO, use the `getForecastValues` script to determine the opacity. This argument is
            ignore if the user is not on the GBO network.

        Returns
        -------
        tau : `~numpy.ndarray`
            The zenith opacity at the given input(s) as a :math:`\ N_{mjd} \times N_{freq}\ ` array.

        """
        # specval can but value*unit or [value...]*unit.  We want [value...]*unit
        if len(specval.shape) == 0:
            specval = [specval.value] * specval.unit
        if use_script:
            return self.get_weather(specval=specval, vartype="Opacity", mjd=mjd, coeffs=coeffs)
        else:
            frequency = specval.to(u.GHz, equivalencies=u.spectral())
            out = None
            if mjd is None:
                mjd = Time.now()
            mjd_list = to_mjd_list(mjd)
            for d in mjd_list:
                for f in frequency:
                    value = [d]  # MJD is irrelevant but need it so output signature is the same
                    value.append(self._default_gbtidl_opacity(f))
                    if out is None:
                        out = np.array(value)
                    else:
                        out = np.vstack([out, value])
        return out

    def atm_temperature(
        self, specval: Quantity, mjd: Union[Time, float] = None, coeffs: bool = True, use_script: bool = True, **kwargs
    ) -> np.ndarray:
        r"""
        Compute the atmospheric temperature `Tatm`, optionally interfacing with the GBO `getForecastValues` script.  If multiple `specval` are given, an array is returned otherwise a float is returned.

        For frequencies below 2 GHz, the value at 2 GHz will be returned since the `getForecastValues` does not
        cover < 2GHz.  Returned values will be sorted by frequency, low to high.

        Parameters
        ----------
        specval : `~astropy.units.quantity.Quantity`
            The spectral value -- frequency or wavelength -- at which to compute `Tatm`.
        mjd : `~astropy.time.Time` or float
            The date at which to compute `Tatm`. If given as a float, it is interpreted as
            Modified Julian Day.  Default: None, meaning ignore this parameter. If the user is not on the GBO network,
            this argument is ignored and the opacity will only be a function of frequency.
        coeffs : bool
            If True and at GBO, `getForecastValues` will be passed the `-coeffs` argument which returns
            polynomial coefficients to fit `Tatm` as a function of frequency for each MJD.
        use_script : bool
            If at GBO, use the `getForecastValues` script to determine `Tatm`. This argument is
            ignored if the user is not on the GBO network.

        Returns
        -------
        tatm : `~numpy.ndarray`
            The atmospheric temperature at the given input(s) as a :math:`\ N_{mjd} \times N_{freq}\ ` array

        """
        if use_script:
            return self.get_weather(specval=specval, type="Tatm", mjd=mjd, coeffs=coeffs)
        else:
            raise NotImplementedError("Don't yet know how to get Tatm without the getForecasValues script")

    def _default_gbtidl_opacity(self, frequency: Quantity) -> float:
        """Implementation of the GBTIDL method of computing zenith opacity.
        This method is not recommended (even by GBTIDL!). It is implemented here for compatibility only.

        Parameters
        ----------
        frequency : `~astropy.units.quantity.Quantity`
            The frequency at which to compute the zenith opacity.

        Returns
        -------
        tau : float
            The zenith opacity at the input frequency.
        """
        logger.warning("Using default time-independent zenith opacity. This is not recommended.")
        freq = frequency.to(u.GHz).value
        if freq > 52.0:
            return 0.2
        if freq > 18.0 and freq < 26.0:
            tau = 0.008 + np.exp(np.sqrt(freq)) / 8000.0 + np.exp(-((freq - 22.2) ** 2) / 2.0) / 40.0
        else:
            tau = 0.008 + np.exp(np.sqrt(freq)) / 8000.0
        return tau
>>>>>>> e03e3e8f
<|MERGE_RESOLUTION|>--- conflicted
+++ resolved
@@ -11,13 +11,9 @@
 from astropy.units.quantity import Quantity
 
 from ..log import logger
-<<<<<<< HEAD
 from ..util import get_project_configuration, to_quantity_list
-=======
-from ..util import get_project_configuration
 from .core import to_mjd_list
 from .weatherforecast import GBTWeatherForecast
->>>>>>> e03e3e8f
 
 __all__ = ["BaseGainCorrection", "GBTGainCorrection"]
 
@@ -334,24 +330,14 @@
 
         Parameters
         ----------
-<<<<<<< HEAD
         specval : `~astro.units.quantity.Quantity`
             The spectral value(s) -- frequency or wavelength -- at which to compute the efficiency
-=======
-        specval : `~astropy.units.quantity.Quantity`
-            The spectral value -- frequency or wavelength -- at which to compute the efficiency
->>>>>>> e03e3e8f
 
         angle :  `~astropy.coordinates.Angle` or `~astropy.units.quantity.Quantity`
             The elevation(s) or zenith distance(s) at which to compute the efficiency
 
-<<<<<<< HEAD
         date  : `~astropy.time.Time`
             The date(s) at which to compute the efficiency.
-=======
-        date : `~astropy.time.Time`
-            The date at which to cmopute the efficieyncy
->>>>>>> e03e3e8f
 
         zd : bool
             True if the input value is zenith distance, False if it is elevation. Default: False
@@ -395,7 +381,6 @@
         eta_a = coeff * np.exp(-a)  # this will be a Quantity with units u.dimensionless
         return eta_a.value
 
-<<<<<<< HEAD
     def scale_to(
         self,
         scale: str,
@@ -429,7 +414,7 @@
         # - the physical aperture, A_p
         factor *= ac.k_B / self.physical_aperture.to("m^2")
         return factor
-=======
+
     def get_weather(
         self, specval: Quantity, vartype: str, mjd: Union[Time, float] = None, coeffs: bool = True, **kwargs
     ) -> np.ndarray:
@@ -585,5 +570,4 @@
             tau = 0.008 + np.exp(np.sqrt(freq)) / 8000.0 + np.exp(-((freq - 22.2) ** 2) / 2.0) / 40.0
         else:
             tau = 0.008 + np.exp(np.sqrt(freq)) / 8000.0
-        return tau
->>>>>>> e03e3e8f
+        return tau