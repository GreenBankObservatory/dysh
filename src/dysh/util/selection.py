import datetime
import numbers
import warnings
from collections.abc import Sequence
from copy import deepcopy

import astropy.units as u
import numpy as np
import pandas as pd
from astropy.coordinates import Angle
from astropy.table import Table
from astropy.time import Time
from astropy.units.quantity import Quantity
from pandas import DataFrame

from ..log import logger

# from ..fits import default_sdfits_columns
from . import ALL_CHANNELS, abbreviate_to, generate_tag, keycase

default_aliases = {
    "freq": "crval1",
    "ra": "crval2",
    "dec": "crval3",
    "glon": "crval2",
    "glat": "crval3",
    "gallon": "crval2",
    "gallat": "crval3",
    "elevation": "elevatio",
    "source": "object",
    "pol": "plnum",
    "subref": "subref_state",  # subreflector state
}


# workaround to avoid circular import error in sphinx (and only sphinx)
def _default_sdfits_columns():
    from ..fits import default_sdfits_columns

    return default_sdfits_columns()


DEFAULT_COLUMN_WIDTH = 32  # char
DEFAULT_COLUMN_TYPE = f"<U{DEFAULT_COLUMN_WIDTH}"


class SelectionBase(DataFrame):
    """This class is the base class for selection and flagging. Selection and flagging are both kinds of
    data selection, so `SelectionBase` can encapsulate most necessary functionality.  Derived classes
    implement specific named methods e.g. select_channel, flag_channel that will simply call
    the base class methods.
    """

    def __init__(self, initobj, aliases=default_aliases, **kwargs):
        if hasattr(initobj, "_index"):  # it's an SDFITSLoad object
            super().__init__(initobj._index)
            DEFKEYS = list(initobj._index.keys())
        else:
            super().__init__(initobj)  # it's a Selection or DataFrame
            DEFKEYS = _default_sdfits_columns()
        # adding attributes that are not columns will result
        # in a UserWarning, which we can safely ignore.
        warnings.simplefilter("ignore", category=UserWarning)
        self._add_datetime_column()
        self["CHAN"] = None
        # if we want Selection to replace _index in sdfits
        # construction this will have to change. if hasattr("_index") etc
        self._idtag = ["ID", "TAG"]
        # Add channel, timestamp, and number rows selected.
        DEFKEYS.extend(["FITSINDEX", "CHAN", "UTC", "# SELECTED"])
        # Add ID and TAG as the first columns.
        DEFKEYS = self._idtag + DEFKEYS
        # Remove duplicates.
        DEFKEYS = sorted(set(DEFKEYS), key=DEFKEYS.index)
        self._defkeys = DEFKEYS
        # set up object types for the np.array
        dt = np.full(len(DEFKEYS) - 1, np.dtype(DEFAULT_COLUMN_TYPE))
        dt[0] = np.int32
        # add number selected column which is an int
        dt = np.insert(dt, len(dt), np.int32)
        # ID is also an int
        dt[0] = np.int32
        self._deftypes = dt
        self._make_table()
        self._valid_coordinates = [
            "RA",
            "DEC",
            "GALLON",
            "GALLAT",
            "GLON",
            "GLAT",
            "CRVAL2",
            "CRVAL3",
        ]
        self._selection_rules = {}
        self._aliases = {}
        self.alias(aliases)
        self._channel_selection = None
        self._flag_channel_selection = {}  # used in Flag only
        warnings.resetwarnings()

    def _add_datetime_column(self):
        """
        Add column to the selection/flag dataframe with a
        representation of the SDFITS DATE-OBS which is a string,
        as an `~np.datetime64`.

        Returns
        -------
        None.

        """
        # Do not add utc=True to this call, as later comparisons will not work.
<<<<<<< HEAD
=======

>>>>>>> cae790c6
        self["UTC"] = pd.to_datetime(self["DATE-OBS"])

    def _make_table(self):
        """Create the table for displaying the selection rules"""
        self._table = Table(data=None, names=self._defkeys, dtype=self._deftypes)
        for t in self._idtag:
            self._table.add_index(t)

    @property
    def aliases(self):
        """
        The aliases that may be used to refer to SDFITS columns.

        Returns
        -------
        dict
            The dictionary of aliases and SDFITS column names
        """
        return self._aliases

    def alias(self, aliases):
        """
        Alias a set of keywords to existing columns. Multiple aliases for
        a single column are allowed, e.g.,
        { 'glon':'crval2', 'lon':'crval2'}

        Parameters
        ----------
        aliases : {}
            The dictionary of keywords and column names
            where the new alias is the key and
            the column name is the value and , i.e., {alias:column}

        Returns
        -------
        None.

        Raises
        ------
            ValueError if the column name is not recognized.
        """
        self._check_keys(aliases.values())
        for k, v in aliases.items():
            self._alias(k, v)

    def _alias(self, key, column):
        """
        Alias a new keyword to an existing column, e.g..
        to alias the SDFITS column 'CRVAL2' as 'RA':

            `alias('RA','CRVAL2')`

        The map is case insensitive, so `alias('ra', 'crval2')` also works.

        Parameters
        ----------
        key : str
            The new keyword to use as an alias.
        column : str
            The existing SDFITS column name to alias

        Returns
        -------
        None.

        """
        self._aliases[key.upper()] = column.upper()

    def _set_pprint_exclude_names(self):
        """Use `~astropy.Table.pprint_exclude_names` to set the list
        columns that have no entries.
        """
        if len(self._table) > 0:
            emptycols = np.array(self._table.colnames)[
                [np.all([self._table[k].data[i] == "" for i in range(len(self._table))]) for k in self._table.colnames]
            ]
            self._table.pprint_exclude_names.set(emptycols)

    def columns_selected(self):
        """The names of any columns which were used in a selection rule

        Returns
        -------
        colnames - set
            A set of str column names. An empty set is returned if no selection rule has yet been made.
        """
        if len(self._table) == 0:
            return set()

        self._set_pprint_exclude_names()  # ensure __attributes__ gets set.
        return (
            set(self._table.colnames)
            - set(self._table.meta["__attributes__"]["pprint_exclude_names"])
            - set(["# SELECTED", "ID", "TAG"])
        )

    def _sanitize_input(self, key, value):
        """
        Sanitize a key-value pair for. Coordinate types are checked for.

        Parameters
        ----------
        key : str
            upper case key value

        value : any
            The value for the key

        Returns
        -------
        sanitized_value : str
            The sanitized value
        """
        # @todo   Allow minimum match str for key?
        if key in self._aliases.keys():
            key = self._aliases[key]
        if key not in self:
            raise KeyError(f"{key} is not a recognized column name.")
        v = self._sanitize_coordinates(key, value)
        return v

    def _sanitize_coordinates(self, key, value):
        """
        Sanitize a coordinate selection key-value pair. Coordinates will be
        converted to floats before the final value is created.

        Parameters
        ----------
        key : str
            upper case key value

        value : any
            The value for the key.  It can be a single float,
            a single Angle (Quantity), a tuple of Angles
            (a1,a2,a3) or an Angle tuple, e.g., (n1,n2)*u.degree

        Returns
        -------
        sanitized_value : str
            The sanitized value.
        """
        if key not in self._valid_coordinates and key not in self.aliases:
            return value
        # note Quantity is derivative of np.ndarray, so
        # need to filter that out in the recursive call.
        # This is to handle (q1,q2) as a range.
        # (n1,n2)*u.degree is handled below
        if isinstance(value, (tuple, np.ndarray, list)) and not isinstance(value, Quantity):
            return [self._sanitize_coordinates(key, v) for v in value]
        if isinstance(value, numbers.Number):
            a = Angle(value * u.degree)
        else:  # it should be a str or Quantity
            a = Angle(value)
        return a.degree

    def _generate_tag(self, values, hashlen=9):
        """
        Generate a unique tag based on row values.  A hash object is
        created from the input values using SHA256, and a hex representation is created.
        The first `hashlen` characters of the hex string are returned.

        Parameters
        ----------
        values : array-like
            The values to use in creating the hash object
        hashlen : int, optional
            The length of the returned hash string. The default is 9.

        Returns
        -------
        tag : str
            The hash string

        """
        return generate_tag(values, hashlen)

    @property
    def _next_id(self) -> int:
        """
        Get the next ID number in the table.

        Returns
        -------
        id : int
            The highest existing ID number plus one
        """
        ls = len(self._table)
        if ls == 0:
            return 0
        return max(self._table["ID"]) + 1

    def _check_keys(self, keys):
        """
        Check a dictionary for unrecognized keywords.  This method is called in any select method to check inputs.

        Parameters
        ----------
        keys : list or array-like
           Keyword arguments

        Returns
        -------
        None.

        Raises
        ------
        KeyError
            If one or more keywords are unrecognized

        """
        # ignorekeys = ["PROPOSED_CHANNEL_RULE"]
        unrecognized = []
        ku = [k.upper() for k in keys]
        # for k in ignorekeys:
        #    if k in ku:
        #        ku.remove(k)
        for k in ku:
            if k not in self and k not in self._aliases:
                unrecognized.append(k)
        if len(unrecognized) > 0:
            raise KeyError(f"The following keywords were not recognized: {unrecognized}")

    def _check_numbers(self, **kwargs):
        self._check_type(
            numbers.Number,
            "Expected numeric value for these keywords but did not get a number",
            **kwargs,
        )

    def _check_range(self, **kwargs):
        bad = []
        badtime = []
        for k, v in kwargs.items():
            ku = k.upper()
            if not isinstance(v, (tuple, list, np.ndarray)):
                raise ValueError(f"Invalid input for key {ku}={v}. Range inputs must be tuple or list.")
            for a in v:
                if a is not None:
                    if isinstance(a, Quantity):
                        a = self._sanitize_coordinates(ku, a)
                    try:
                        if ku == "UTC":
                            badtime = self._check_type(np.datetime64, "Expected np.datetime64", silent=True, **{ku: a})
                        else:
                            self._check_numbers(**{ku: a})
                    except ValueError:
                        bad.append(ku)
        if len(bad) > 0 or len(badtime) > 0:
            msg = "Expected"
            a = " "
            if len(badtime) > 0:
                msg += f" np.datetime64 object for {badtime}"
                a = " and "
            if len(bad) > 0:
                msg += a
                msg += f"numeric value(s) for {bad} "
            msg += " but did not get that."
            raise ValueError(msg)

    def _check_type(self, reqtype, msg, silent=False, **kwargs):
        # @todo allow Quantities
        """
        Check that a list of keyword arguments is all a specified type.

        Parameters
        ----------

        reqtype : type
            The object type to check against, e.g. numbers.Number, str, etc

        msg : str
            The exception message to show if the inputs are not the specific reqtype

        **kwargs : dict or key=value
           Keyword arguments

        Raises
        ------
        ValueError
            If one or more of the values is not numeric.

        Returns
        -------
        None or, if silent is True,s a list of keywords that raised errors.

        """
        # deal with potential arrays first by calling
        # this method recursively on each array member.
        kw = deepcopy(kwargs)  # prevent concurrent modification
        recursive_bad = []
        for k, v in kwargs.items():
            # if the input value is an array, then we want to
            # check the type for each member of the array, but
            # not raise an exception (silent=True) but collect
            # the bad ones and pass them on.
            if isinstance(v, (Sequence, np.ndarray)) and not isinstance(v, str):
                bad = [self._check_type(reqtype, msg, **{k: x}, silent=True) for x in v]
                # there's probably a smarter way to do this
                for i in range(len(bad)):
                    if len(bad[i]) != 0:
                        recursive_bad.extend(bad[i])
                kw.pop(k)
        # now the main check
        ku = np.ma.masked_array([k.upper() for k in kw.keys()])
        ku.mask = np.array([isinstance(x, reqtype) for x in kw.values()])
        if len(recursive_bad) != 0:
            ku = np.ma.append(ku, recursive_bad)
        if silent:
            return list(ku[~ku.mask])
        if not np.all(ku.mask):
            raise ValueError(f"{msg}: {np.squeeze(ku[~ku.mask])}")

    def _check_for_duplicates(self, df):
        """
        Check that the user hasn't already added a rule matching this one

        Parameters
        ----------
        df : `~pandas.DataFrame`
            The selection to check


        Returns
        -------
        bool
           True if a duplicate was found, False if not.

        """
        for _id, s in self._selection_rules.items():
            tag = self._table.loc[_id]["TAG"]
            if s.equals(df):
                tag = self._table.loc[_id]["TAG"]
                warnings.warn(  # noqa: B028
                    f"A rule that results in an identical selection has already been added: ID: {_id}, TAG:{tag}."
                    " Ignoring."
                )
                return True
        return False

    def _addrow(self, row, dataframe, tag=None, check=False):
        """
        Common code to add a tagged row to the internal table after the selection has been created.
        Should be called in select* methods.

        Parameters
        ----------
        row : dict
            key, value pairs of the selection
        dataframe : `~pandas.DataFrame`
            The dataframe created by the selection.
        tag : str, optional
            An identifying tag by which the rule may be referred to later.
            If None, a  randomly generated tag will be created.
        check : bool
            If True, call `_check_for_duplicates()` to see if a dataframe already implements this rule.
        Returns
        -------
        None.

        """
        if check:
            if self._check_for_duplicates(dataframe):
                return
        if tag is not None:
            row["TAG"] = tag
        else:
            gentag = []
            # guarantee a unique seed by
            # including relevant key=value, which will be unique
            for k, v in row.items():
                if v is not None and v != "":
                    gentag.append(f"{k}={v}")
            row["TAG"] = self._generate_tag(gentag)
        row["ID"] = self._next_id
        row["# SELECTED"] = len(dataframe)
        self._selection_rules[row["ID"]] = dataframe
        for k, v in row.items():
            row[k] = abbreviate_to(DEFAULT_COLUMN_WIDTH, v)
        self._table.add_row(row)
        # for some reason the table gets "unsorted" from its index
        # resulting in issue #457
        # so always do a sort (by primary index by default) after adding a rows
        self._table.sort(self._idtag[0])

    def _replace_time(self, **kwargs):
        """Replace astropy.Time and datetime.datetime objects in a kwargs list with numpy.datetime64 equivalent.
        This is need because UTC is a datetime64 column but we want users to be able to input Time or datetime if desired

        Parameters
        ---------
        kwargs : dict
            dictionary of keywords/values

        Returns
        ------
            dict of updated values.
        """
        kc = kwargs.copy()
        for k, v in kc.items():
            if isinstance(v, Time):
                kc[k] = v.datetime64
            elif isinstance(v, datetime.datetime):
                kc[k] = np.datetime64(v)
            # @todo could probably do this with a clever recursive call to _replace_time.
            elif isinstance(v, (Sequence, np.ndarray)) and not isinstance(v, str):
                if isinstance(v, tuple):
                    v = list(v)
                for i in range(len(v)):
                    if isinstance(v[i], Time):
                        v[i] = v[i].datetime64
                    elif isinstance(v[i], datetime.datetime):
                        v[i] = np.datetime64(v[i])
                kc[k] = v
        return kc

    def _base_select(self, tag=None, check=False, **kwargs):
        """Add one or more exact selection/flag rules, e.g., `key1 = value1, key2 = value2, ...`
        If `value` is array-like then a match to any of the array members will be selected/flagged.
        Derived classes will call this method with their own specific name, i.e. `select` or `flag`.

        Parameters
        ----------
            tag : str
                An identifying tag by which the rule may be referred to later.
                If None, a  randomly generated tag will be created.
            check : bool
                If True, check that a previous selection does not give an identical result as this one.
            key : str
                The key  (SDFITS column name or other supported key)
            value : any
                The value to select

        Returns
        -------
            True if the selection resulted in a new rule, False if not (no data selected)

        """
        # pop these before check_keys, which is intended to check SDFITS keywords
        proposed_channel_rule = kwargs.pop("proposed_channel_rule", None)
        # if called via _select_from_mixed_kwargs, then we want to merge all the
        # selections
        df = kwargs.pop("startframe", self)
        self._check_keys(kwargs.keys())
        # While not necessary for adding a row to a Table, ensuring the dict
        # has keys for all Table columns improves the performance of Table._addrow.
        row = dict.fromkeys(self._table.colnames, "")

        single_value_queries = None
        multi_value_queries = None
        for k, v in list(kwargs.items()):
            if v is None:
                continue
            ku = k.upper()
            if ku in self._aliases:
                ku = self._aliases[ku]
            v = self._sanitize_input(ku, v)
            # If a list is passed in, it must be composed of strings.
            # Numeric lists are intepreted as ranges, so must be
            # selected by user with select_range
            if isinstance(v, (Sequence, np.ndarray)) and not isinstance(v, str):
                query = None
                for vv in v:
                    if ku == "UTC":
                        self._check_type(
                            np.datetime64,
                            "Expected np.datetime64 object but got something else.",
                            **{ku: vv},
                        )
                    # if it is a string, then OR them.
                    # e.g. object = ["NGC123", "NGC234"]
                    if isinstance(vv, str):
                        thisq = f'{ku} == "{vv}"'
                    else:
                        thisq = f"{ku} == {vv}"
                    if query is None:
                        query = thisq
                    else:
                        query += f"| {thisq}"
                    # for pd.merge to give the correct answer, we would
                    # need "inner" on the first one and "outer" on subsequent
                    # df = pd.merge(df, df[df[ku] == vv], how="inner")
                if multi_value_queries is None:
                    multi_value_queries = f"({query})"
                else:
                    multi_value_queries += f"&({query})"
            else:
                if isinstance(v, str):
                    thisq = f'{ku} == "{v}"'
                else:
                    thisq = f"{ku} == {v}"
                if single_value_queries is None:
                    single_value_queries = thisq
                else:
                    single_value_queries += f"& {thisq}"
            row[ku] = v
        if multi_value_queries is not None and single_value_queries is not None:
            query = f"{multi_value_queries} & {single_value_queries}"
        elif multi_value_queries is None and single_value_queries is not None:
            query = single_value_queries
        elif multi_value_queries is not None and single_value_queries is None:
            query = multi_value_queries
        else:
            warnings.warn("There was no data selection")  # should never happen  # noqa: B028
            return False
        df = df.query(query)
        if df.empty:
            warnings.warn("Your selection rule resulted in no data being selected. Ignoring.")  # noqa: B028
            return False
        df.loc[:, "CHAN"] = proposed_channel_rule  # this column is normally None so no need to check if None first.
        self._addrow(row, df, tag, check=check)
        return True

    def _base_select_range(self, tag=None, check=False, **kwargs):
        """
        Select a range of inclusive values for a given key(s).
        e.g., `key1 = (v1,v2), key2 = (v3,v4), ...`
        will select data  `v1 <= data1 <= v2, v3 <= data2 <= v4, ... `
        Upper and lower limits may be given by setting one of the tuple values
        to None. e.g., `key1 = (None,v1)` for an upper limit `data1 <= v1` and
        `key1 = (v1,None)` for a lower limit `data >=v1`.  Lower
        limits may also be specified by a one-element tuple `key1 = (v1,)`.

        Parameters
        ----------
        tag : str, optional
            An identifying tag by which the rule may be referred to later.
            If None, a  randomly generated tag will be created.
        check : bool
            If True, check that a previous selection does not give an identical result as this one.
        key : str
            The key (SDFITS column name or other supported key)
        value : array-like
            Tuple or list giving the lower and upper limits of the range.

        Returns
        -------
        None.

        """
        self._check_keys(kwargs.keys())
        kwargs.update(self._replace_time(**kwargs))
        self._check_range(**kwargs)
        row = {}
        df = self
        for k, v in list(kwargs.items()):
            ku = k.upper()
            if ku in self._aliases:
                ku = self._aliases[ku]
            v = self._sanitize_input(ku, v)
            # deal with a tuple quantity
            if isinstance(v, Quantity):
                v = v.value
            vn = []
            # deal with quantity inside a tuple.
            for q in v:
                # ultimately will need a map of
                # desired units, so e.g. if
                # GHz used, then the value is expressed in Hz
                if isinstance(q, Quantity):
                    vn.append(q.value)
                else:
                    vn.append(q)
            v = vn
            row[ku] = v
            if len(v) == 2:
                if v[0] is not None and v[1] is not None:
                    df = pd.merge(df, df[(df[ku] <= v[1]) & (df[ku] >= v[0])], how="inner")
                elif v[0] is None:  # upper limit given
                    df = pd.merge(df, df[(df[ku] <= v[1])], how="inner")
                else:  # lower limit given (v[1] is None)
                    df = pd.merge(df, df[(df[ku] >= v[0])], how="inner")
            elif len(v) == 1:  # lower limit given
                df = pd.merge(df, df[(df[ku] >= v[0])], how="inner")
            else:
                raise Exception(f"Couldn't parse value tuple {v} for key {k} as a range.")
        if df.empty:
            warnings.warn("Your selection rule resulted in no data being selected. Ignoring.")  # noqa: B028
            return
        self._addrow(row, df, tag)

    def _base_select_within(self, tag=None, check=False, **kwargs):
        """
        Select a value within a plus or minus for a given key(s).
        e.g. `key1 = [value1,epsilon1], key2 = [value2,epsilon2], ...`
        Will select data
        `value1-epsilon1 <= data1 <= value1+epsilon1,`
        `value2-epsilon2 <= data2 <= value2+epsilon2,...`

        Parameters
        ----------
        tag : str, optional
            An identifying tag by which the rule may be referred to later.
            If None, a  randomly generated tag will be created.
        check : bool
            If True, check that a previous selection does not give an identical result as this one.
        key : str
            The key (SDFITS column name or other supported key)
        value : array-like
            Tuple or list giving the value and epsilon

        Returns
        -------
        None.

        """
        # This is just a type of range selection.
        kw = {}
        for k, v in kwargs.items():
            v1 = v[0] - v[1]
            v2 = v[0] + v[1]
            kw[k] = (v1, v2)
        self._base_select_range(tag, **kw)

    def _base_select_channel(self, channel, tag=None):
        """
        Select channels and/or channel ranges. These are NOT used in :meth:`final`
        but rather will be used to create a mask for calibration or
        flagging. Single arrays/tuples will be treated as channel lists;
        nested arrays will be treated as  *inclusive* ranges. For instance:

        ``
        # select channel 24
        select_channel(24)
        # selects channels 1 and 10
        select_channel([1,10])
        # selects channels 1 thru 10 inclusive
        select_channel([[1,10]])
        # select channel ranges 1 thru 10 and 47 thru 56 inclusive, and channel 75
        select_channel([[1,10], [47,56], 75)])
        # tuples also work, though can be harder for a human to read
        select_channel(((1,10), [47,56], 75))
        ``

        *Note* : channel numbers start at zero.

        Parameters
        ----------
        channel : number, or array-like
            The channels to select
        Returns
        -------
        None.

        """
        # We don't want to get into trying to merge
        # different, possibly exclusive, channel selections.
        # This also avoids the side effect of using self to
        # compute "# Selected" in _addrow
        if self._channel_selection is not None:
            raise Exception(
                "You can only have one channel selection rule. Remove the old rule before creating a new one."
            )
        self._check_numbers(chan=channel)
        if isinstance(channel, numbers.Number):
            channel = [int(channel)]
        self._channel_selection = channel
        # we don't care if a selection selects the same channels.  They are all pasted together in numpy later and
        # never go through a DataFrame (which is why we pass in the dummy self)
        self._addrow(
            {"CHAN": abbreviate_to(DEFAULT_COLUMN_WIDTH, channel)},
            dataframe=self,
            tag=tag,
            check=False,
        )

    # NB: using ** in doc here because `id` will make a reference to the
    # python built-in function.  Arguably we should pick a different
    # keyword but 'id' is easy for user.
    def remove(self, id=None, tag=None):
        """Remove (delete) a selection rule(s).
        You must specify either **id** or **tag** but not both. If there are
        multiple rules with the same tag, they will all be deleted.

        Parameters
        ----------
            id : int
                The ID number of the rule as displayed in `show()`
            tag : str
                An identifying tag by which the rule may be referred to later.
        """
        if id is not None and tag is not None:
            raise Exception("You can only specify one of id or tag")
        if id is None and tag is None:
            raise Exception("You must specify either id or tag")
        if id is not None:
            if id in self._selection_rules:
                # We will assume that selection_rules and table
                # have been kept in sync.  The implementation
                # should ensure this.
                del self._selection_rules[id]
                row = self._table.loc_indices["ID", id]
                # there is only one row per ID
                self._table.remove_row(row)
            else:
                raise KeyError(f"No ID = {id} found in this Selection")
        else:
            # need to find IDs of selection rules where TAG == tag.

            # This will raise keyerror if tag not matched, so no need
            # to raise our own, unless we want to change the messgae.
            matching_indices = self._table.loc_indices["TAG", tag]
            #   raise KeyError(f"No TAG = {tag} found in this Selection")
            matching = Table(self._table[matching_indices])
            for i in matching["ID"]:
                del self._selection_rules[i]
                # self._selection_rules.pop(i, None) # also works
            self._table.remove_rows(matching_indices)

    def clear(self):
        """Remove all selection rules"""
        self._selection_rules = {}
        self._flag_channel_selection = {}
        self._make_table()
        self._channel_selection = None

    def show(self):
        """
        Print the current selection rules. Only columns with a rule are shown.
        The first two columns are ID number a TAG string. Either of these may be used
        to :meth:`remove` a row.  The final column `# SELECTED` gives
        the number of rows that a given rule selects from the original.
        The :meth:`final` selection may be fewer rows because each selection rule
        is logically OR'ed to create the final selection.

        Returns
        -------
        None.

        """
        self._set_pprint_exclude_names()
        print(self._table)

    @property
    def final(self):
        """
        Create the final selection. This is done by a logical AND of each
        of the selection rules (specifically `pandas.merge(how='inner')`).

        Returns
        -------
        final : DataFrame
            The resultant selection from all the rules.
        """
        return self.merge(how="inner")

    def merge(self, how, on=None):
        """
        Merge selection rules using a specific
        type of join.

        Parameters
        ----------
        how : {‘left’, ‘right’, ‘outer’, ‘inner’, ‘cross’}, no default.
            The type of join to be performed. See :meth:`pandas.merge()`.

        on: label or list
            Column or index level names to join on. These must be found in both DataFrames.
            If on is None and not merging on indexes then this defaults to the intersection
            of the columns in both DataFrames.

        Returns
        -------
        final : DataFrame
            The resultant selection from all the rules.

        """
        if len(self._selection_rules.values()) == 0:
            # warnings.warn("Selection.merge(): upselecting now")
            return DataFrame()
        final = None
        for df in self._selection_rules.values():
            if final is None:
                # need a deepcopy here in case there
                # is only one selection rule, because
                # we don't want to return a reference to the rule
                # which the receiver might modify.
                final = deepcopy(df)
            else:
                final = pd.merge(final, df, how=how, on=on)
        return final

    def _select_from_mixed_kwargs(self, **kwargs):
        """
        Called by calibration routines which may be mixing channel selections
        and exact selections, but **not** 'within' or 'range' selections.

        Parameters
        ----------
        **kwargs : dict
            Keyword arguments.  key=value as in the public selection methods.

        Returns
        -------
        None.

        """

        # get the tag if given or generate one if not
        kwlist = list(kwargs.items())
        tag = kwargs.pop("tag", self._generate_tag(kwlist))
        if len(kwargs) == 0:
            return  # user gave no additional kwargs
        if tag is None:  # in case user did tag=None (facepalm)
            tag = self._generate_tag(kwlist)
        logger.debug(f"working TAG IS {tag}")
        # in order to pop channel we need to check case insensitively
        ukwargs = keycase(kwargs)
        chan = ukwargs.pop("CHANNEL", None)
        if chan is not None:
            self._base_select_channel(chan, tag)
        if len(ukwargs) != 0:
            logger.debug(f"selection {ukwargs}")
            self._base_select(**ukwargs, tag=tag)

    def __deepcopy__(self, memo):
        with warnings.catch_warnings():
            warnings.simplefilter("ignore", category=UserWarning)
            cls = self.__class__
            result = cls.__new__(cls)
            memo[id(self)] = result
            for k, v in self.__dict__.items():
                setattr(result, k, deepcopy(v, memo))
            result._table = self._table.copy()
        return result

    def get(self, key):
        """Get the selection/flag rule by its ID

        Parameters
        ----------
        key : int
            The ID value.  See :meth:`show`.

        Returns
        -------
        `~pandas.DataFrame`
            The selection/flag rule
        """
        return self._selection_rules[key]


class Selection(SelectionBase):
    """This class contains the methods for creating rules to select data from an SDFITS object.
    Data (rows) can be selected using any column name in the input SDFITS object.
    Exact selection, range selection, upper/lower limit selection, and any-of selection
    are all supported.

    Users create *selection rules* by specifying keyword (SDFITS columns) and value(s) to be selected.
    Briefly, the selection methods are:

         :meth:`select` - Select exact values

         :meth:`select_range` - Select ranges of values

         :meth:`select_within` - Select a value +/- epsilon

         :meth:`select_channel` - Select channels or ranges of channels

    The Selection object maintains a DataFrame for each selection rule created by the user. The
    :meth:`final` selection is the logical OR of these rules. Users can examine the current selections
    with :meth:`show` which will show the current
    rules and how many rows each rule selects from the unfiltered data.


    Aliases of keywords are supported. The user may add an alias for an existing SDFITS column with :meth:`alias`.   Some default :meth:`aliases` have been defined.
    """

    def select(self, tag=None, check=False, **kwargs):
        """Add one or more exact selection rules, e.g., `key1 = value1, key2 = value2, ...`
        If `value` is array-like then a match to any of the array members will be selected.
        For instance `select(object=['3C273', 'NGC1234'])` will select data for either of those
        objects and `select(ifnum=[0,2])` will select IF number 0 or IF number 2.

        Parameters
        ----------
            tag : str
                An identifying tag by which the rule may be referred to later.
                If None, a  randomly generated tag will be created.
            check : bool
                If True, check that a previous selection does not give an identical result as this one.
            key : str
                The key  (SDFITS column name or other supported key)
            value : any
                The value to select

        """
        self._base_select(tag, check=check, **kwargs)

    def select_range(self, tag=None, **kwargs):
        """
        Select a range of inclusive values for a given key(s).
        e.g., `key1 = (v1,v2), key2 = (v3,v4), ...`
        will select data  `v1 <= data1 <= v2, v3 <= data2 <= v4, ... `
        Upper and lower limits may be given by setting one of the tuple values
        to None. e.g., `key1 = (None,v1)` for an upper limit `data1 <= v1` and
        `key1 = (v1,None)` for a lower limit `data >=v1`.  Lower
        limits may also be specified by a one-element tuple `key1 = (v1,)`.

        Parameters
        ----------
        tag : str, optional
            An identifying tag by which the rule may be referred to later.
            If None, a  randomly generated tag will be created.
        key : str
            The key (SDFITS column name or other supported key)
        value : array-like
            Tuple or list giving the lower and upper limits of the range.

        Returns
        -------
        None.

        """
        self._base_select_range(tag, **kwargs)

    def select_within(self, tag=None, **kwargs):
        """
        Select a value within a plus or minus for a given key(s).
        e.g. `key1 = [value1,epsilon1], key2 = [value2,epsilon2], ...`
        Will select data
        `value1-epsilon1 <= data1 <= value1+epsilon1,`
        `value2-epsilon2 <= data2 <= value2+epsilon2,...`

        Parameters
        ----------
        tag : str, optional
            An identifying tag by which the rule may be referred to later.
            If None, a  randomly generated tag will be created.
        key : str
            The key (SDFITS column name or other supported key)
        value : array-like
            Tuple or list giving the value and epsilon

        Returns
        -------
        None.

        """
        self._base_select_within(tag, **kwargs)

    def select_channel(self, chan, tag=None):
        """
        Select channels and/or channel ranges. These are NOT used in :meth:`final`
        but rather will be used to create a mask for calibration or
        flagging. Single arrays/tuples will be treated as channel lists;
        nested arrays will be treated as  *inclusive* ranges. For instance:

        ``
        # select channel 24
        select_channel(24)
        # selects channels 1 and 10
        select_channel([1,10])
        # selects channels 1 thru 10 inclusive
        select_channel([[1,10]])
        # select channel ranges 1 thru 10 and 47 thru 56 inclusive, and channel 75
        select_channel([[1,10], [47,56], 75)])
        # tuples also work, though can be harder for a human to read
        select_channel(((1,10), [47,56], 75))
        ``

        *Note* : channel numbers start at zero.

        Parameters
        ----------
        chan : number, or array-like
            The channels to select

        Returns
        -------
        None.

        """
        self._base_select_channel(chan, tag)


class Flag(SelectionBase):
    """This class contains the methods for creating rules to flag data from an SDFITS object.
    Data (rows) can be selected for flagging using any column name in the input SDFITS object.
    Exact selection, range selection, upper/lower limit selection, and any-of selection
    are all supported.

    Users create *flag rules* by specifying keyword (SDFITS columns) and value(s) to be flagged.
    Briefly, the flag methods are:

         :meth:`flag` - Flag exact values

         :meth:`flag_range` - Flag ranges of values

         :meth:`flag_within` - Flag a value +/- epsilon

         :meth:`flag_channel` - Flag channels or ranges of channels

    The Flag object maintains a DataFrame for each flag rule created by the user. The
    :meth:`final` flag is the logical OR of these rules. Users can examine the current flags
    with :meth:`show` which will show the current
    rules and how many rows each rule selects for flagging from the unfiltered data.

    The actual flags, which are per channel, are stored in the GBTFITSLoad object,
    not in the Flag object. The Flag object just contains the flagging rules.

    Aliases of keywords are supported. The user may add an alias for an existing SDFITS column with :meth:`alias`.   Some default :meth:`aliases` have been defined.

    GBTIDL Flags can be read in with :meth:`read`.
    """

    def flag(self, tag=None, check=False, **kwargs):
        """Add one or more exact flag rules, e.g., `key1 = value1, key2 = value2, ...`
        If `value` is array-like then a match to any of the array members will be flagged.
        For instance `flag(object=['3C273', 'NGC1234'])` will select data for either of those
        objects and `flag(ifnum=[0,2])` will flag IF number 0 or IF number 2.  Channels for selected data
        can be flagged using keyword `channel`, e.g., `flag(object='MBM12',channel=[0,23])`
        will flag channels 0 through 23 *inclusive* for object MBM12.

        Parameters
        ----------
        tag : str
            An identifying tag by which the rule may be referred to later.
            If None, a  randomly generated tag will be created.
        check : bool
            If True, check that a previous selection does not give an identical result as this one.
        key : str
            The key  (SDFITS column name or other supported key)
        value : any
            The value to select

        """
        chan = kwargs.pop("channel", None)
        if chan is not None:
            if isinstance(chan, numbers.Number):
                chan = [int(chan)]
            self._check_numbers(chan=chan)
        if len(kwargs) == 0:
            # The user only entered channel as a keyword, so just call flag_channel
            self.flag_channel(channel=chan, tag=tag)
        else:
            # Select on the other kwargs then add channel to it.
            # Since we are allowing the behavior that the user can select
            # identical rows with different channel flags, we must
            # use a 'proposed channel rule' because the "CHAN" column is not normally set
            # before the _check_for_duplicates call inside _base_select.
            # The selection rules dataframes are allowed to be identical if the
            # the CHAN columns will be different.
            if chan is None:
                kwargs["proposed_channel_rule"] = ALL_CHANNELS
            else:
                kwargs["proposed_channel_rule"] = str(chan)
            success = self._base_select(tag, check=check, **kwargs)  # don't do this unless chan input is good.
            if not success:
                return
            idx = len(self._table) - 1
            if chan is not None:
                cc = abbreviate_to(DEFAULT_COLUMN_WIDTH, chan)
                self._table.loc[idx]["CHAN"] = cc
                self._flag_channel_selection[idx] = chan
                # self._selection_rules[idx]["CHAN"] = str(chan)
                self._selection_rules[idx].loc[:, "CHAN"] = str(chan)
            else:
                self._flag_channel_selection[idx] = ALL_CHANNELS
                self._selection_rules[idx].loc[:, "CHAN"] = ALL_CHANNELS

    def flag_channel(self, channel, tag=None, **kwargs):
        """
        Flag  channels and/or channel ranges for *all data*. These are NOT used in :meth:`final`
        but rather will be used to create a mask for
        flagging. Single arrays/tuples will be treated as *channel lists;
        nested arrays will be treated as  *inclusive* ranges. For instance:

        ```
        # flag channel 24
        flag_channel(24)
        # flag channels 1 and 10
        flag_channel([1,10])
        # flags channels 1 thru 10 inclusive
        flag_channel([[1,10]])
        # flag channel ranges 1 thru 10 and 47 thru 56 inclusive, and channel 75
        flag_channel([[1,10], [47,56], 75)])
        # tuples also work, though can be harder for a human to read
        flag_channel(((1,10), [47,56], 75))
        ```

        *Note* : channel numbers start at zero


         Parameters
        ----------
        channel : number, or array-like
            The channels to flag

        Returns
        -------
        None.

        """
        # okay to use base method because we are flagging all rows
        self._base_select_channel(channel, tag, **kwargs)
        idx = len(self._table) - 1
        self._flag_channel_selection[idx] = channel
        self._selection_rules[idx]["CHAN"] = str(channel)
        self._channel_selection = None  # unused for flagging

    def flag_range(self, tag=None, check=False, **kwargs):
        """Flag a range of inclusive values for a given key(s).
        e.g., `key1 = (v1,v2), key2 = (v3,v4), ...`
        will flag data  `v1 <= data1 <= v2, v3 <= data2 <= v4, ... `
        Upper and lower limits may be given by setting one of the tuple values
        to None. e.g., `key1 = (None,v1)` for an upper limit `data1 <= v1` and
        `key1 = (v1,None)` for a lower limit `data >=v1`.  Lower
        limits may also be specified by a one-element tuple `key1 = (v1,)`.

        Parameters
        ----------
        tag : str, optional
            An identifying tag by which the rule may be referred to later.
            If None, a  randomly generated tag will be created.
        check : bool
            If True, check that a previous selection does not give an identical result as this one.
        key : str
            The key (SDFITS column name or other supported key)
        value : array-like
            Tuple or list giving the lower and upper limits of the range.

        Returns
        -------
        None.
        """
        self._base_select_range(tag, check=check, **kwargs)
        idx = len(self._table) - 1
        self._flag_channel_selection[idx] = ALL_CHANNELS
        self._selection_rules[idx]["CHAN"] = ALL_CHANNELS
        self._channel_selection = None  # unused for flagging

    def flag_within(self, tag=None, check=False, **kwargs):
        """
        Flag a value within a plus or minus for a given key(s).
        e.g. `key1 = [value1,epsilon1], key2 = [value2,epsilon2], ...`
        Will select data
        `value1-epsilon1 <= data1 <= value1+epsilon1,`
        `value2-epsilon2 <= data2 <= value2+epsilon2,...`

        Parameters
        ----------
        tag : str, optional
            An identifying tag by which the rule may be referred to later.
            If None, a  randomly generated tag will be created.
        check : bool
            If True, check that a previous selection does not give an identical result as this one.
        key : str
            The key (SDFITS column name or other supported key)
        value : array-like
            Tuple or list giving the value and epsilon

        Returns
        -------
        None.

        """
        self._base_select_within(tag, check=check, **kwargs)
        idx = len(self._table) - 1
        self._flag_channel_selection[idx] = ALL_CHANNELS
        self._selection_rules[idx]["CHAN"] = ALL_CHANNELS
        self._channel_selection = None  # unused for flagging

    def read(self, fileobj, **kwargs):
        """Read a GBTIDL flag file and instantiate Flag object.

        Parameters
        ----------
        fileobj : str, file-like or `pathlib.Path`
            File to read.  If a file object, must be opened in a
            readable mode.
        **kwargs : dict
            Extra keyword arguments to apply to the flag rule.  (This is mainly for internal use.)

        Returns
        -------
        None.

        """
        # GBTIDL flag files two sections [header] and [flags]
        # In the [header] section is information about file creation.
        # The [flags] section containes the flag table
        # The table has 10 columns. Its rows have vertical bar (|) separated columns, while
        # the table header is separated by commas and begins with a #
        # The columns are:
        #
        # ID - flag ID number, same as dysh's flag rule `id`
        # RECNUM - range of the selected record numbers given as low:high inclusive
        # SCAN - range of the selected scan numbers given as low:high inclusive
        # INTNUM - range of the selected integration numbers given as low:high inclusive
        # PLNUM - range of the selected polarization numbers given as low:high inclusive
        # IFNUM - range of the selected IF numbers given as low:high inclusive
        # BCHAN - beginning channel flagged (inclusive, starting from zero)
        # ECHAN - end channel flagged (inclusive)
        # IDSTRING - Reason for flagging, same as dysh's flag rule `tag`
        #
        # Numeric alues can be a single integer or comma-separated list of integers.  If BCHAN and ECHAN
        # are a comma-separated list then they must be pair up as [bchan_i,echan+i]
        # A wildcard appears in a column if it had no selection (meaning all values were selected).
        # Example file:
        # [header]
        # created = Wed Jan  5 16:48:37 2022
        # version = 1.0
        # created_by = sdfits
        # [flags]
        # #RECNUM,SCAN,INTNUM,PLNUM,IFNUM,FDNUM,BCHAN,ECHAN,IDSTRING
        # *|6|*|*|2|0|3072|3072|VEGAS_SPUR
        #
        # It is possible there is a space after the *GBTIDL flag files can also indicate ranges with a : and can indicate upper or lower limits
        # by not including a number. For instancer here is scan range 42 to 51 and channel range with
        # lower limit of 2299
        # *|20|42:51|*|*|*|2299|*|unspecified

        # Because the table header and table row delimeters are different,
        # Table.read() can't work.  So construct it row by row.
        f = open(fileobj, mode="r")
        lines = f.read().splitlines()  # gets rid of \n
        f.close()
        header = [
            "RECNUM",
            "SCAN",
            "INTNUM",
            "PLNUM",
            "IFNUM",
            "FDNUM",
            "BCHAN",
            "ECHAN",
            "IDSTRING",
        ]
        found_header = False
        for l in lines[lines.index("[flags]") + 1 :]:
            vdict = {}
            if l.startswith("#"):
                if not found_header:
                    # its the header
                    colnames = l[1:].split(",")
                    if colnames != header:
                        raise Exception(f"Column names {colnames} do not match expectated {header}")
                    found_header = True
            else:
                values = l.split("|")
                for i, v in enumerate(values):
                    if v.strip() == "*":
                        continue
                    else:
                        if header[i] == "IDSTRING":
                            vdict[header[i]] = v
                        else:
                            # handle comma-separated lists
                            if "," in v:
                                vdict[header[i]] = [int(float(x)) for x in v.split(",")]
                            # handle colon-separated ranges by expanding into a comma-separated list.
                            elif ":" in v:
                                vdict[header[i]] = [int(float(x)) for x in range(*map(int, v.split(":")))] + [
                                    int(v.split(":")[-1])
                                ]
                            # handle single values
                            else:
                                vdict[header[i]] = int(float(v))

                # our tag is gbtidl's idstring
                tag = vdict.pop("IDSTRING", None)
                bchan = vdict.pop("BCHAN", None)
                echan = vdict.pop("ECHAN", None)
                if bchan is not None and echan is not None:
                    if not isinstance(bchan, list):
                        bchan = [bchan]
                    bchan = [int(float(x)) for x in bchan]
                    if not isinstance(echan, list):
                        echan = [echan]
                    echan = [int(float(x)) for x in echan]
                    # pair up echan and bchan
                    vdict["channel"] = list(zip(bchan, echan, strict=False))
                elif bchan is not None and echan is None:
                    if not isinstance(bchan, list):
                        bchan = [bchan]
                    bchan = [int(float(x)) for x in bchan]
                    echan = [2**25] * len(
                        bchan
                    )  # Set to a large number so it effectively spans the whole range from `bchan`.
                    vdict["channel"] = tuple(zip(bchan, echan, strict=False))
                elif bchan is None and echan is not None:
                    if not isinstance(echan, list):
                        echan = [echan]
                    echan = [int(float(x)) for x in echan]
                    bchan = [0] * len(echan)
                    vdict["channel"] = tuple(zip(bchan, echan, strict=False))

                if kwargs is not None:
                    vdict.update(kwargs)
                logger.debug(f"flag({tag=},{vdict})")
                self.flag(tag=tag, check=False, **vdict)
            self._table.sort(self._idtag[0])<|MERGE_RESOLUTION|>--- conflicted
+++ resolved
@@ -111,10 +111,7 @@
 
         """
         # Do not add utc=True to this call, as later comparisons will not work.
-<<<<<<< HEAD
-=======
-
->>>>>>> cae790c6
+
         self["UTC"] = pd.to_datetime(self["DATE-OBS"])
 
     def _make_table(self):
