--- conflicted
+++ resolved
@@ -110,10 +110,8 @@
         None.
 
         """
-<<<<<<< HEAD
-=======
         # Do not add utc=True to this call, as later comparisons will not work.
->>>>>>> 1678b260
+
         self["UTC"] = pd.to_datetime(self["DATE-OBS"])
 
     def _make_table(self):
@@ -121,9 +119,6 @@
         self._table = Table(data=None, names=self._defkeys, dtype=self._deftypes)
         for t in self._idtag:
             self._table.add_index(t)
-
-    def _make_table_from_rows(self, rows):
-        pass
 
     @property
     def aliases(self):
@@ -560,11 +555,7 @@
         # selections
         df = kwargs.pop("startframe", self)
         self._check_keys(kwargs.keys())
-<<<<<<< HEAD
         # While not necessary for adding a row to a Table, ensuring the dict
-=======
-        #  While not necessary for adding a row to a Table, ensuring the dict
->>>>>>> 1678b260
         # has keys for all Table columns improves the performance of Table._addrow.
         row = dict.fromkeys(self._table.colnames, "")
 
