--- conflicted
+++ resolved
@@ -27,10 +27,7 @@
     "source": "object",
     "pol": "plnum",
     "intnum": "row",  # integration number
-<<<<<<< HEAD
-=======
     "subref": "subref_state",  # subreflector state
->>>>>>> a8526e3c
 }
 
 
