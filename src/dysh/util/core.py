--- conflicted
+++ resolved
@@ -53,11 +53,7 @@
     if weights is None:
         np.ones_like(a)
     else:
-<<<<<<< HEAD
-        pass
-=======
         w = weights
->>>>>>> bfc038c4
     v = np.sqrt(np.average(a * a, axis=axis, weights=weights))
     return v
 
