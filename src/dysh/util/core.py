--- conflicted
+++ resolved
@@ -199,8 +199,6 @@
     """
     return the valid string from a list, given a minimum string input
 
-<<<<<<< HEAD
-=======
     Example:  minimum_string_match('a',['alpha','beta','gamma'])
     returns:  'alpha'
 
@@ -228,7 +226,6 @@
     return None
 
 
->>>>>>> 133ee2ce
 def uniq(seq):
     """Remove duplicates from a list while preserving order.
     from http://stackoverflow.com/questions/480214/how-do-you-remove-duplicates-from-a-list-in-python-whilst-preserving-order
