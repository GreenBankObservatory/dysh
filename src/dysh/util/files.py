--- conflicted
+++ resolved
@@ -1,11 +1,7 @@
 #! /usr/bin/env python
 #
 #  Tools to operate on files
-<<<<<<< HEAD
 #     dysh_data = simple frontend to grab common dysh filenames
-=======
-#     dysh_data = simple file grabber frontend
->>>>>>> 0a665542
 #     fdr       = Recursive data (file) finder
 #
 #  command line usage:
@@ -42,36 +38,22 @@
 
 # $DYSH/testdata
 valid_dysh_test = {
-<<<<<<< HEAD
     "test1"      : "AGBT05B_047_01/AGBT05B_047_01.raw.acs/",   # same as example='test1'
     "getps"      : "TGBT21A_501_11/TGBT21A_501_11.raw.vegas.fits",
     "getfs"      : "TGBT21A_504_01/TGBT21A_504_01.raw.vegas/TGBT21A_504_01.raw.vegas.A.fits",
-=======
-    "getps" : "TGBT21A_501_11/TGBT21A_501_11.raw.vegas.fits",
-    "getfs" : "TGBT21A_504_01/TGBT21A_504_01.raw.vegas/TGBT21A_504_01.raw.vegas.A.fits",
-    "test1" : "AGBT05B_047_01/AGBT05B_047_01.raw.acs/",   # same as example='test1'
->>>>>>> 0a665542
 }
 
 
 # http://www.gb.nrao.edu/dysh/example_data or /home/dysh/example_data or $DYSH_DATA/example_data
-<<<<<<< HEAD
 # @todo   see if we want the staff training datasets in here
 valid_dysh_example = {
     "test1"      : "positionswitch/data/AGBT05B_047_01/AGBT05B_047_01.raw.acs/AGBT05B_047_01.raw.acs.fits",   # staff training PS      same as test='test1'
-=======
-valid_dysh_example = {
->>>>>>> 0a665542
     "getps"      : "onoff-L/data/TGBT21A_501_11.raw.vegas.fits",
                    #    positionswitch/data/AGBT05B_047_01/AGBT05B_047_01.raw.acs/"
     "getfs"      : "fs-L/data/AGBT20B_014_03.raw.vegas/AGBT20B_014_03.raw.vegas.A.fits",
                    #    frequencyswitch/data/TREG_050627/TREG_050627.raw.acs/"    # staff training FS
     "subbeamnod" : "subbeamnod-Ka/data/TRCO_230413_Ka.raw.vegas/TRCO_230413_Ka.raw.vegas.A.fits",
                    #    subbeamnod/data/AGBT13A_124_06/AGBT13A_124_06.raw.acs/"   # staff training SBN
-<<<<<<< HEAD
-=======
-    "test1"      : "positionswitch/data/AGBT05B_047_01/AGBT05B_047_01.raw.acs/AGBT05B_047_01.raw.acs.fits",   # staff training PS      same as test='test1'
->>>>>>> 0a665542
     "nod"        : "nod-KFPA/data/TGBT22A_503_02.raw.vegas",    # nodding example (scan 62,63)
                    #              TGBT22A_503_02.raw.vegas      # FS example in data_reduction (scan 64)
 }
@@ -84,7 +66,6 @@
 # AGBT14B_480_06  AGBT17B_004_14  AGBT18B_354_03  AGBT20B_336_01  TREG_050627
 # AGBT15B_228_08  AGBT17B_319_06  AGBT19A_080_01  AGBT22A_325_15  TSCAL_19Nov2015
 valid_dysh_accept = {
-<<<<<<< HEAD
     "nod1"       : "AGBT22A_325_15/AGBT22A_325_15.raw.vegas",
     "nod2"       : "TREG_050627/TREG_050627.raw.acs/TREG_050627.raw.acs.fits",               # deprecated
     "nod3"       : "AGBT15B_244_07/AGBT15B_244_07.raw.vegas",
@@ -95,10 +76,6 @@
     "nod8"       : "AGBT19A_340_07/AGBT19A_340_07.raw.vegas",
     "nod9"       : "AGBT12A_076_05/AGBT12A_076_05.raw.acs",
 
-=======
-    "nod1"       : "AGBT22A_325_15/AGBT22A_325_15.raw.vegas/",
-    "nod2"       : "TREG_050627/TREG_050627.raw.acs/TREG_050627.raw.acs.fits",
->>>>>>> 0a665542
 }
 
 # fmt: on
@@ -109,11 +86,8 @@
     Simplified access to GBO data without needing an absolute path.  @todo pending configuration discussion
 
     By default it will detect the GBO system, users or developers that are not on the GBO system and need
-<<<<<<< HEAD
     access to data could rsync various data trees to avoid repeated downloads and use the $DYSH_DATA env.var.
-=======
     access to data could rsync various data trees to avoid repeated downloads.
->>>>>>> 0a665542
 
     For example inside their $HOME/dysh_data/ one could set
              export DYSH_DATA=$HOME/dysh_data
@@ -128,13 +102,8 @@
     accept:       /home/dysh/acceptance_testing  -                                $DYSH_DATA/acceptance_testing
 
 
-<<<<<<< HEAD
     Examples of use include mnemonics or full paths:
     ------------------------------------------------
-=======
-    Examples of use:
-    ----------------
->>>>>>> 0a665542
     fn = dysh_data(test='getps')
     fn = dysh_data(example='getfs')
     fn = dysh_data(example='onoff-L/data/TGBT21A_501_11.raw.vegas')
@@ -152,14 +121,8 @@
        by prepending http://www.gb.nrao.edu/dysh/ and using
        wget for as long we want to support that.
        astropy caching is also an option
-<<<<<<< HEAD
     4) directories (names not ending on .fits) cannot be downloaded using wget
     5) use python-dotenv for configuration?
-=======
-
-    4) directories (names not ending on .fits ?)  cannot be downloaded
-    5) use python-dotenv for configuration
->>>>>>> 0a665542
        key=val
 
     """
@@ -314,11 +277,7 @@
         if _debug:
             print("url:", url)
         # @todo  how to use Path() here ????
-<<<<<<< HEAD
         if not os.path.exists(filename):  # @todo filename not known if file didn't exist
-=======
-        if not os.path.exists(filename):
->>>>>>> 0a665542
             filename = url.split("/")[-1]
             print(f"Downloading {filename} from {url}")
             if use_wget:
