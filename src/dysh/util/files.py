--- conflicted
+++ resolved
@@ -23,11 +23,7 @@
 _debug = False
 
 # the GBTIDL examples from https://gbtdocs.readthedocs.io/en/latest/how-tos/data_reduction/gbtidl.html
-<<<<<<< HEAD
 #         getps:        "data/ngc2415.fits"                NGC2415    example=getps2    (TGBT21A_501_11)
-=======
-#         getps:        "data/ngc2415.fits"                NGC2415    test=getps             TGBT21A_501_11
->>>>>>> f84145be
 #         getfs:        "data/TGBT22A_503_02.raw.vegas"    W3_1       test=    example=
 #         getsigref:    "data/TGBT22A_503_02.raw.vegas"    W3_1
 #         getps:        "data/AGBT17A_404_01.raw.vegas"    A123606    test=
@@ -40,13 +36,8 @@
 # $DYSH/testdata      @ todo   normalize names with the example= cases
 # ~300 MB
 valid_dysh_test = {
-<<<<<<< HEAD
     "getps"      : "AGBT05B_047_01/AGBT05B_047_01.raw.acs/",                                  # NGC5291   old test1
     "getps2"     : "TGBT21A_501_11/TGBT21A_501_11.raw.vegas.fits",                            # NGC2415   one int, 540k
-=======
-    "test1"      : "AGBT05B_047_01/AGBT05B_047_01.raw.acs/",   # same as example='test1'      # NGC5291 (same as examoke
-    "getps"      : "TGBT21A_501_11/TGBT21A_501_11.raw.vegas.fits",                            # NGC2415
->>>>>>> f84145be
     "getfs"      : "TGBT21A_504_01/TGBT21A_504_01.raw.vegas/TGBT21A_504_01.raw.vegas.A.fits", # W3OH
     "subbeamnod" : "TRCO_230413_Ka",
 
@@ -57,7 +48,6 @@
 # @todo   see if we want the staff training datasets in here
 # ~410 GB
 valid_dysh_example = {
-<<<<<<< HEAD
     "getps0"     : "positionswitch/data/AGBT05B_047_01/AGBT05B_047_01.raw.acs",                             #  NGC5291  old test1
     "getps"      : "positionswitch/data/AGBT05B_047_01/AGBT05B_047_01.raw.acs/AGBT05B_047_01.raw.acs.fits", #  NGC5291  old test1
                    # Used in a lot of example notebooks:
@@ -72,34 +62,16 @@
     "getfs"      : "fs-L/data/AGBT20B_014_03.raw.vegas/AGBT20B_014_03.raw.vegas.A.fits",
     "getfs2"     : "frequencyswitch/data/TREG_050627/TREG_050627.raw.acs/",    #  W3OH    # staff training FS
     "subbeamnod" : "subbeamnod/data/AGBT13A_124_06/AGBT13A_124_06.raw.acs/",   #  vIIzw31      example/subbeamnod    staff training SBN -- no signal?
-=======
-    "test1"      : "positionswitch/data/AGBT05B_047_01/AGBT05B_047_01.raw.acs/AGBT05B_047_01.raw.acs.fits", #  NGC5291  also test='test1'
-                   # example/dataIO example/metadata_management  example/positionswitch example/smoothing  example/velocity frames
-    "getps"      : "onoff-L/data/TGBT21A_501_11.raw.vegas.fits",    #  NGC2415
-                   #    positionswitch/data/AGBT05B_047_01/AGBT05B_047_01.raw.acs/"
-    "getpslarge" : "onoff-L/data/TGBT21A_501_11.raw.vegas/",
-                   #
-    "getfs"      : "fs-L/data/AGBT20B_014_03.raw.vegas/AGBT20B_014_03.raw.vegas.A.fits",
-    "getfs2"     : "frequencyswitch/data/TREG_050627/TREG_050627.raw.acs/",    #  W3OH    # staff training FS
-    "subbeamnod" : "subbeamnod/data/AGBT13A_124_06/AGBT13A_124_06.raw.acs/",   #   vIIzw31      example/subbeamnod    staff training SBN -- no signal?
->>>>>>> f84145be
     "subbeamnod2": "subbeamnod-Ka/data/TRCO_230413_Ka.raw.vegas/TRCO_230413_Ka.raw.vegas.A.fits",
     "nod"        : "nod-KFPA/data/TGBT22A_503_02.raw.vegas/",       # W3_1      example/nodding  (scan 62,63)
                    #              TGBT22A_503_02.raw.vegas          # FS example in data_reduction (scan 64)
     "align"      : "mixed-fs-ps/data/TGBT24B_613_04.raw.vegas.trim.fits",  #   MESSIER32  example/align_spectra
-<<<<<<< HEAD
     "flagging"   : "rfi-L/data/AGBT17A_404_01.tar.gz",                     # tar.gz not yet supported?     A123606  example/flagging
     "survey"     : "hi-survey/data/AGBT04A_008_02.raw.acs/AGBT04A_008_02.raw.acs.fits",   # example/hi-survey
     "otf1"       : "mapping-L/data/TGBT17A_506_11.raw.vegas/",      # OTF L-band NGC6946
     "otf2"       : "AGBT21B_024_01",                                # OTF Argus  NGC0001 (EDGE)
     "otf3"       : "AGBT21B_024_20",                                # OTF Argus  NGC5954 (EDGE)
     "otf4"       : "mapping-Argus/data/TGBT22A_603_05.raw.vegas/",  # OTF Argus  DR21
-=======
-    "flagging"   : "rfi-L/data/AGBT17A_404_01.tar.gz",   # tar.gz not yet supported?     A123606  example/flagging
-    "survey"     : "hi-survey/data/AGBT04A_008_02.raw.acs/AGBT04A_008_02.raw.acs.fits",   # example/hi-survey
-    "otf1"       : "mapping-L/data/TGBT17A_506_11.raw.vegas/",      # OTF L-band example NGC6946
-    "otf3"       : "mapping-Argus/data/TGBT22A_603_05.raw.vegas/",  # OTF Argus  DR21
->>>>>>> f84145be
 }
 
 
@@ -111,7 +83,6 @@
 # AGBT1s5B_228_08  AGBT17B_319_06  AGBT19A_080_01  AGBT22A_325_15  TSCAL_19Nov2015
 # ~ 33 GB
 valid_dysh_accept = {
-<<<<<<< HEAD
     "nod1"            : "AGBT22A_325_15/AGBT22A_325_15.raw.vegas",
     "nod2"            : "TREG_050627/TREG_050627.raw.acs/TREG_050627.raw.acs.fits",               # deprecated?   W3OH  example/frequencyswitch
     "nod3"            : "AGBT15B_244_07/AGBT15B_244_07.raw.vegas",                                # M82 examples/calseq
@@ -122,20 +93,7 @@
     "nod8"            : "AGBT19A_340_07/AGBT19A_340_07.raw.vegas",
     "nod9"            : "AGBT12A_076_05/AGBT12A_076_05.raw.acs",
     "multismallsmall" : "AGBT20B_336_01/AGBT20B_336_01.raw.vegas",  # multiple small FITS files (54M each), small flags files (7 lines)
-    "multihugesmall"  : "AGBT14B_480_06/AGBT14B_480_06.raw.vegas",  # multiple huge FITS files (3.5GM each), small flags files (6 lines)
-=======
-    "nod1"       : "AGBT22A_325_15/AGBT22A_325_15.raw.vegas",
-    "nod2"       : "TREG_050627/TREG_050627.raw.acs/TREG_050627.raw.acs.fits",               # deprecated?   W3OH  example/frequencyswitch
-    "nod3"       : "AGBT15B_244_07/AGBT15B_244_07.raw.vegas",  # M82 examples/calseq
-    "nod4"       : "TGBT18A_500_06/TGBT18A_500_06.raw.vegas",
-    "nod5"       : "TSCAL_19Nov2015/TSCAL_19Nov2015.raw.acs/TSCAL_19Nov2015.raw.acs.fits",   # deprecated
-    "nod6"       : "AGBT17B_319_06/AGBT17B_319_06.raw.vegas",
-    "nod7"       : "TGBT21A_501_10/TGBT21A_501_10.raw.vegas",
-    "nod8"       : "AGBT19A_340_07/AGBT19A_340_07.raw.vegas",
-    "nod9"       : "AGBT12A_076_05/AGBT12A_076_05.raw.acs",
-    "multismallsmall" : "AGBT20B_336_01/AGBT20B_336_01.raw.vegas",  # multiple small FITS files (54M each), small flags files (7 lines)
-    "multihugesmall"  : "AGBT14B_480_06/AGBT14B_480_06.raw.vegas",  # multiple huge  FITS files (3.5GM each), small flags files (6 lines)
->>>>>>> f84145be
+    "multihugesmall"  : "AGBT14B_480_06/AGBT14B_480_06.raw.vegas",  # multiple huge FITS files (3.5G each), small flags files (6 lines)
     "multismallbig"   : "AGBT23A_432_03/AGBT23A_432_03.raw.vegas",  # multiple small FITS files (64M each), large flag files (20 lines)
     "multibighuge"    : "AGBT17B_319_06/AGBT17B_319_06.raw.vegas",  # multiple large FITS files (733M each), huge flag files (102 lines)
 
@@ -252,11 +210,7 @@
         root = tk.Tk()
         root.withdraw()
         file_path = filedialog.askopenfilename(initialdir=my_dir)
-<<<<<<< HEAD
-        # dirname = filedialog.askdirectory()
-=======
         # can currently only ask for files, use askdirectory() otherwise
->>>>>>> f84145be
         return file_path
 
     # 1.  find out if there is a dysh_data (or use $DYSH_DATA, or a .dyshrc config?)
@@ -267,6 +221,7 @@
     #     - if that still fails, look at current working directory
     #     - throw!?
     #     ? e.g. dysh_data('foo.fits') ->   sdfits='foo.fits'
+
     if dysh_data == None and "DYSH_DATA" in os.environ:  # noqa: E711
         dysh_data = Path(os.environ["DYSH_DATA"])
     logger.info(f"DYSH_DATA: {dysh_data}")
@@ -360,11 +315,7 @@
             print("Odd-2, did not find", fn)
         # last resort, try getting it via from_url, but it will then be a local file in the current directory
         url = _url + "/example_data/" + my_example
-<<<<<<< HEAD
-        logger.debug(f"url: {url}")
-=======
         logger.info(f"url: {url}")
->>>>>>> f84145be
         filename = url.split("/")[-1]
         if not os.path.exists(filename):
             print(f"Downloading {filename} from {url}")
