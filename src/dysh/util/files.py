#! /usr/bin/env python
#
#  Tools to operate on files
#     dysh_data = simple frontend to grab common dysh filenames
#     fdr       = Recursive data (file) finder
#
#  command line usage:
#
#      fdr [-r] [-m MAXFILES] file [path1 path2 ...]
#


import glob
import os
import sys
from pathlib import Path

import dysh.util as util
from dysh.util.download import from_url

from ..util import minimum_string_match

_debug = False
# _debug = True

# note the examples in https://gbtdocs.readthedocs.io/en/latest/how-tos/data_reduction/gbtidl.html
# @todo   convert everything to use Path()
#         Path() cannot be used on input.... input needs to be a string

# fmt:off

# $DYSH/testdata
valid_dysh_test = {
    "test1"      : "AGBT05B_047_01/AGBT05B_047_01.raw.acs/",   # same as example='test1'
    "getps"      : "TGBT21A_501_11/TGBT21A_501_11.raw.vegas.fits",
    "getfs"      : "TGBT21A_504_01/TGBT21A_504_01.raw.vegas/TGBT21A_504_01.raw.vegas.A.fits",
}


# http://www.gb.nrao.edu/dysh/example_data or /home/dysh/example_data or $DYSH_DATA/example_data
# @todo   see if we want the staff training datasets in here
valid_dysh_example = {
    "test1"      : "positionswitch/data/AGBT05B_047_01/AGBT05B_047_01.raw.acs/AGBT05B_047_01.raw.acs.fits",   # staff training PS      same as test='test1'
    "getps"      : "onoff-L/data/TGBT21A_501_11.raw.vegas.fits",
                   #    positionswitch/data/AGBT05B_047_01/AGBT05B_047_01.raw.acs/"
    "getfs"      : "fs-L/data/AGBT20B_014_03.raw.vegas/AGBT20B_014_03.raw.vegas.A.fits",
                   #    frequencyswitch/data/TREG_050627/TREG_050627.raw.acs/"    # staff training FS
    "subbeamnod" : "subbeamnod-Ka/data/TRCO_230413_Ka.raw.vegas/TRCO_230413_Ka.raw.vegas.A.fits",
                   #    subbeamnod/data/AGBT13A_124_06/AGBT13A_124_06.raw.acs/"   # staff training SBN
    "nod"        : "nod-KFPA/data/TGBT22A_503_02.raw.vegas",    # nodding example (scan 62,63)
                   #              TGBT22A_503_02.raw.vegas      # FS example in data_reduction (scan 64)
}


# /home/dysh/acceptance_testing or $DYSH_DATA/acceptance_testing
# in acceptance_testing/data
# AGBT05B_047_01  AGBT15B_244_07  AGBT18A_503_02  AGBT19A_473_41  TGBT18A_500_06
# AGBT13A_240_03  AGBT16B_392_01  AGBT18B_014_02  AGBT19B_096_08  TGBT21A_501_10
# AGBT14B_480_06  AGBT17B_004_14  AGBT18B_354_03  AGBT20B_336_01  TREG_050627
# AGBT15B_228_08  AGBT17B_319_06  AGBT19A_080_01  AGBT22A_325_15  TSCAL_19Nov2015
valid_dysh_accept = {
    "nod1"       : "AGBT22A_325_15/AGBT22A_325_15.raw.vegas",
    "nod2"       : "TREG_050627/TREG_050627.raw.acs/TREG_050627.raw.acs.fits",               # deprecated
    "nod3"       : "AGBT15B_244_07/AGBT15B_244_07.raw.vegas",
    "nod4"       : "TGBT18A_500_06/TGBT18A_500_06.raw.vegas",
    "nod5"       : "TSCAL_19Nov2015/TSCAL_19Nov2015.raw.acs/TSCAL_19Nov2015.raw.acs.fits",   # deprecated
    "nod6"       : "AGBT17B_319_06/AGBT17B_319_06.raw.vegas",
    "nod7"       : "TGBT21A_501_10/TGBT21A_501_10.raw.vegas",
    "nod8"       : "AGBT19A_340_07/AGBT19A_340_07.raw.vegas",
    "nod9"       : "AGBT12A_076_05/AGBT12A_076_05.raw.acs",

}

# fmt: on


def dysh_data(sdfits=None, test=None, example=None, accept=None, dysh_data=None, verbose=False):
    r"""
    Resolves the filename within the GBO dysh data system without the need for an absolute path.

    Currently configured to work at GBO, where for example /home/sdfits exists. For other sites users
    need to configure a $DYSH_DATA directory, properly populated with (symlinks to) project and test data,
    as described below. Optionally, an explicit dysh_data= can be given, which overrides any possible $DYSH_DATA
    environment (or configuration) that may exist.

    Only one of the keywords sdfits=, test=, example=, accept= can be given to probe for data. They are
    processed in that order, whichever comes first.


    Locations of various dysh_data directory roots:  ($DYSH is the repo root for developers)
    -----------------------------------------------
    keyword       location at GBO                      $DYSH_DATA root
    -------       ---------------                      ---------------
    sdfits=       /home/sdfits                         $DYSH_DATA/sdfits
    test=         $DYSH/testdata                       $DYSH_DATA/testdata
    example=      /home/dysh/example_data              $DYSH_DATA/example_data
    accept=       /home/dysh/acceptance_testing        $DYSH_DATA/acceptance_testing

    Note: test= resolves to the same filename as the util.get_project_testdata() function


    Examples of use including mnemonics or full paths:
    --------------------------------------------------
    fn = dysh_data(test='getps')
    fn = dysh_data(example='getfs')
    fn = dysh_data(example='onoff-L/data/TGBT21A_501_11.raw.vegas')
    fn = dysh_data('AGBT21B_024_54')         ->  /home/sdfits/AGBT21B_024_54
                                        or:  -   /lma1/teuben/GBT-EDGE/rawdata/AGBT21B_024_54 with $DYSH_DATA


    Notes:

    1) if $DYSH_DATA exist (and this is a new proposal), it will prepend
       that to the argument of get_dysh_data() and check for existence
    2) if /home/dysh exists, it will prepend this and check for existence
       this will keep GBO people happy.  Offsite a symlink should also work.
    3) if none of those gave a valid name, it will fall back to making a URL
       by prepending http://www.gb.nrao.edu/dysh/ and using
       from_url for as long we want to support that.
       astropy caching is also an option
    4) directories (names not ending on .fits) cannot be downloaded using from_url
    5) configuration TBD

    """
    # fmt:off
    _url                = "http://www.gb.nrao.edu/dysh/"            # base of all things dysh
    _example_data       = "/home/dysh/public_html/example_data"     # GBO direct access
    _test_data          = "/home/dysh/public_html/test_data"        # not used ??
    _accept_data        = "/home/dysh/acceptance_testing/data"      # not in public_html ??
    # fmt:on

    def sdfits_offline(fn):
        """fn is an sdfits= filename that was shown to exist
        If fn contains only one name
<<<<<<< HEAD
=======
        See also GBTOffline()
>>>>>>> b4ae7abf
        """
        if fn.is_file():
            return fn
        if not fn.is_dir():
            print(f"{fn} is not a file nor a directory, dunno how to proceed")
            return None
        # find all fits files one level deep
        ff = list(fn.glob("*/*.fits"))
        if len(ff) == 0:
            return fn
        # ensure there is only a single parent
        parents = []
        for f in ff:
            parents.append(f.parent)
        parents = list(set(parents))
        if len(parents) > 1:
            print(f"{fn} does not contain a single fits tree: {parents}")
            # @todo throw ?  or return the first one?

        return parents[0]

    # 1.  find out if there is a dysh_data (or use $DYSH_DATA, or a .dyshrc config?)
    #     - if present, API dysh_data is used
    #     - if present, $DYSH_DATA is used
    #     - if present, python_env is used
    #     - if all of this fails, assume we're at GBO (all via /home/dysh)
    #     - if that still fails, look at current working directory
    #     - throw!?
    #     ? e.g. dysh_data('foo.fits') ->   sdfits='foo.fits'

    if dysh_data == None and "DYSH_DATA" in os.environ:
        dysh_data = Path(os.environ["DYSH_DATA"])
    if verbose:
        print("DYSH_DATA:", dysh_data)

    # 2. Process whichever one of 'sdfits=', 'test=', 'example=', and  'accept=' is present (in that order)

    # sdfits:   the main place where GBO data reside

    if sdfits != None:
        if sdfits == "?":
            if dysh_data == None:
                dd = Path("/home/sdfits")
            else:
                dd = dysh_data / "sdfits"
            # @todo figure out listing of file OS agnostic
            cmd = "ls %s" % dd
            print("# dysh_data::sdfits")
            print("# contents of", dd)
            print("# -----------------")
            os.system(cmd)
            return None
        if dysh_data != None:
            fn = dysh_data / Path("sdfits") / sdfits  # normally user is using a private sdfits
            if fn.exists():
                return sdfits_offline(fn)
        fn = Path("/home/sdfits/") / sdfits  # expected at GBO
        if fn.exists():
            return sdfits_offline(fn)
        # print(f"could not handle sdfits={sdfits} yet")
        return None

    # test:   this should also be allowed to use util.get_project_testdata() as well

    if test != None:
        if test == "?":
            print("# dysh_data::test")
            print("# ---------------")
            for k in valid_dysh_test.keys():
                print(k, valid_dysh_test[k])
            return None
        my_test = minimum_string_match(test, list(valid_dysh_test.keys()))
        if my_test != None:
            my_test = valid_dysh_test[my_test]
        else:
            my_test = test
        #
        if dysh_data != None:
            fn = dysh_data / "testdata" / my_test
            if not fn.exists():
                fn = util.get_project_testdata() / my_test
        else:
            fn = util.get_project_testdata() / my_test
        if verbose:
            print("final:", fn)
        if fn.exists():  # @todo this catches files and directories
            return fn
        print("Could not find", fn)
        return None

    # example:  these can also obtain data via from_url (or perhaps astropy caching???)

    if example != None:
        if example == "?":
            print("# dysh_data::example")
            print("# ------------------")
            for k in valid_dysh_example.keys():
                print(k, valid_dysh_example[k])
            return None
        my_example = minimum_string_match(example, list(valid_dysh_example.keys()))
        if my_example != None:
            my_example = valid_dysh_example[my_example]
        else:
            my_example = example
        if dysh_data != None:
            fn = dysh_data / "example_data" / my_example
            if fn.exists():
                return fn
            print("Odd-1, did not find", fn)
        if dysh_data == None and os.path.exists(_example_data):
            fn = Path(_example_data) / my_example
            if fn.exists():
                return fn
            print("Odd-2, did not find", fn)
        # last resort, try getting it via from_url, but it will then be a local file in the current directory
        url = _url + "/example_data/" + my_example
        if verbose:
            print("url:", url)
        filename = url.split("/")[-1]
        if not os.path.exists(filename):
            print(f"Downloading {filename} from {url}")
            try:
                filename = from_url(url)
                print(f"\nRetrieved {filename}")
            except:
                print(f"\nFailing to retrieve example {filename} ")
                return None
        else:
            print(f"{filename} already downloaded")
        return Path(filename)

    # accept:   acceptance_testing/data - from_url not recommended (does not work on multifile fits)

    if accept != None:
        if accept == "?":
            print("# dysh_data::accept")
            print("# -----------------")
            for k in valid_dysh_accept.keys():
                print(k, valid_dysh_accept[k])
            return None
        my_accept = minimum_string_match(accept, list(valid_dysh_accept.keys()))
        if my_accept != None:
            my_accept = valid_dysh_accept[my_accept]
        else:
            my_accept = accept
        if dysh_data != None:
            fn = dysh_data / "acceptance_testing/data" / my_accept
            if fn.exists():
                return fn
            print("Odd-1, did not find", fn)
        if dysh_data == None and os.path.exists(_accept_data):
            fn = Path(_accept_data) / my_accept
            if fn.exists():
                return fn
            print("Odd-2, did not find", fn)
        # last resort, try getting it via from_url, but it will then be a local file in the current directory
        url = _url + "/acceptance_testing/data/" + my_accept
        if verbose:
            print("url:", url)
        filename = url.split("/")[-1]
        if not os.path.exists(filename):
            print(f"Downloading {filename} from {url}")
            try:
                filename = from_url(url)
                print(f"\nRetrieved {filename}")
            except:
                print(f"\nFailing to retrieve accept {filename}")
                return None
        else:
            print(f"{filename} already downloaded")
        return Path(filename)

    print("You have not given one of:   sdfits=, test=, example=, accept=")
    print("or use =? as argument to get a list of valid shortcuts")
    return None


# def find_data_recursively(filename, path=None, recursive=False, wildcard=False, maxfiles=None):
def fdr(filename, path=None, recursive=False, wildcard=False, maxfiles=None):
    """
    Input:
        filename - can be wildcard too (but see the wildcard option)
        path - optional. can be : separated, can start with $ if envvar
        recursive - recursively search: Default: False
        wildcard - automatically wildcard the filename: Default not used
        maxfiles - maximum number of files to be returns. Default: All

    Returns:
        list of found filenames,  with maxfiles entries if applicable.
        Note list could be empty.
        Note if multiple paths are given,  maxfiles is applied to each sublist

    See also:
        astropy's getdata ???
        pdrptry.pdrutils.get_testdata()
        astropy.utils.data.get_pkg_data_filenames

    Examples:
        fdr('ngc1234.fits')    - this exact file!
        fdr('*.fits')          - all fits file in this directory
        fdr('ngc1234.fits','/tmp')  - this file in /tmp
        fdr('*.fits','/tmp')        - all fits files in /tmp
        fdr('ngc1234.fits','$DYSH_DATA_PATH')
        fdr('ngc1234.fits','$DYSH_DATA_PATH', True)
        fdr('ngc1234.fits','$DYSH_DATA_PATH:/data/gbt')
    """
    if os.path.exists(filename):
        return [filename]

    if path is None:
        if wildcard:
            fname = "*" + filename + "*"
        else:
            fname = filename
        if recursive:
            fname = "**/" + fname
        if _debug:
            print("# FNAME:", fname)

        fn = glob.glob(fname, recursive=recursive)

        if maxfiles is None:
            retval = fn
        else:
            retval = fn[:maxfiles]
        retval.sort()
    else:
        cwd0 = os.getcwd()
        all = []
        for p in path.split(":"):
            if p[0] == "$":
                if p[1:] in os.environ:
                    p = os.environ[p[1:]]
                else:
                    print("# Warning: %s not in the environment" % p)
            if os.path.exists(p):
                os.chdir(p)
                if wildcard:
                    fname = "*" + filename + "*"
                else:
                    fname = filename
                if recursive:
                    fname = "**/" + fname
                fn = glob.glob(fname, recursive=recursive)
                fn.sort()
                if maxfiles is not None:
                    fn = fn[:maxfiles]
                all = all + fn
            else:
                print("# Warning: directory %s does not exist" % p)
            os.chdir(cwd0)
        retval = all
    return retval


def main_cli():
    import argparse

    my_help = """
    This script searches for files, optionally hierarchically,
    much like the Unix 'find' program.
    A difference is handling the --path directive, as multiple
    colon separated paths can be given, much like the $PATH
    environment variable in Unix.
    The path variable can also expand $-environment variables.

    """

    p = argparse.ArgumentParser(description=my_help, epilog="And so the search goes on....")
    p.add_argument("-m", "--maxfiles", type=int, default=None, help="Maximum number of files to return [Default: all]")
    p.add_argument("-c", "--count", action="store_true", help="add counter to filenames?")
    p.add_argument("-w", "--wildcard", action="store_true", help="fully wildcard the filename embedded")
    p.add_argument("-r", "--recursive", action="store_true", help="resursive?")
    p.add_argument("-p", "--path", type=str, default=None, help="optional (colon separated) path(s)")
    p.add_argument("filename", nargs="+", help="Filename(s) to search for")

    args = p.parse_args()
    if _debug:
        print("#", args)

    filename = args.filename
    maxfiles = args.maxfiles
    recursive = args.recursive
    wildcard = args.wildcard
    path = args.path
    count = args.count

    r = []
    for f in filename:
        r = r + fdr(f, path, recursive, wildcard, maxfiles)
    # r.sort()

    if count:
        n = 1
        for f in r:
            print(n, f)
            n = n + 1
    else:
        for f in r:
            print(f)


if __name__ == "__main__":
    main_cli()<|MERGE_RESOLUTION|>--- conflicted
+++ resolved
@@ -132,10 +132,7 @@
     def sdfits_offline(fn):
         """fn is an sdfits= filename that was shown to exist
         If fn contains only one name
-<<<<<<< HEAD
-=======
         See also GBTOffline()
->>>>>>> b4ae7abf
         """
         if fn.is_file():
             return fn
