"""This subpackage contains general utility classes and functions"""

<<<<<<< HEAD
__all__ = ["core", "selection", "download", "gaincorrection"]
from dysh.util.gaincorrection import GBTGainCorrection  # noqa:F401
from dysh.util.selection import Flag  # noqa:F401
from dysh.util.selection import Selection  # noqa:F401

=======
__all__ = ["core", "selection", "download", "gaincorrection", "weatherforecast"]
>>>>>>> e03e3e8f
from .core import *<|MERGE_RESOLUTION|>--- conflicted
+++ resolved
@@ -1,12 +1,7 @@
 """This subpackage contains general utility classes and functions"""
 
-<<<<<<< HEAD
-__all__ = ["core", "selection", "download", "gaincorrection"]
-from dysh.util.gaincorrection import GBTGainCorrection  # noqa:F401
-from dysh.util.selection import Flag  # noqa:F401
-from dysh.util.selection import Selection  # noqa:F401
-
-=======
 __all__ = ["core", "selection", "download", "gaincorrection", "weatherforecast"]
->>>>>>> e03e3e8f
-from .core import *+from .core import *
+from .gaincorrection import GBTGainCorrection  # noqa:F401
+from .selection import Flag  # noqa:F401
+from .selection import Selection  # noqa:F401