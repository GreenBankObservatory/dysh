--- conflicted
+++ resolved
@@ -112,10 +112,7 @@
         interpolation = kwargs.get("interpolation", "nearest")
         vmin = kwargs.get("vmin", None)
         vmax = kwargs.get("vmax", None)
-<<<<<<< HEAD
-=======
         norm = kwargs.get("norm", None)
->>>>>>> a2f6a08b
 
         if True:
             self._figure, self._axis = self._plt.subplots(figsize=(10, 6))
@@ -126,11 +123,7 @@
         self._set_header(self._spectrum)
 
         self.im = self._axis.imshow(
-<<<<<<< HEAD
-            self.spectrogram, aspect="auto", cmap=cmap, interpolation=interpolation, vmin=vmin, vmax=vmax
-=======
             self.spectrogram, aspect="auto", cmap=cmap, interpolation=interpolation, vmin=vmin, vmax=vmax, norm=norm
->>>>>>> a2f6a08b
         )
 
         # address intnum labelling for len(scanblock) > 1
