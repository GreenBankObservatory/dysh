"""
Plot a spectrum using matplotlib
"""

from copy import deepcopy

import astropy.units as u
import matplotlib.pyplot as plt
import numpy as np
from astropy.utils.masked import Masked
from matplotlib.patches import Rectangle
from matplotlib.widgets import Button, CheckButtons, RadioButtons, SpanSelector

from ..coordinates import (
    decode_veldef,
    frame_to_label,
)
from ..util.docstring_manip import docstring_parameter
from . import PlotBase, check_kwargs

_KMS = u.km / u.s


kwargs_docstring = """xaxis_unit : str or `~astropy.unit.Unit`
    The units to use on the x-axis, e.g. "km/s" to plot velocity.
yaxis_unit : str or `~astropy.unit.Unit`
    The units to use on the y-axis.
xmin : float
    Minimum x-axis value, in `xaxis_unit`.
xmax : float
    Maximum x-axis value, in `yaxis_unit`.
ymin : float
    Minimum y-axis value, in `xaxis_unit`.
ymax : float
    Maximum y-axis value, in `yaxis_unit`.
xlabel : str
    x-axis label.
ylabel : str
    y-axis label.
grid : bool
    Show a plot grid or not.
figsize : tuple
    Figure size (see matplotlib).
linewidth : float
    Line width, default: 2.0.
drawstyle : str
    Line style, default 'default'.
color : str
    Line color, c also works.
title : str
    Plot title.
vel_frame : str
    The velocity frame (see VELDEF FITS Keyword).
doppler_convention: str
    The velocity convention (see VELDEF FITS Keyword).
"""


@docstring_parameter(kwargs_docstring)
class SpectrumPlot(PlotBase):
    r"""
    The SpectrumPlot class is for simple plotting of a `~dysh.spectra.spectrum.Spectrum`
    using matplotlib functions. Plots attributes are modified using keywords
    (\*\*kwargs) described below. SpectrumPlot will attempt to make smart default
    choices for the plot if no additional keywords are given.

    Parameters
    ----------
    spectrum : `~dysh.spectra.spectrum.Spectrum`
        The spectrum to plot

    Other Parameters
    ----------------
    {0}
    """

    def __init__(self, spectrum, **kwargs):
        super().__init__()
        self._spectrum = spectrum
        self._sa = spectrum._spectral_axis
        self._set_xaxis_info()
        self._plot_kwargs.update(kwargs)
        self._title = self._plot_kwargs["title"]
        self._selector: InteractiveSpanSelector = None
        self._freezey = (self._plot_kwargs["ymin"] is not None) or (self._plot_kwargs["ymax"] is not None)
        self._freezex = (self._plot_kwargs["xmin"] is not None) or (self._plot_kwargs["xmax"] is not None)

    def _set_xaxis_info(self):
        """Ensure the xaxis info is up to date if say, the spectrum frame has changed."""
        self._plot_kwargs["doppler_convention"] = self._spectrum.doppler_convention
        self._plot_kwargs["vel_frame"] = self._spectrum.velocity_frame
        self._plot_kwargs["xaxis_unit"] = self._spectrum.spectral_axis.unit
        self._plot_kwargs["yaxis_unit"] = self._spectrum.unit

    @property
    def spectrum(self):
        """The underlying `~dysh.spectra.spectrum.Spectrum`"""
        return self._spectrum

    def default_plot_kwargs(self):
        return {
            "xmin": None,
            "xmax": None,
            "ymin": None,
            "ymax": None,
            "xlabel": None,
            "ylabel": None,
            "xaxis_unit": None,
            "yaxis_unit": None,
            "grid": False,
            "figsize": None,
            "linewidth": 2.0,
            "drawstyle": "default",
            "color": None,
            "title": None,
        }

    def reset(self):
        """Reset the plot keyword arguments to their defaults."""
        self._plot_kwargs = self.default_plot_kwargs()

    @docstring_parameter(kwargs_docstring)
    def plot(self, show_header=True, select=True, oshow=None, hist=False, **kwargs):
        """
        Plot the spectrum.

        Parameters
        ----------
        show_header : bool
            Show informational header.
        select : bool
            Allow selecting regions via click and drag.
        oshow : list or `~dysh.spectra.spectrum.Spectrum`
            Spectra to overlay in the plot.
        hist : bool
            Set the plot type to histogram. Default: False

        Other Parameters
        ----------------
        {0}
        """

        check_kwargs(self.default_plot_kwargs(), kwargs)

        self._set_xaxis_info()
        # Plot arguments for this call of plot(). i.e. non-sticky plot attributes
        this_plot_kwargs = deepcopy(self._plot_kwargs)
        this_plot_kwargs.update(kwargs)
        if True:  # @todo deal with plot reuse (notebook vs script)
            self._figure, self._axis = self._plt.subplots(figsize=(10, 6))

        # TODO: procedurally generate subplot params based on show header/buttons args.
        # ideally place left/right params right here, then top gets determined below.

        s = self._spectrum

        lw = this_plot_kwargs["linewidth"]
        self._xunit = this_plot_kwargs["xaxis_unit"]  # need to kick back a ref to xunit for baseline overlays
        yunit = this_plot_kwargs["yaxis_unit"]
        if self._xunit is None:
            self._xunit = str(sa.unit)  # noqa: F821
        if "vel_frame" not in this_plot_kwargs:
            if u.Unit(self._xunit).is_equivalent("km/s") and "VELDEF" in s.meta:
                # If the user specified velocity units, default to
                # the velframe the data were taken in.  This we can
                # get from VELDEF keyword.  See issue #303
                this_plot_kwargs["vel_frame"] = decode_veldef(s.meta["VELDEF"])[1].lower()
            else:
                this_plot_kwargs["vel_frame"] = s.velocity_frame
        if "chan" in str(self._xunit).lower():
            self._sa = u.Quantity(np.arange(len(self._sa)))
            this_plot_kwargs["xlabel"] = "Channel"
        else:
            # convert the x axis to the requested velocity frame and Doppler convention.
            self._sa = s.velocity_axis_to(
                unit=self._xunit,
                toframe=this_plot_kwargs["vel_frame"],
                doppler_convention=this_plot_kwargs["doppler_convention"],
            )

        sf = s.flux
        if yunit is not None:
            sf = s.flux.to(yunit)
        sf = Masked(sf, s.mask)

<<<<<<< HEAD
        #plot both hist and line type plot, only show one (default line)
        lines = self._axis.step(self._sa, sf, color=this_plot_kwargs["color"], lw=lw)
        self._histline = lines[0]
        self._histline.set_visible(hist)
        lines = self._axis.plot(self._sa, sf, color=this_plot_kwargs["color"], lw=lw)
=======
        lines = self._axis.plot(
            self._sa, sf, color=this_plot_kwargs["color"], lw=lw, drawstyle=this_plot_kwargs["drawstyle"]
        )
>>>>>>> a4c6ded6
        self._line = lines[0]
        self._line.set_visible(not hist)

        if not this_plot_kwargs["xmin"] and not this_plot_kwargs["xmax"]:
            self._axis.set_xlim(np.min(self._sa).value, np.max(self._sa).value)
        else:
            self._axis.set_xlim(this_plot_kwargs["xmin"], this_plot_kwargs["xmax"])

        if self._freezey:
            self._axis.autoscale(enable=False)
        else:
            self._axis.autoscale(axis="y", enable=True)
        self._axis.set_ylim(this_plot_kwargs["ymin"], this_plot_kwargs["ymax"])

        self._axis.tick_params(axis="both", which="both", bottom=True, top=True, left=True, right=True, direction="in")
        if this_plot_kwargs["grid"]:
            self._axis.grid(visible=True, which="major", axis="both", lw=lw / 2, color="k", alpha=0.33)
            self._axis.grid(visible=True, which="minor", axis="both", lw=lw / 2, color="k", alpha=0.22, linestyle="--")
        self._set_labels(**this_plot_kwargs)
        if self._title is not None:
            self._axis.set_title(self._title)

        #persistent zline reference
        self._zline = self._axis.axhline(0,c='k', visible = False, linewidth=1)

        if show_header:
            self._figure.subplots_adjust(top=0.7, left=0.09, right=0.95)
            self._set_header(s)
            self._menu = Menu(self)
        if select:
            self._selector = InteractiveSpanSelector(self._axis)
            self._spectrum._selection = self._selector.get_selected_regions()
        if oshow is not None:
            if isinstance(oshow, type(self._spectrum)):
                oshow = [oshow]
            if type(oshow) is not list:
                raise TypeError(f"oshow ({oshow}) must be a list or Spectrum")
            for i, sp in enumerate(oshow):
                if not isinstance(sp, type(self._spectrum)):
                    raise TypeError(f"Element {i} of oshow ({oshow}) is not a Spectrum")
                self._oshow(sp)

    def _compose_xlabel(self, **kwargs):
        """Create a sensible spectral axis label given units, velframe, and doppler convention"""
        xlabel = kwargs.get("xlabel", None)
        if xlabel is not None:
            return xlabel
        if kwargs["doppler_convention"] == "radio":
            subscript = "_{rad}"
        elif kwargs["doppler_convention"] == "optical":
            subscript = "_{opt}"
        elif kwargs["doppler_convention"] == "relativistic":
            subscript = "_{rel}"
        else:  # should never happen
            subscript = ""
        if kwargs.get("xaxis_unit", None) is not None:
            xunit = u.Unit(kwargs["xaxis_unit"])
        else:
            xunit = self.spectrum.spectral_axis.unit
        if xunit.is_equivalent(u.Hz):
            xname = r"\nu"
        elif xunit.is_equivalent(_KMS):
            xname = r"V" + subscript
        elif xunit.is_equivalent(u.angstrom):
            xname = r"\lambda"
        # Channel is handled in plot() with kwargs['xlabel']
        else:
            raise ValueError(f"Unrecognized spectral axis unit: {xunit}")
        _xunit = xunit.to_string(format="latex_inline")
        xlabel = f"{frame_to_label[kwargs['vel_frame']]} ${xname}$ ({_xunit})"
        return xlabel

    def _set_labels(self, **kwargs):
        r"""Set x and y labels according to spectral units

        Parameters
        ----------
        title : str
            Plot title.
        xlabel : str
            x-axis label.
        ylabel : str
            x-axis label.
        doppler_convention : str
            Doppler convention for x-axis.
        xaxis_unit : str
            Units for x-axis.
        yaxis_unit : str
            Units for y-axis.
        """
        title = kwargs.get("title", None)
        ylabel = kwargs.get("ylabel", None)
        if title is not None:
            self._title = title
        if kwargs.get("yaxis_unit", None) is not None:
            yunit = u.Unit(kwargs["yaxis_unit"])
        else:
            yunit = self.spectrum.unit
        self.axis.set_xlabel(self._compose_xlabel(**kwargs))
        if ylabel is not None:
            self.axis.set_ylabel(ylabel)
        else:
            # @todo It would be nice if yunit could be latex. e.g. T_A^* instead of Ta*
            self.axis.set_ylabel(f"{self.spectrum.meta['TSCALE']} ({yunit})")

    def _show_exclude(self, **kwargs):
        """TODO: Method to show the exclude array on the plot"""
        kwargs_opts = {
            "loc": "bottom",  # top,bottom ?
            "color": "silver",
        }
        kwargs_opts.update(kwargs)
        # if kwargs_opts['loc'] == 'bottom':
        #    self._ax.axhline

    def get_selected_regions(self):
        """ """
        regions = self._selector.get_selected_regions()
        return [tuple(np.sort([np.argmin(abs(p - self._sa.value)) for p in r])) for r in regions]

    def freex(self):
        """Free the X-axis if limits have been set. Resets the limits to be the span of the spectrum."""
        self._freezex = False
        mins = []
        maxs = []
        for line in self._axis.lines:
            mins.append(line._x.min())
            maxs.append(line._x.max())
        self._axis.set_xlim((min(mins), max(maxs)))

    def freey(self):
        """Free the Y-axis if limits have been set. Autoscales the Y-axis according to your matplotlib configuration."""
        self._freezey = False
        self._axis.relim()
        self._axis.autoscale(axis="y", enable=True)
        self._axis.autoscale_view()

    def freexy(self):
        r"""Free the X and Y axes simultaneously. See `freex` and `freey` for more details."""
        self.freex()
        self.freey()

    def clear_overlays(self, blines=True, oshows=True):
        """Clear Overlays from the plot.

        Parameters
        ----------
        blines : bool
            Remove only baseline models overlaid on the plot. Default: True
        """
        if blines:
            self.clear_lines("baseline")
        if oshows:
            self.clear_lines("oshow")

    def clear_lines(self, gid):
        """
        Clears lines with `gid` from the plot.

        Parameters
        ----------
        gid : str
            Group id for the lines to be cleared.
        """

        for b in self._axis.lines:
            if b.get_gid() == gid:
                b.remove()

    def oshow(self, spectra, color=None, linestyle=None):
        """
        Add `spectra` to the current plot.

        Parameters
        ----------
        spectra : list of `dysh.spectra.spectrum.Spectrum` or `dysh.spectra.spectrum.Spectrum`
            Spectra to add to the plot.
        color : list of valid `matplotlib` colors or `matplotlib` color
            Colors for the spectra. There must be one element per spectra.
        linestyle : list of valid `matplotlib` linestyles or `matplotlib` linestyle
            Linestyles for the spectra. There must be one element per spectra.
        """

        # If a single Spectrum is the input, make everything a list.
        if isinstance(spectra, type(self._spectrum)):
            spectra = [spectra]
            if color is not None:
                color = [color]
            if linestyle is not None:
                linestyle = [linestyle]

        for i, s in enumerate(spectra):
            if not isinstance(s, type(self._spectrum)):
                raise TypeError(f"Element {i} of spectra ({s}) is not a Spectrum.")

        # Pack args together, and check that we have enough of each.
        zargs = (spectra,)
        if color is not None:
            # Check that we have enough colors.
            if len(color) != len(spectra):
                raise ValueError(f"How do I color {len(spectra)} spectra with {len(color)} colors?")
            zargs += (color,)
        else:
            zargs += ([None] * len(spectra),)
        if linestyle is not None:
            # Check that we have enough linestyles.
            if len(linestyle) != len(spectra):
                raise ValueError(f"How do I style {len(spectra)} spectra with {len(linestyle)} linestyles?")
            zargs += (linestyle,)
        else:
            zargs += ([None] * len(spectra),)

        for s, c, ls in zip(*zargs, strict=True):
            self._oshow(s, color=c, linestyle=ls)

    def _oshow(self, oshow_spectrum, color=None, linestyle=None):
        this_plot_kwargs = deepcopy(self._plot_kwargs)
        sf = oshow_spectrum.flux.to(self._spectrum.unit)
        sa = oshow_spectrum.velocity_axis_to(
            unit=self._xunit,
            toframe=this_plot_kwargs["vel_frame"],
            doppler_convention=this_plot_kwargs["doppler_convention"],
        )

        self._axis.plot(sa, sf, color=color, linestyle=linestyle, gid="oshow")

        self.freexy()


class InteractiveSpanSelector:
    def __init__(self, ax):
        self.ax = ax
        self.canvas = ax.figure.canvas
        self.regions = []
        self.active_patch = None
        self.press = None
        self.dragging_edge = None
        self.edge_threshold = 0.03  # in axes fraction
        self.colors = {
            "edge": (0, 0, 0, 1),
            "face": (0, 0, 0, 0.3),
            "edge_selected": plt.matplotlib.colors.to_rgb("#6c3483") + (1.0,),  # noqa: RUF005
        }

        # SpanSelector for creating new regions.
        self.span = SpanSelector(
            ax,
            self.onselect,
            direction="horizontal",
            useblit=True,
            interactive=False,
            props=dict(facecolor=self.colors["face"], alpha=0.3),
        )

        # Button to clear all selections.
        self.region_clear_button_ax = self.canvas.figure.add_axes([0.1, 0.025, 0.12, 0.04])
        self.region_clear_button = Button(self.region_clear_button_ax, "Clear Regions")
        self.region_clear_button.on_clicked(self.clear_regions)

        # Button to clear a single region.
        self.region_del_button_ax = self.canvas.figure.add_axes([0.24, 0.025, 0.12, 0.04])
        self.region_del_button = Button(self.region_del_button_ax, "Delete Region")
        self.region_del_button.on_clicked(self.clear_region)

        # Connect interaction events for dragging/resizing
        self.cid_press = self.canvas.mpl_connect("button_press_event", self.on_press)
        self.cid_release = self.canvas.mpl_connect("button_release_event", self.on_release)
        self.cid_motion = self.canvas.mpl_connect("motion_notify_event", self.on_motion)
        self.cid_key = plt.gcf().canvas.mpl_connect("key_press_event", self.on_key_press)

    def onselect(self, vmin, vmax):
        if abs(vmax - vmin) < 1e-6:
            return  # ignore tiny selections
        rect = Rectangle(
            (vmin, 0),
            vmax - vmin,
            1,
            transform=self.ax.get_xaxis_transform(),
            facecolor=self.colors["face"],
            edgecolor=self.colors["edge"],
        )
        self.ax.add_patch(rect)
        self.regions.append(rect)
        self.canvas.draw()

    def on_press(self, event):
        if event.inaxes != self.ax:
            return
        # Do nothing if another widget is enabled.
        if self.ax.get_navigate_mode() is not None:
            return
        got_one = False
        for patch in self.regions:
            contains, _attr = patch.contains(event)
            if contains and not got_one:
                self.span.set_active(False)
                x0 = patch.get_x()
                x1 = x0 + patch.get_width()
                xtol = self.edge_threshold * (self.ax.get_xlim()[1] - self.ax.get_xlim()[0])
                if abs(event.xdata - x0) <= xtol or abs(event.xdata + x0) <= xtol:
                    self.dragging_edge = "left"
                elif abs(event.xdata - x1) <= xtol or abs(event.xdata + x1) <= xtol:
                    self.dragging_edge = "right"
                else:
                    self.dragging_edge = "move"
                self.active_patch = patch
                self.press = event.xdata, x0, x1
                self.active_patch.set_edgecolor(self.colors["edge_selected"])
                self.active_patch.set_linewidth(2.0)
                got_one = True
            else:
                patch.set_edgecolor(self.colors["edge"])
                patch.set_linewidth(1.0)

    def on_motion(self, event):
        if not self.active_patch or event.inaxes != self.ax or self.press is None:
            return
        xdata, x0, x1 = self.press
        dx = event.xdata - xdata
        if self.dragging_edge == "move":
            new_x = x0 + dx
            self.active_patch.set_x(new_x)
        elif self.dragging_edge == "left":
            new_x0 = x0 + dx
            if new_x0 < x1:
                self.active_patch.set_x(new_x0)
                self.active_patch.set_width(x1 - new_x0)
        elif self.dragging_edge == "right":
            new_x1 = x1 + dx
            if new_x1 > x0:
                self.active_patch.set_width(new_x1 - x0)
        self.canvas.draw_idle()

    def on_release(self, event):
        self.press = None
        self.dragging_edge = None
        self.span.set_active(True)

    def on_key_press(self, event):
        if event.key == "d":
            self.clear_region(event)
        if event.key == "D":
            self.clear_regions(event)

    def clear_regions(self, event=None):
        for patch in self.regions:
            patch.remove()
        self.regions.clear()
        self.canvas.draw_idle()

    def clear_region(self, event=None):
        if not self.active_patch:
            return
        idx = self.regions.index(self.active_patch)  # noqa: F841
        self.regions.remove(self.active_patch)
        self.active_patch.remove()
        self.active_patch = None
        self.canvas.draw_idle()

    def get_selected_regions(self):
        return [(patch.get_x(), patch.get_x() + patch.get_width()) for patch in self.regions]




class Menu:
    def __init__(self,specplot):
        self.specplot = specplot
        self.canvas = self.specplot._axis.figure.canvas
        self.regionshow = True

        hcoords = [0.08,0.21,0.34, 0.47, 0.60, 0.73]
        vcoords = [0.93,0.88]

        hsize = 0.12
        vsize = 0.04


        # Button to write an ASCII file.
        self.writeascii_button_ax = self.canvas.figure.add_axes([hcoords[0], vcoords[0], hsize, vsize])
        self.writeascii_button = Button(self.writeascii_button_ax, "Write ASCII")
        self.writeascii_button.on_clicked(self._writeascii)


        # CheckButton to show zline
        self.zline_button_ax = self.canvas.figure.add_axes([hcoords[1], vcoords[0], hsize, vsize])
        self.zline_button = CheckButtons(
            ax = self.zline_button_ax,
            labels = ["Zline"],
            )
        self.zline_button.on_clicked(self._zline_enable)

        # CheckButton to plot hist style
        self.hist_button_ax = self.canvas.figure.add_axes([hcoords[1], vcoords[1], hsize, vsize])
        self.hist_button = CheckButtons(
            ax = self.hist_button_ax,
            labels = ["Hist"],
            )
        self.hist_button.on_clicked(self._hist_enable)

        # CheckButton to show selected regions
        self.regionshow_button_ax = self.canvas.figure.add_axes([hcoords[2], vcoords[0], hsize, vsize])
        self.regionshow_button = CheckButtons(
            ax = self.regionshow_button_ax,
            labels = ["Show Regs"],
            )
        self.regionshow_button.on_clicked(self._regionshow_enable)

        # Button to clear overlays
        self.clearoverlay_button_ax = self.canvas.figure.add_axes([hcoords[2], vcoords[1], hsize, vsize])
        self.clearoverlay_button = Button(self.clearoverlay_button_ax, "Clear Overlays")
        self.clearoverlay_button.on_clicked(self._clearoverlays)

        # Button/Radio combo to select leftclick
        # self.leftclick_button_ax = self.canvas.figure.add_axes([hcoords[3], vcoords[0], hsize, vsize])
        # self.leftclick_button = Button(self.leftclick_button_ax, "Left Click")
        # self.leftclick_button.on_clicked(self.open_leftclick_radio)
        # self.leftclick_radio_ax = self.canvas.figure.add_axes([hcoords[3], vcoords[1]-vsize*4, hsize*2, vsize*4],
        # zorder=100)
        # self.leftclick_radio_ax.set_visible(False)

        # Button/Radio combo to select xunit
        self.xunit_cycle = ['chan', 'Hz', 'kHz', 'MHz', 'GHz', 'm/s', 'km/s']
        self.xunit_ind = 1

        self.xunit_button_ax = self.canvas.figure.add_axes([hcoords[3], vcoords[1], hsize, vsize])
        self.xunit_button = Button(self.xunit_button_ax, self.xunit_cycle[self.xunit_ind])
        self.xunit_button.on_clicked(self.choose_xunit)
        self.xunit_radio_ax = self.canvas.figure.add_axes([hcoords[3], vcoords[1]-vsize*7, hsize*2, vsize*7],
        zorder=100)
        self.xunit_radio_ax.set_visible(False)

        # Button/Radio combo to select vframe
        # self.vframe_button_ax = self.canvas.figure.add_axes([hcoords[4], vcoords[0], hsize, vsize])
        # self.vframe_button = Button(self.vframe_button_ax, "Vframe")
        # self.vframe_button.on_clicked(self.open_vframe_radio)
        # self.vframe_radio_ax = self.canvas.figure.add_axes([hcoords[4], vcoords[1]-vsize*7, hsize*2, vsize*7],
        # zorder=100)
        # self.vframe_radio_ax.set_visible(False)

        # Button/Radio combo to select voffset
        # self.voffset_button_ax = self.canvas.figure.add_axes([hcoords[4], vcoords[1], hsize, vsize])
        # self.voffset_button = Button(self.voffset_button_ax, "Voffset")
        # self.voffset_button.on_clicked(self.open_voffset_radio)
        # self.voffset_radio_ax = self.canvas.figure.add_axes([hcoords[4], vcoords[1]-vsize*2, hsize*2, vsize*2],
        # zorder=100)
        # self.voffset_radio_ax.set_visible(False)

        # Button/Radio combo to select vdef
        # self.vdef_button_ax = self.canvas.figure.add_axes([hcoords[5], vcoords[0], hsize, vsize])
        # self.vdef_button = Button(self.vdef_button_ax, "Vdef")
        # self.vdef_button.on_clicked(self.open_vdef_radio)
        # self.vdef_radio_ax = self.canvas.figure.add_axes([hcoords[5], vcoords[1]-vsize*3, hsize*2, vsize*3],
        # zorder=100)
        # self.vdef_radio_ax.set_visible(False)

        # Button/Radio combo to select center freq
        # self.centfreq_button_ax = self.canvas.figure.add_axes([hcoords[5], vcoords[1], hsize, vsize])
        # self.centfreq_button = Button(self.centfreq_button_ax, "CentFreq")
        # self.centfreq_button.on_clicked(self.open_centfreq_radio)
        # self.centfreq_radio_ax = self.canvas.figure.add_axes([hcoords[5], vcoords[1]-vsize*2, hsize*2, vsize*2],
        # zorder=100)
        # self.centfreq_radio_ax.set_visible(False)



    def _writeascii(self,event=None):
        print('oop no file dialog window yet')

    def _zline_enable(self, event=None):
        #print('zline!')
        self.specplot._zline.set_visible(not self.specplot._zline.get_visible())
        #self.zline_button.set_active(not self.zline_button.get_active())
        #self.specplot._axis.figure.canvas.draw_idle()
        #self.specplot._zline._axis.canvas.draw_idle()

    def _hist_enable(self, event=None):
        #print('zline!')
        self.specplot._line.set_visible(not self.specplot._line.get_visible())
        self.specplot._histline.set_visible(not self.specplot._histline.get_visible())
        #self.specplot._zline._axis.canvas.draw_idle()

    def _regionshow_enable(self, event=None):
        #need to have a persistent bool here in case users disable showing regions then make more
        self.regionshow = not self.regionshow
        print(f'regionshow is now {self.regionshow}')
        if self.specplot._selector is not None:
            for region in self.specplot._selector.regions:
                region.set_visible(self.regionshow)

    def _clearoverlays(self,event=None):
        print('clear overlays')
        self.specplot.clear_overlays()


    # def open_leftclick_radio(self,event=None):
    #     print('choose leftclick')
    #     self.leftclick_radio_ax.set_visible(True)
    #     self.leftclick_radio = RadioButtons(
    #         self.leftclick_radio_ax,
    #         ('Null', 'Position', 'Marker', 'Vline')
    #     )
    #     self.leftclick_radio.on_clicked(self.choose_leftclick)
    #     self.specplot._plt.draw()
    #     self.specplot._axis.figure.canvas.draw_idle()

    def choose_leftclick(self, event=None):
        self.xunit_ind += 1
        i = self.xunit_ind % len(self.xunit_cycle)
        self.xunit_button.label.set_text(self.xunit_cycle[i])
        # print(choice)
        # self.leftclick_radio = None
        # self.leftclick_radio_ax.set_visible(False)
        self.specplot._plt.draw()
        self.specplot._axis.figure.canvas.draw_idle()

    # def open_xunit_radio(self, event=None):
    #     print('choose xunit')
    #     self.xunit_radio_ax.set_visible(True)
    #     self.xunit_radio = RadioButtons(
    #         self.xunit_radio_ax,
    #         ('chan', 'Hz', 'kHz', 'MHz', 'GHz', 'm/s', 'km/s')
    #     )
    #     self.xunit_radio.on_clicked(self.choose_xunit)
    #     self.specplot._plt.draw()
    #     self.specplot._axis.figure.canvas.draw_idle()

    def choose_xunit(self, c):
        self.xunit_ind += 1
        i = self.xunit_ind % len(self.xunit_cycle)
        self.xunit_button.label.set_text(self.xunit_cycle[i])
        print(self.xunit_cycle[i])
        # self.xunit_radio = None
        # self.xunit_radio_ax.set_visible(False)
        self.specplot._plt.draw()
        self.specplot._axis.figure.canvas.draw_idle()


    def open_vframe_radio(self, event=None):
        print('choose vframe')
        self.vframe_radio_ax.set_visible(True)
        self.vframe_radio = RadioButtons(
            self.vframe_radio_ax,
            ('TOPO', 'LSR', 'LSD', 'GEO', 'HEL', 'BARY', 'GAL')
        )
        self.vframe_radio.on_clicked(self.choose_vframe)
        self.specplot._plt.draw()
        self.specplot._axis.figure.canvas.draw_idle()

    def choose_vframe(self, choice):
        print(choice)
        self.vframe_radio = None
        self.vframe_radio_ax.set_visible(False)
        self.specplot._plt.draw()
        self.specplot._axis.figure.canvas.draw_idle()

    def open_voffset_radio(self, event=None):
        print('choose voffset')
        self.voffset_radio_ax.set_visible(True)
        self.voffset_radio = RadioButtons(
            self.voffset_radio_ax,
            ('vsrc', '0')
        )
        self.voffset_radio.on_clicked(self.choose_voffset)
        self.specplot._plt.draw()
        self.specplot._axis.figure.canvas.draw_idle()

    def choose_voffset(self, choice):
        print(choice)
        self.voffset_radio = None
        self.voffset_radio_ax.set_visible(False)
        self.specplot._plt.draw()
        self.specplot._axis.figure.canvas.draw_idle()


    def open_vdef_radio(self, event=None):
        print('choose vdef')
        self.vdef_radio_ax.set_visible(True)
        self.vdef_radio = RadioButtons(
            self.vdef_radio_ax,
            ('radio', 'optical', 'true')
        )
        self.vdef_radio.on_clicked(self.choose_vdef)
        self.specplot._plt.draw()
        self.specplot._axis.figure.canvas.draw_idle()

    def choose_vdef(self, choice):
        print(choice)
        self.vdef_radio = None
        self.vdef_radio_ax.set_visible(False)
        self.specplot._plt.draw()
        self.specplot._axis.figure.canvas.draw_idle()


    def open_centfreq_radio(self, event=None):
        print('choose centfreq')
        self.centfreq_radio_ax.set_visible(True)
        self.centfreq_radio = RadioButtons(
            self.centfreq_radio_ax,
            ('abs', 'rel')
        )
        self.centfreq_radio.on_clicked(self.choose_centfreq)
        self.specplot._plt.draw()
        self.specplot._axis.figure.canvas.draw_idle()

    def choose_centfreq(self, choice):
        print(choice)
        self.centfreq_radio = None
        self.centfreq_radio_ax.set_visible(False)
        self.specplot._plt.draw()
        self.specplot._axis.figure.canvas.draw_idle()







<|MERGE_RESOLUTION|>--- conflicted
+++ resolved
@@ -183,17 +183,9 @@
             sf = s.flux.to(yunit)
         sf = Masked(sf, s.mask)
 
-<<<<<<< HEAD
-        #plot both hist and line type plot, only show one (default line)
-        lines = self._axis.step(self._sa, sf, color=this_plot_kwargs["color"], lw=lw)
-        self._histline = lines[0]
-        self._histline.set_visible(hist)
-        lines = self._axis.plot(self._sa, sf, color=this_plot_kwargs["color"], lw=lw)
-=======
         lines = self._axis.plot(
             self._sa, sf, color=this_plot_kwargs["color"], lw=lw, drawstyle=this_plot_kwargs["drawstyle"]
         )
->>>>>>> a4c6ded6
         self._line = lines[0]
         self._line.set_visible(not hist)
 
