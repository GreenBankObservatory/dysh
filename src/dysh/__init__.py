"""Top-level package for dysh."""

<<<<<<< HEAD
__version__ = "0.8.2"
=======
__version__ = "0.8.3"
>>>>>>> ac7e2fdd

all = ["version"]


def version():
    """Version of the dysh code

    Returns
    -------
    version : str
        dysh version.
    """
    return __version__<|MERGE_RESOLUTION|>--- conflicted
+++ resolved
@@ -1,10 +1,6 @@
 """Top-level package for dysh."""
 
-<<<<<<< HEAD
-__version__ = "0.8.2"
-=======
 __version__ = "0.8.3"
->>>>>>> ac7e2fdd
 
 all = ["version"]
 
