[project]
name = "dysh"
description = ''
readme = "README.md"
requires-python = ">=3.11,<3.13"
license = {file = "LICENSE"}
keywords = []
dynamic = ["version"]
authors = [
  { name = "Marc Pound", email = "mpound@umd.edu" },
  { name = "Victoria Catlett", email = "vcatlett@nrao.edu" },
  { name = "Peter Teuben", email = "teuben@umd.edu" },
  { name = "Thomas Chamberlin", email = "tchamber@nrao.edu" },
  { name = "Pedro Salas", email = "psalas@nrao.edu" },
  { name = "Evan Smith", email = "esmith@nrao.edu" },
]
classifiers = [
  "Development Status :: 3 - Alpha",
  "Programming Language :: Python",
  "Programming Language :: Python :: 3.11",
  "Programming Language :: Python :: 3.12",
  "Programming Language :: Python :: Implementation :: CPython",
]
dependencies = [
<<<<<<< HEAD
  "astropy>=6.1",
=======
  "astropy>=7",
>>>>>>> 24b8f278
  "ipython",
  "jplephem",
  "matplotlib",
  "numpy",
  "pandas",
  "scipy",
  "specutils>1.16",
  "httpx",
  "rich",
  "tenacity",
 ]

[project.optional-dependencies]
dev = [
  "coverage[toml]",
  "pip-tools",
  "pre-commit",
  "ipdb",
  "numpydoc",
  "pytest",
  "pytest-cov",
  "myst_nb",
  "sphinx",
  "sphinx-autobuild",
  "sphinx-inline-tabs",
  "sphinx-book-theme",
  "sphinx-design",
  "sphinx-copybutton",
  "sphinxcontrib-mermaid",
  "nbformat",
  "nbclient",
]
nb = [
  "jupyter",
  "jupyterlab",
  "ipympl",
]
all = ["dysh[dev,nb]"]

[project.urls]
Documentation = "https://github.com/GreenBankObservatory/dysh#readme"
Issues = "https://github.com/GreenBankObservatory/dysh/issues"
Source = "https://github.com/GreenBankObservatory/dysh"

[project.scripts]
fdr = "dysh.util.files:main_cli"
dysh = "dysh.shell:main"
dysh-lab = "dysh.shell.lab:main"

[tool.hatch.version]
path = "src/dysh/__init__.py"

[tool.hatch.envs.default]
# By default hatch will effectively do $ pip install dysh[all]
features = ["all"]

# run via: $ hatch run <script>
[tool.hatch.envs.default.scripts]
test = "pytest {args}"
lint = "ruff check . {args}"
lint-all = "ruff check --select ALL {args}"
lint-fix = "ruff check --select ALL --fix {args}"
docs = "sphinx-autobuild {root}/docs/source {root}/docs/build -b html {args}"
docs-build = "sphinx-build {root}/docs/source {root}/docs/build -b html {args}"

[tool.hatch.envs.test]

# run via: $ hatch run test:<script>
[tool.hatch.envs.test.scripts]
matrix = "pytest {args}"
cov = "pytest --cov-report=xml --cov-config=pyproject.toml --cov=src/dysh --cov=tests {args}"

# Run tests across all supported version of Python
[[tool.hatch.envs.test.matrix]]
python = ["311", "312"]

[tool.hatch.build.targets.sdist]
include = ["/src", "/tests", "/bin"]
exclude = [
  "/.github",
  "/.gitignore",
  "*.swp",
  "/attic",
  "/build",
  "/benchmark",
  "/docs",
  "/dist",
  "/notebooks",
]

[tool.hatch.build.targets.wheel]
packages = ["src/dysh"]

[tool.coverage.run]

branch = true
source = [
  "src/"
]
parallel = true
omit = [
  "src/dysh/__about__.py",
  "*/tests/*",
  "test_*.py"
]

[tool.coverage.report]
exclude_lines = [
  "no cov",
  "if __name__ == .__main__.:",
  "if TYPE_CHECKING:",
]

[tool.isort]
# See: https://pycqa.github.io/isort/docs/configuration/options/#example-pyprojecttoml
profile = "black"
combine_as_imports = true
sections = [
    "FUTURE",
    "STDLIB",
    "THIRDPARTY",
    "FIRSTPARTY",
    "LOCALFOLDER"
]
filter_files = true

[tool.black]
preview = true
line-length = 120

[tool.pyright]
reportImplicitStringConcatenation = false
[tool.ruff]
select = [
  "F",    # https://beta.ruff.rs/docs/rules/#pyflakes-f
  "E",    # https://beta.ruff.rs/docs/rules/#error-e
  "W",    # https://beta.ruff.rs/docs/rules/#warning-w
  "B",    # https://beta.ruff.rs/docs/rules/#flake8-bugbear-b
  "I",    # https://beta.ruff.rs/docs/rules/#isort-i
  "NPY",  # https://beta.ruff.rs/docs/rules/#numpy-specific-rules-npy
  "PD",   # https://beta.ruff.rs/docs/rules/#pandas-vet-pd
  "RUF",  # https://beta.ruff.rs/docs/rules/#ruff-specific-rules-ruf
]
fixable = ["ALL"]
unfixable = ["B"]
ignore = [
  "E741",  # ambiguous-variable-name
]
line-length = 120
src = ["src", "benchmark", "notebooks"]

[tool.ruff.per-file-ignores]
# Ignore  in all `__init__.py` files
"__init__.py" = ["E402", "F405", "F403"]
"**/{tests,docs,tools}/*" = ["E402", "B011"]
# The stuff in the attic doesn't need to be linted at all
"attic/**" = ["ALL"]

[tool.pytest.ini_options]
minversion = "6.0"
testpaths = ["tests", "src", "notebooks/examples"]
filterwarnings = [
    "ignore::DeprecationWarning"
]
# Ignore tests that should only be run on the GBO network
# By convention these should be named "test_{something}_gbo_only.py"
addopts = "--ignore-glob='*_gbo_only.py'"

[tool.pip-tools]
src_files = ["pyproject.toml"]
extra = ["nb", "dev"]
resolver = "backtracking"
output_file= "requirements.txt"
no_strip_extras = true
quiet = true
no_emit_trusted_host = true

[build-system]
requires = ["hatchling"]
build-backend = "hatchling.build"<|MERGE_RESOLUTION|>--- conflicted
+++ resolved
@@ -22,11 +22,7 @@
   "Programming Language :: Python :: Implementation :: CPython",
 ]
 dependencies = [
-<<<<<<< HEAD
   "astropy>=6.1",
-=======
-  "astropy>=7",
->>>>>>> 24b8f278
   "ipython",
   "jplephem",
   "matplotlib",
