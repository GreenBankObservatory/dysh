[project]
name = "dysh"
description = ''
readme = "README.md"
<<<<<<< HEAD
requires-python = ">=3.10"
=======
requires-python = ">=3.10,<3.13"
>>>>>>> 97567ff3
license = {file = "LICENSE"}
keywords = []
dynamic = ["version"]
authors = [
  { name = "Marc Pound", email = "mpound@umd.edu" },
  { name = "Victoria Catlett", email = "vcatlett@nrao.edu" },
  { name = "Peter Teuben", email = "teuben@umd.edu" },
  { name = "Thomas Chamberlin", email = "tchamber@nrao.edu" },
  { name = "Pedro Salas", email = "psalas@nrao.edu" },
  { name = "Evan Smith", email = "esmith@nrao.edu" },
]
classifiers = [
  "Development Status :: 3 - Alpha",
  "Programming Language :: Python",
  "Programming Language :: Python :: Implementation :: CPython",
]
dependencies = [
  "astropy<6.1.0",
  "ipython",
  "jplephem",
  "matplotlib",
  "numpy",
  "pandas",
  "scipy",
  "specutils",
  "httpx",
  "rich",
  "tenacity",
 ]

[project.optional-dependencies]
dev = [
  "coverage[toml]",
  "pip-tools",
  "pre-commit",
  "ipdb",
  "numpydoc",
  "pytest",
  "pytest-cov",
  "myst_nb",
  "sphinx",
  "sphinx-autobuild",
  "sphinx-inline-tabs",
  "sphinx-book-theme",
  "sphinx-design",
  "sphinxcontrib-mermaid",
  "nbformat",
  "nbclient",
]
nb = [
  "jupyter",
  "jupyterlab",
]
all = ["dysh[dev,nb]"]

[project.urls]
Documentation = "https://github.com/GreenBankObservatory/dysh#readme"
Issues = "https://github.com/GreenBankObservatory/dysh/issues"
Source = "https://github.com/GreenBankObservatory/dysh"

[project.scripts]
fdr = "dysh.util.files:main_cli"
dysh = "dysh.shell:main"
dysh-lab = "dysh.shell.lab:main"

[tool.hatch.version]
path = "src/dysh/__init__.py"

[tool.hatch.envs.default]
# By default hatch will effectively do $ pip install dysh[all]
features = ["all"]

# run via: $ hatch run <script>
[tool.hatch.envs.default.scripts]
test = "pytest {args}"
lint = "ruff check . {args}"
lint-all = "ruff check --select ALL {args}"
lint-fix = "ruff check --select ALL --fix {args}"
docs = "sphinx-autobuild {root}/docs/source {root}/docs/build -b html {args}"
docs-build = "sphinx-build {root}/docs/source {root}/docs/build -b html {args}"

[tool.hatch.envs.test]

# run via: $ hatch run test:<script>
[tool.hatch.envs.test.scripts]
matrix = "pytest {args}"
cov = "pytest --cov-report=xml --cov-config=pyproject.toml --cov=src/dysh --cov=tests {args}"

# Run tests across all supported version of Python
[[tool.hatch.envs.test.matrix]]
python = ["310", "311", "312"]

[tool.hatch.build.targets.sdist]
include = ["/src", "/tests", "/bin"]
exclude = [
  "/.github",
  "/.gitignore",
  "*.swp",
  "/attic",
  "/build",
  "/benchmark",
  "/docs",
  "/dist",
  "/notebooks",
]

[tool.hatch.build.targets.wheel]
packages = ["src/dysh"]

[tool.coverage.run]

branch = true
source = [
  "src/"
]
parallel = true
omit = [
  "src/dysh/__about__.py",
  "*/tests/*",
  "test_*.py"
]

[tool.coverage.report]
exclude_lines = [
  "no cov",
  "if __name__ == .__main__.:",
  "if TYPE_CHECKING:",
]

[tool.isort]
# See: https://pycqa.github.io/isort/docs/configuration/options/#example-pyprojecttoml
profile = "black"
combine_as_imports = true
sections = [
    "FUTURE",
    "STDLIB",
    "THIRDPARTY",
    "FIRSTPARTY",
    "LOCALFOLDER"
]
filter_files = true

[tool.black]
preview = true
line-length = 120

[tool.pyright]
reportImplicitStringConcatenation = false
[tool.ruff]
select = [
  "F",    # https://beta.ruff.rs/docs/rules/#pyflakes-f
  "E",    # https://beta.ruff.rs/docs/rules/#error-e
  "W",    # https://beta.ruff.rs/docs/rules/#warning-w
  "B",    # https://beta.ruff.rs/docs/rules/#flake8-bugbear-b
  "I",    # https://beta.ruff.rs/docs/rules/#isort-i
  "NPY",  # https://beta.ruff.rs/docs/rules/#numpy-specific-rules-npy
  "PD",   # https://beta.ruff.rs/docs/rules/#pandas-vet-pd
  "RUF",  # https://beta.ruff.rs/docs/rules/#ruff-specific-rules-ruf
]
fixable = ["ALL"]
unfixable = ["B"]
ignore = [
  "E741",  # ambiguous-variable-name
]
line-length = 120
src = ["src", "benchmark", "notebooks"]

[tool.ruff.per-file-ignores]
# Ignore  in all `__init__.py` files
"__init__.py" = ["E402", "F405", "F403"]
"**/{tests,docs,tools}/*" = ["E402", "B011"]
# The stuff in the attic doesn't need to be linted at all
"attic/**" = ["ALL"]

[tool.pytest.ini_options]
minversion = "6.0"
testpaths = ["tests", "src", "docs"]
filterwarnings = [
    "ignore::DeprecationWarning"
]

[tool.pip-tools]
src_files = ["pyproject.toml"]
extra = ["nb", "dev"]
resolver = "backtracking"
output_file= "requirements.txt"
no_strip_extras = true
quiet = true
no_emit_trusted_host = true

[build-system]
requires = ["hatchling"]
build-backend = "hatchling.build"<|MERGE_RESOLUTION|>--- conflicted
+++ resolved
@@ -2,11 +2,7 @@
 name = "dysh"
 description = ''
 readme = "README.md"
-<<<<<<< HEAD
-requires-python = ">=3.10"
-=======
 requires-python = ">=3.10,<3.13"
->>>>>>> 97567ff3
 license = {file = "LICENSE"}
 keywords = []
 dynamic = ["version"]
