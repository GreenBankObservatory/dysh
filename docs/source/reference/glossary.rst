.. _glossary:

A dysh glossary
---------------

See also the `GBO Glossary <https://gbtdocs.readthedocs.io/en/latest/glossary.html>`_


.. glossary::


    Argus
      A 16-:term:`pixel` W-band (74-116 GHz) focal plane array in use at the GBT. Named after a mythical figure
      with 100 eyes. See also https://www.gb.nrao.edu/argus/

    band
      A coherent section of channels in frequency space, all with
      the same channel width. Sometimes called an IF band. In radio
      astronomy bands are often referred to by an alphabetical designation,
      e.g. L-band covers 1-2 GHz. A summary
      of the bands commonly used at GBO can be found on
      https://gbtdocs.readthedocs.io/en/latest/references/receivers.html

      See also :term:`ifnum` and :term:`IF`

    bank
      Overloaded term for a **band**, possibly referring to hardware.
      A VEGAS bank (hardware-wise) is a single ROACH-2 board with 2 inputs,
      typically for two polarizations of one subband.

    baseline
      Baseline is a generic term usually taken to mean the
      instrumental plus continuum bandpass shape in an observed
      spectrum, or changes in the background level in a continuum
      observation.

    beam
      The footprint of one receiver horn on the sky. Argus has a
      4x4 multi-beam receiver, numbered 0 through 15.

      See also :term:`fdnum`

      See also :term:`multi-beam`

    Beam Switching
      This is a variation on position switching using a receiver
      with multiple beams. The :term:`SIG` and :term:`REF`
      positions on the sky are
      calculated so that the receiver is always pointing at the source. This is most
      useful for point sources. At GBT only implemented for Ka-band.
      See also :term:`Position Switching`

    BINTABLE
      Binary table. In dysh data, BINTABLE is an index running from 0 to N-1,
      where N is the number of binary tables in the SDFITS file.
      see also :term:`FITS`

    blanking
      blanking is a term used in the (VEGAS) correllator, where bad data has been replaced
      with a Not-a-Number value. Not to be confused with the concepts :term:`flagging`
      and :term:`masking` in dysh.

    CAL
      see also :term:`SIG` or :term:`REF`
      ON/OFF   SIG/REF

    caloff
      Signal with no calibration diode in the signal path.

    calon
      Signal with a calibration diode in the signal path.

    Chebyshev
      a type of orthogonal polynomial that is commonly used in
      numerical methods due to its optimal convergence properties and
      connection to the Fourier transform.

    cog - Curve of Growth
      ...
      see also notebook

    DYSH_DATA
      (optional) environment variable pointing to a directory with local copies
      of SDFITS data for developers.

      See also :term:`SDFITS_DATA`.

    ECSV
      (Enhanced Character Separated Values) a self-describing ASCII table format popularized by astropy.
      See also https://github.com/astropy/astropy-APEs/blob/main/APE6.rst

    fdnum
      Feed Number. 0, 1, ...
      Also used as the **fdnum=** keyword in getXX()

      See also :term:`beam`

    FITS
      (Flexible Image Transport System): the export format
      for data-cubes, although there is also a waterfall cube
      (time-freq-pixel) cube available.

    flagging
      flagging is a non-destructive operation, where data in the
      time-frequency domain is flagged to be skipped.

      Flagging specific to the VEGAS backend, which has bad channels
      also known as 'spurs' at regular channel intervals. VEGAS
      flagging is done automatically by
      :class:`~dysh.fits.gbtfitsload.GBTFITSLoad`.

      See also :term:`masking`


    flag files
      SDFITS files created by GBTIDL can have a separate ASCII flag
      file. By default, :class:`~dysh.fits.gbtfitsload.GBTFITSLoad`
      reads this file and applies the flags therein.

    FWHM
      Full Width at Half Max.
      A measure of the width of a curve. It reports the width of the
      curve at its half power point. It is commonly used to describe
      the angular resolution of a telescope (also referred to as half
      power beam width, HPBW, in this case), or the width of a
      spectral line.

      The :term:`FITS` keywords BMAJ, BMIN, and BPA  are used for the
      major axis, minor axis, and position angle respectively when referring
      to a spatial beam.
    

    Frequency Switching
      This is a variation on position switching using a receiver
      where the IF is alternating.
      See also :term:`Position Switching`

    GBTIDL
      Green Bank Telescope Interactive Data Language. The GBT data
      reduction package written in :term:`IDL` for analyzing GBT spectral line
      data.

    getXX()
      Generic name for the dysh calibration routines, e.g. getps, getfs, getnod etc.

    horn
      Another term used for :term:`beam` or :term:`pixel`.

    IDL
      The Interactive Data Language program, currently of ITT Visual Information Solutions
      but with a long history of owners.

    IF
      Intermediate Frequency, is a frequency to which a carrier wave is shifted as
      an intermediate step in transmission or reception. The terms
      See also :term:`band` and :term:`window` are often used as well, where they
      mean an IF band.

    ifnum
      IF number (0,1,...)
      Also used as the **ifnum=** keyword in getXX().

      See also :term:`band` and :term:`window`

    intnum
      Integration number. 0 being the first.
      Also used as the **intnum=** keyword in getXX()

    KFPA
      K-band Focal Plane Array, a hexagonal set of beams, with a central beam. Covers 18-26 GHz.
      See the `KFPA receiver page <https://gbtdocs.readthedocs.io/en/latest/references/receivers/kfpa.html>`_
      for more details.

    masking
      Masking removes or hides the value in the spectrum. As in numpy,
      as mask value of True means the underlying value is not used. In
      dysh masks are set on individual integrations during calibration
      [getXX()]; resultant spectra will have the final mask set in
      Spectrum.mask. See also :term:`flagging`


    metadata
      describes data. Examples for a spectrum are the RA and DEC associated with the spectrum.
      Typically GBT spectra have 70 items in the metadata, implemented as columns in the
      :term:`BINTABLE`
      and accessed via keyword in :class:`~dysh.fits.gbtfitsload.GBTFITSLoad`, e.g., sdf["object"].

      dysh spectra have metadata in Spectrum.meta and Scans in Scan.meta.

    multi-beam
      If an instrument has multiple :term:`beam`s that typically point to different sky locations
      (e.g. :term:`Argus` in a 4x4 configuration, and :term:`KFPA` in a 7 beam hexagonal shape).

    Nod or Nodding
      An observing mode where two beams alternatingly look at source and (different) sky.

    Noise Diode
      A device with known effective temperature that is coupled to the
      telescope system to give a measure of system temperature
      (Tsys). When the telescope is pointed on blank sky, the noise
      diode is alternating in On and Off states to determine the
      system temperature. This device is also refered to as the "Cal".
<<<<<<< HEAD

      See also :term:`calon` and :term:`caloff` and

    ON, OFF
      The ON/OFF references are an overloaded term for when we refer to the
      :term:`SIG` and  :term:`REF` resp.
=======
      See also :term:`calon` and :term:`caloff` and
>>>>>>> e8ac3431

    OTF Mapping
      On-the-fly mapping: in this procedure the telescope is scanned across the sky to
      sample the emission. The samples are "gridded" on to a map using the tool
      `gbtgridder <https://github.com/GreenBankObservatory/gbtgridder>`_. The gridding
      is not implemented in dysh.

    pixel
      An overloaded term. Sometimes referred to as the :term:`beam`, but usually interpreted
      in image processing as
      the size of a single (usually square) element in a gridded map (e.g. from an OTF), which
      is commonly referred to as a *picture element*.

    plnum
      Polarization number (0,1,...). Usually 0 and 1, but of course up to 4 values could be present
      for a full Stokes. Averaging the two polarizations will reduce the noise by :math:`sqrt{2}`

      Also used as the **plnum=** keyword in getXX()


    Position Switching
      This is a standard way to obtain spectra by switching
      between a :term:`SIG` and :term:`REF` position on the sky,
      usually using a single beam. For our
      multi-beam receivers see also :term:`Beam Switching`


    Project Code
      A code designating the year and proposal number, e.g. GBT21B-024.  Data associated with
      a project are found in /home/sdfits (or $SDFITS_DATA), with a slight twist of the name.
      In the example this becomes AGBT21B_024.
      See below :ref:`data_org`

    REF
      Reference point, meant to have no signal. See also :term:`CAL`

    Region
      Region or regions of spectrum, used for flagging/masking,baseline subtraction.

    Scan
       A unit of observing, usually in some common mode, with one or more integrations.
       GBT differentiates between different types of scans. Scans are integers.

    ScanBlock
      A container for a series of **scan**'s.

      See also :term:`scanblocks`

    SDFITS
      Single Dish **FITS** format, normally used to store
      raw or even calibrated spectra in a FITS binary table (BINTABLE) format.  Each
      row in a BINTABLE has an attached RA,DEC (and other meta-data),
      plus the whole spectrum. This standard was drafted in 1995 (Liszt),
      and has been implemented by many telescopes (Arecibo, FAST, GBT, Parkes, ....),
      albeit with slightly different conventions.  Also to note is that an SDFITS file
      can have more than one BINTABLE extension.

      See also :ref:`sdfits-reference`

    SDFITS_DATA
      (optional) environment variable pointing to a directory where SDFITS
      project directories and files are stored.

    SESSION
      Or Session ID.  This is the number (starting at index 01) denoting the observing sessions
      within a given :ref:`Project Code`.
      See also :ref:`data_org` 

    SIG
      signal - see also CAL.

    Spectral Window
      This is closest to what we call a **bank**,
      or **band**, a set of linearly spaced channels.

      See also :term:`ifnum`

    Spectrum
      A coherent section in frequency space, with its own unique meta-data (such as polarization,
      ra, dec, time). Normally the smallest portion of data we can assign. A spectrum is
      defined by its own seting of *(crval, crpix, cdelt)* in a FITS WCS sense.

    SubBeamNod
      Subreflector Beam Nodding. The getXX() is now called `subbeamnod`

    tcal
      Derive the noise diode temperature from observations

    VEGAS
      Versatile GBT Astronomical Spectrometer - https://www.gb.nrao.edu/vegas/



..    The velocity of a source using the relativistic definition of the velocity-frequency relationship.

..    The velocity of a source using the optical definition of the velocity-frequency relationship.

..    The velocity of a source using the radio definition of the velocity-frequency relationship.


    waterfall plot
      A plot (or two-dimensional image) that shows time vs. frequency.

    Window
      See :term:`Spectral Window`


.. _data_org:

Data : Project Code / Session ID
~~~~~~~~~~~~~~~~~~~~~~~~~~~~~~~~

Generally projects are assigned a project code, e.g. *AGBT21B-024*, which is
then observed in a number of sessions, numbered starting with 1. The SDFITS data associated
with these are stored under **$SDFITS_DATA**, e.g. for session 5 in this example, this would be
in **$SDFITS_DATA/AGBT21B_024_05/**.

Possible confusion: a project code "GBT21B-024", is labeled "AGBT21B_024" as the
filename prefix for file storage, which is the name that users need for dysh.


.. bands listed alpabetically in the GBO glossary
.. C   4-8 GHz
.. K   18-26
.. Ka  26-40
.. Ku  12-18
.. L   1-2
.. P   300-1000 MHz
.. Q   40-50
.. S   2-4
.. W   75-111
.. X   8-12<|MERGE_RESOLUTION|>--- conflicted
+++ resolved
@@ -200,16 +200,12 @@
       (Tsys). When the telescope is pointed on blank sky, the noise
       diode is alternating in On and Off states to determine the
       system temperature. This device is also refered to as the "Cal".
-<<<<<<< HEAD
 
       See also :term:`calon` and :term:`caloff` and
 
     ON, OFF
       The ON/OFF references are an overloaded term for when we refer to the
       :term:`SIG` and  :term:`REF` resp.
-=======
-      See also :term:`calon` and :term:`caloff` and
->>>>>>> e8ac3431
 
     OTF Mapping
       On-the-fly mapping: in this procedure the telescope is scanned across the sky to
