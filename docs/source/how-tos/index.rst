.. _howtos:

#####################################
:octicon:`terminal;2em;green` Recipes
#####################################

Practical step-by-step guides to help you achieve a specific goal. Most useful when you're trying to get something done.


.. grid:: 1 2 2 2

    .. grid-item-card::
        :shadow: md
        :margin: 2 2 0 0

        :octicon:`rocket;3em;green` **Velocity Definitions and Rest Frames**

        How to change velocity definitions and reference frames

        .. button-link:: examples/velocity_frames.html
            :color: primary
            :outline:
            :click-parent:

            Velocity & Frames


    .. grid-item-card::
        :shadow: md
        :margin: 2 2 0 0

        :octicon:`file;3em;green` **Metadata Management**

        How to interact with the metadata of an SDFITS file

        .. button-link:: examples/metadata_management.html
            :color: primary
            :outline:
            :click-parent:

            Metadata Management


    .. grid-item-card::
        :shadow: md
        :margin: 2 2 0 0

        :octicon:`pulse;3em;green` **Smoothing**

        How to smooth data

        .. button-link:: examples/smoothing.html
            :color: primary
            :outline:
            :click-parent:

            Smoothing

    .. grid-item-card::
        :shadow: md
        :margin: 2 2 0 0

        :material-outlined:`save;3em;green` **Data IO**

        How to read and save data

        .. button-link:: examples/dataIO.html
            :color: primary
            :outline:
            :click-parent:

            Data IO

    .. grid-item-card::
        :shadow: md
        :margin: 2 2 0 0

        :material-outlined:`compare_arrows;3em;green` **Align Spectra**

<<<<<<< HEAD
        How to align frequency-shifted spectra
=======
        How to align spectra
>>>>>>> 72029749

        .. button-link:: examples/align_spectra.html
            :color: primary
            :outline:
            :click-parent:

            Align Spectra

    .. grid-item-card::
        :shadow: md
        :margin: 2 2 0 0

<<<<<<< HEAD
        :material-outlined:`compare_arrows;3em;green` **Flagging**

        How to flag poor data
=======
        :material-outlined:`flag;3em;green` **Flagging**

        How to flag data
>>>>>>> 72029749

        .. button-link:: examples/flagging.html
            :color: primary
            :outline:
            :click-parent:

            Flagging

<<<<<<< HEAD

=======
>>>>>>> 72029749
.. toctree::
   :maxdepth: 4
   :hidden:

   examples/velocity_frames
   examples/metadata_management
   examples/smoothing
   examples/dataIO
   examples/align_spectra
   examples/flagging<|MERGE_RESOLUTION|>--- conflicted
+++ resolved
@@ -77,11 +77,9 @@
 
         :material-outlined:`compare_arrows;3em;green` **Align Spectra**
 
-<<<<<<< HEAD
-        How to align frequency-shifted spectra
-=======
+
         How to align spectra
->>>>>>> 72029749
+
 
         .. button-link:: examples/align_spectra.html
             :color: primary
@@ -94,15 +92,10 @@
         :shadow: md
         :margin: 2 2 0 0
 
-<<<<<<< HEAD
-        :material-outlined:`compare_arrows;3em;green` **Flagging**
-
-        How to flag poor data
-=======
         :material-outlined:`flag;3em;green` **Flagging**
 
         How to flag data
->>>>>>> 72029749
+
 
         .. button-link:: examples/flagging.html
             :color: primary
@@ -111,10 +104,7 @@
 
             Flagging
 
-<<<<<<< HEAD
 
-=======
->>>>>>> 72029749
 .. toctree::
    :maxdepth: 4
    :hidden:
