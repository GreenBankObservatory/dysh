--- conflicted
+++ resolved
@@ -79,19 +79,6 @@
     .. grid-item-card::
         :shadow: md
         :margin: 2 2 0 0
-<<<<<<< HEAD
-
-        **Interactive Plotter**
-
-        .. button-link:: iplotter.html
-            :color: primary
-            :outline:
-            :click-parent:
-
-            Interactive Plotter
-
-=======
->>>>>>> c48231c4
 
         **Calibration Sequence**
 
@@ -103,6 +90,20 @@
             Calibration sequence and beam nodding with GBT W-Band
 
 
+    .. grid-item-card::
+        :shadow: md
+        :margin: 2 2 0 0
+
+        **Interactive Plotter**
+
+        .. button-link:: iplotter.html
+            :color: primary
+            :outline:
+            :click-parent:
+
+            Interactive Plotter
+
+
 .. toctree::
    :maxdepth: 4
    :hidden:
@@ -112,8 +113,5 @@
    examples/subbeamnod
    examples/nodding
    examples/hi_survey
-<<<<<<< HEAD
+   examples/calseq
    iplotter
-=======
-   examples/calseq
->>>>>>> c48231c4
