--- conflicted
+++ resolved
@@ -8,10 +8,6 @@
     branches: [ "main", "release-0.1.0", "cat-devel", "mwp-devel", "pedro-devel" ]
   pull_request:
     branches: [ "main", "release-0.1.0", "cat-devel", "mwp-devel", "pedro-devel" ]
-<<<<<<< HEAD
-
-=======
->>>>>>> cdbc8a57
 jobs:
   build:
 
