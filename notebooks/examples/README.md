# Example Notebooks

This directory contains Jupyter notebooks with ``dysh`` examples.
We recommend reading the ``dysh`` documentation at https://dysh.readthedocs.io, which contains the same contents organized and with more context.

## Notebook Description

| Notebook             | Description                                                               |
|----------------------|---------------------------------------------------------------------------|
| align\_spectra       | How to align spectra                                                      |
| apeff\_surferr       | How to modify aperture efficiency or surface error when calibrating       |
| calseq               | Calibration of GBT W-Band observations                                    |
| dataIO               | How to read and save data                                                 |
| flagging             | Data flagging                                                             |
| frequencyswitch      | Calibration of frequency switched observations                            |
| hi\_survey           | Calibration of L-Band observations using position switching               |
| metadata\_management | How to access and modify metadata for an SDFITS                           |
| nodding              | Calibration of nod observations                                           |
| on\_the\_fly         | Calibration of on-the-fly observations using position switching at L-Band |
| positionswitch       | Calibration of position switched observations                             |
| selection            | How to select data                                                        |
| smoothing            | How to smooth spectra                                                     |
| subbeamnod           | Calibration of subreflector beam nodding observations                     |
| using\_spectral\_weights | How to set and use weights in spectral averaging                      |
| velocity\_frames     | How to manipulate spectral axes                                           |
| vane                 | Calibration of Argus observations with a vane                             |
<<<<<<< HEAD
| custom\_baseline     | How to fit a custom baseline model                                        |
=======
| line\_search         | How to search for potential spectral lines                                |
>>>>>>> 90624e0d
<|MERGE_RESOLUTION|>--- conflicted
+++ resolved
@@ -24,8 +24,5 @@
 | using\_spectral\_weights | How to set and use weights in spectral averaging                      |
 | velocity\_frames     | How to manipulate spectral axes                                           |
 | vane                 | Calibration of Argus observations with a vane                             |
-<<<<<<< HEAD
 | custom\_baseline     | How to fit a custom baseline model                                        |
-=======
-| line\_search         | How to search for potential spectral lines                                |
->>>>>>> 90624e0d
+| line\_search         | How to search for potential spectral lines                                |